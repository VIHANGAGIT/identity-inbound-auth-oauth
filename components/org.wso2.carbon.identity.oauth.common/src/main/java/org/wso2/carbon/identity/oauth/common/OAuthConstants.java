/*
 * Copyright (c) 2013-2023, WSO2 LLC. (http://www.wso2.com).
 *
 * WSO2 LLC. licenses this file to you under the Apache License,
 * Version 2.0 (the "License"); you may not use this file except
 * in compliance with the License.
 * You may obtain a copy of the License at
 *
 * http://www.apache.org/licenses/LICENSE-2.0
 *
 * Unless required by applicable law or agreed to in writing,
 * software distributed under the License is distributed on an
 * "AS IS" BASIS, WITHOUT WARRANTIES OR CONDITIONS OF ANY
 * KIND, either express or implied.  See the License for the
 * specific language governing permissions and limitations
 * under the License.
 */

package org.wso2.carbon.identity.oauth.common;

import java.util.Arrays;
import java.util.List;

/**
 * This class define OAuth related constants.
 */
public final class OAuthConstants {

    //OIDC request headers.
    public static final String AMR = "amr";
    public static final String ACR = "acr";
    public static final String AT_HASH = "at_hash";
    public static final String CORRELATION_ID_MDC = "Correlation-ID";

    //OAuth2 request headers.
    public static final String HTTP_REQ_HEADER_AUTHZ = "Authorization";
    public static final String HTTP_REQ_HEADER_AUTH_METHOD_BASIC = "Basic";
    public static final List<String> ALLOWED_CONTENT_TYPES = Arrays.asList("application/x-www-form-urlencoded",
                                                                           "application/json");

    // OAuth2 response headers
    public static final String HTTP_RESP_HEADER_CACHE_CONTROL = "Cache-Control";
    public static final String HTTP_RESP_HEADER_PRAGMA = "Pragma";
    public static final String HTTP_RESP_HEADER_AUTHENTICATE = "WWW-Authenticate";
    public static final String HTTP_RESP_CONTENT_TYPE_JSON = "application/json";
    public static final String HTTP_RESP_CONTENT_TYPE_JWT = "application/jwt";

    // OAuth2 response header values
    public static final String HTTP_RESP_HEADER_VAL_CACHE_CONTROL_NO_STORE = "no-store";
    public static final String HTTP_RESP_HEADER_VAL_PRAGMA_NO_CACHE = "no-cache";

    // OAuth response parameters
    public static final String OAUTH_TOKEN = "oauth_token";
    public static final String OAUTH_TOKEN_SECRET = "oauth_token_secret";
    public static final String OAUTH_CALLBACK_CONFIRMED = "oauth_callback_confirmed";
    public static final String OAUTH_VERIFIER = "oauth_verifier";
    public static final String OAUTHORIZED_USER = "oauthorized_user";
    public static final String APPLICATION_NAME = "application_name";
    public static final String OAUTH_USER_CONSUMER_KEY = "consumer_key";
    public static final String OAUTH_APP_CALLBACK = "callback_url";
    public static final String OAUTH_APP_CONSUMER_KEY = "consumer_key";
    public static final String OAUTH_APP_CONSUMER_SECRET = "consumer_secret";
    public static final String OAUTH_APP_NAME = "oauth_app_name";
    public static final String OAUTH_USER_NAME = "oauth_user_name";
    public static final String OAUTH_ACCESS_TOKEN_ISSUED = "oauth_access_token_issued";

    // Constants to be used by error pages
    public static final String OAUTH_ERROR_CODE = "oauthErrorCode";
    public static final String OAUTH_ERROR_MESSAGE = "oauthErrorMsg";

    // Authentication Error Response according to specifications
    public static final String OAUTH_ERROR = "error";
    public static final String OAUTH_ERROR_DESCRIPTION = "error_description";

    // Constants for paging in OAuth UI
    public static final int DEFAULT_ITEMS_PER_PAGE = 10;
    public static final String OAUTH_ADMIN_CLIENT = "OAuthAdminClient";
    public static final String OAUTH_DATA_PAGE_COUNT = "OAuthDataPageCount";

    // Constants that are used with the authentication framework
    public static final String OIDC_LOGGED_IN_USER = "loggedInUser";
    public static final String SESSION_DATA_KEY = "sessionDataKey";
    public static final String SESSION_DATA_KEY_CONSENT = "sessionDataKeyConsent";
    public static final String OAUTH_CACHE_MANAGER = "OAuthCacheManager";

    // For storing SAML2 assertion in OAuthTokenReqMgtCtx
    public static final String OAUTH_SAML2_ASSERTION = "SAML2Assertion";
    public static final long UNASSIGNED_VALIDITY_PERIOD = -1L;
    public static final String ACCESS_TOKEN_STORE_TABLE = "IDN_OAUTH2_ACCESS_TOKEN";
    public static final String ACCESS_TOKEN_STORE_ATTRIBUTES_TABLE = "IDN_OAUTH2_ACCESS_TOKEN_ATTRIBUTES";
    public static final int OAUTH_AUTHZ_CB_HANDLER_DEFAULT_PRIORITY = 1;
    public static final String DEFAULT_KEY_ALIAS = "Security.KeyStore.KeyAlias";

    // Custom grant handler profile constants
    public static final String OAUTH_SAML2_BEARER_METHOD = "urn:oasis:names:tc:SAML:2.0:cm:bearer";
    public static final String OAUTH_SAML1_BEARER_METHOD = "urn:oasis:names:tc:SAML:1.0:cm:bearer";
    public static final String OAUTH_SAML2_BEARER_GRANT_ENUM = "SAML20_BEARER";
    public static final String OAUTH_IWA_NTLM_GRANT_ENUM = "IWA_NTLM";
    public static final String WINDOWS_TOKEN = "windows_token";

    // OAuth client authenticator properties
    public static final String CLIENT_AUTH_CREDENTIAL_VALIDATION = "StrictClientCredentialValidation";
    public static final String ACCESS_TOKEN = "accessToken";
    public static final String ACCESS_TOKEN_RESPONSE_PARAM = "access_token";
    public static final String EXPIRES_IN = "expires_in";
    public static final String TOKEN_TYPE = "token_type";
    public static final String ID_TOKEN = "id_token";
    public static final String CODE = "code";
    public static final String USERINFO = "userinfo";
    public static final String AUTHENTICATED_IDPS = "AuthenticatedIdPs";
    public static final String SESSION_STATE = "session_state";
    public static final String STATE = "state";
    public static final String AUTHENTICATOR_IDP_SPLITTER = ":";

    public static final String SECTOR_IDENTIFIER_URI = "sector_identifier_uri";
    public static final String SUBJECT_TYPE = "subject_type";

    public static final String READ_AMR_VALUE_FROM_IDP = "OAuth.ReplaceDefaultAMRValuesWithIDPSentValues";

    public static final String CNF = "cnf";
    public static final String MTLS_AUTH_HEADER = "MutualTLS.ClientCertificateHeader";
    public static final String BEGIN_CERT = "-----BEGIN CERTIFICATE-----";
    public static final String END_CERT = "-----END CERTIFICATE-----";
    public static final String JAVAX_SERVLET_REQUEST_CERTIFICATE = "javax.servlet.request.X509Certificate";
    public static final String CONFIG_NOT_FOUND = "CONFIG_NOT_FOUND";
    public static final String X5T_S256 = "x5t#S256";

    public static final String ENABLE_TLS_CERT_BOUND_ACCESS_TOKENS_VIA_BINDING_TYPE = "OAuth.OpenIDConnect." +
            "EnableTLSCertificateBoundAccessTokensViaBindingType";
    public static final String IS_API_BASED_LOGOUT_WITHOUT_COOKIES = "isAPIBasedLogoutWithoutCookies";

    /**
     * Enum for OIDC supported subject types.
     */
    public enum SubjectType {

        PUBLIC("public"),
        PAIRWISE("pairwise");

        private final String subjectType;

        SubjectType(String subjectType) {
        
            this.subjectType = subjectType;
        }

        @Override
        public String toString() {

            return subjectType;
        }

        public String getValue() {

            return subjectType;
        }

        public static SubjectType fromValue(String text) {

            for (SubjectType subType : SubjectType.values()) {
                if (String.valueOf(subType.subjectType).equals(text)) {
                    return subType;
                }
            }
            return null;
        }
    }
    public static final String AUTHZ_CODE = "AuthorizationCode";

    //Constants for reading EndpointConfig.properties
    public static final String CONFIG_RELATIVE_PATH = "./repository/conf/identity/EndpointConfig.properties";
    public static final String CLIENT_TRUST_STORE_PASSWORD = "Carbon.Security.TrustStore.Password";
    public static final String CLIENT_TRUST_STORE = "client.trustStore";

    //OAuth PKCE request parameters
    public static final String OAUTH_PKCE_CODE_VERIFIER = "code_verifier";
    public static final String OAUTH_PKCE_CODE_CHALLENGE = "code_challenge";
    public static final String OAUTH_PKCE_CODE_CHALLENGE_METHOD = "code_challenge_method";
    public static final String OAUTH_PKCE_S256_CHALLENGE = "S256";
    public static final String OAUTH_PKCE_PLAIN_CHALLENGE = "plain";
    //OAuth PKCE request attribute
    public static final String PKCE_UNSUPPORTED_FLOW  = "pkce_unsupported_flow";
    //Response types
    public static final String NONE = "none";
    public static final String TOKEN = "token";
    public static final String CODE_TOKEN = "code token";
    public static final String CODE_IDTOKEN = "code id_token";
    public static final String CODE_IDTOKEN_TOKEN = "code id_token token";
    public static final String SUBJECT_TOKEN = "subject_token";
    public static final String IMPERSONATED_SUBJECT = "IMPERSONATED_SUBJECT";
    public static final String IMPERSONATING_ACTOR = "IMPERSONATING_ACTOR";
    public static final String IDTOKEN_TOKEN = "id_token token";
    public static final String SCOPE = "scope";

    //Constants used for OAuth/OpenID Connect Configuration UI
    public static final String CALLBACK_URL_REGEXP_PREFIX = "regexp=";


    public static final String LOOPBACK_IP_REGEX = "(.*127\\.0\\.0\\.1.*|.*\\[::1].*)";
    public static final String LOOPBACK_IP_PORT_REGEX = "(?<=127\\.0\\.0\\.1|\\[::1])(:[0-9]{1,5})";

    public static final String AUTHORIZATION_CODE_STORE_TABLE = "IDN_OAUTH2_AUTHORIZATION_CODE";

    //Constants used for OAuth Secret Revoke and Regeneration
    public static final String OAUTH_APP_NEW_STATE = "new_state";
    public static final String OAUTH_APP_NEW_SECRET_KEY = "new_secretKey";
    public static final String ACTION_PROPERTY_KEY = "action";
    public static final String ACTION_REVOKE = "revoke";
    public static final String ACTION_REGENERATE = "regenerate";

    //Oauth Event Interceptor Proxy Name
    public static final String OAUTH_INTERCEPTOR_PROXY = "OauthDataInterceptorHandlerProxy";

    public static final String RESPONSE_HEADERS_PROPERTY = "RESPONSE_HEADERS";
    public static final String CLIENT_AUTHN_CONTEXT = "oauth.client.authentication.context";
    public static final String TRANSPORT_ENDPOINT_ADDRESS = "org.apache.cxf.transport.endpoint.address";

    //Constants used for multiple scopes
    public static final String OIDC_SCOPE_CONFIG_PATH = "oidc-scope-config.xml";
    public static final String OAUTH_SCOPE_BINDING_PATH = "oauth-scope-bindings.xml";
    public static final String RESOURCE_ACCESS_CONTROL_V2_CONFIG_PATH = "resource-access-control-v2.xml";
    public static final String SCOPE_RESOURCE_PATH = "/oidc";

    public static final String RESTRICT_UNASSIGNED_SCOPES = "restrict.unassigned.scopes";

    public static final String TENANT_NAME_FROM_CONTEXT = "TenantNameFromContext";

    //Oauth2 sp expire time configuration.
    public static final String TOKEN_EXPIRE_TIME_RESOURCE_PATH = "/identity/config/spTokenExpireTime";

    //AccessTokenDO context property name
    public static final String ACCESS_TOKEN_DO = "AccessTokenDO";

    //JWT claim for authorized user type
    public static final String AUTHORIZED_USER_TYPE = "aut";

    // Context tenant domain passed with request parameters.
    public static final String TENANT_DOMAIN_FROM_CONTEXT = "tenant_domain_from_context";
    public static final String PAR_EXPIRY_TIME = "OAuth.PAR.ExpiryTime";

    public static final String RENEW_TOKEN_WITHOUT_REVOKING_EXISTING_ALLOWED_GRANT_TYPES_CONFIG =
            "OAuth.JWT.RenewTokenWithoutRevokingExisting.AllowedGrantTypes.AllowedGrantType";
    public static final String RENEW_TOKEN_WITHOUT_REVOKING_EXISTING_ENABLE_CONFIG =
            "OAuth.JWT.RenewTokenWithoutRevokingExisting.Enable";
    public static final String OAUTH_BUILD_ISSUER_WITH_HOSTNAME = "OAuth.BuildIssuerWithHostname";
    public static final String MTLS_HOSTNAME = "OAuth.MutualTLSAliases.Hostname";
    public static final String X_WSO2_MTLS_REQUEST = "x-wso2-mtls-request";
    public static final String IS_MTLS_REQUEST = "isMtlsRequest";

    public static final String REQUEST_BINDING_TYPE = "request";
    public static final String ORG_ID = "org_id";
    public static final String ENABLE_FAPI = "OAuth.OpenIDConnect.FAPI.EnableFAPIValidation";
    public static final String ENABLE_DCR_FAPI_ENFORCEMENT = "OAuth.DCRM.EnableFAPIEnforcement";
    public static final String DCR_SSA_VALIDATION_JWKS = "OAuth.DCRM.SoftwareStatementJWKS";
    public static final String DCR_MANDATE_SSA = "OAuth.DCRM.MandatorySoftwareStatement";
    public static final String DCR_CLIENT_AUTHENTICATION_REQUIRED = "OAuth.DCRM.ClientAuthenticationRequired";
    public static final String FAPI_CLIENT_AUTH_METHOD_CONFIGURATION = "OAuth.OpenIDConnect.FAPI." +
            "AllowedClientAuthenticationMethods.AllowedClientAuthenticationMethod";
    public static final String FAPI_SIGNATURE_ALGORITHM_CONFIGURATION = "OAuth.OpenIDConnect.FAPI." +
            "AllowedSignatureAlgorithms.AllowedSignatureAlgorithm";
    public static final String VALIDATE_SECTOR_IDENTIFIER = "OAuth.DCRM.EnableSectorIdentifierURIValidation";
    public static final String TOKEN_EP_SIGNATURE_ALG_CONFIGURATION = "OAuth.OpenIDConnect" +
            ".SupportedTokenEndpointSigningAlgorithms.SupportedTokenEndpointSigningAlgorithm";
    public static final String ID_TOKEN_SIGNATURE_ALG_CONFIGURATION = "OAuth.OpenIDConnect" +
            ".SupportedIDTokenSigningAlgorithms.SupportedIDTokenSigningAlgorithm";
    public static final String REQUEST_OBJECT_SIGNATURE_ALG_CONFIGURATION = "OAuth.OpenIDConnect" +
            ".SupportedRequestObjectSigningAlgorithms.SupportedRequestObjectSigningAlgorithm";
    public static final String ID_TOKEN_ENCRYPTION_ALGORITHM = "OAuth.OpenIDConnect." +
            "SupportedIDTokenEncryptionAlgorithms.SupportedIDTokenEncryptionAlgorithm";
    public static final String REQUEST_OBJECT_ENCRYPTION_ALGORITHM = "OAuth.OpenIDConnect." +
            "SupportedRequestObjectEncryptionAlgorithms.SupportedRequestObjectEncryptionAlgorithm";
    public static final String ID_TOKEN_ENCRYPTION_METHOD = "OAuth.OpenIDConnect.SupportedIDTokenEncryptionMethods." +
            "SupportedIDTokenEncryptionMethod";
    public static final String REQUEST_OBJECT_ENCRYPTION_METHOD = "OAuth.OpenIDConnect." +
            "SupportedRequestObjectEncryptionMethods.SupportedRequestObjectEncryptionMethod";
    public static final String IS_PUSH_AUTHORIZATION_REQUEST = "isPushAuthorizationRequest";
    public static final String ALLOWED_SCOPES_PROPERTY = "allowedScopes";


    public static final String IS_THIRD_PARTY_APP = "isThirdPartyApp";
    public static final String PRIVATE_KEY_JWT = "private_key_jwt";
    public static final String TLS_CLIENT_AUTH = "tls_client_auth";
    public static final String RESTRICTED_ENCRYPTION_ALGORITHM = "RSA1_5";
    public static final String ADDITIONAL_ATTRIBUTE_FILTER = "OAuth.DCRM.AdditionalAttributeFilter";

    private OAuthConstants() {

    }

    /**
     * This class define grant types constants.
     */
    public static class GrantTypes {

        public static final String IMPLICIT = "implicit";
        public static final String TOKEN = "token";
        public static final String CLIENT_CREDENTIALS = "client_credentials";
        public static final String IWA_NTLM = "iwa:ntlm";
        public static final String PASSWORD = "password";
        public static final String AUTHORIZATION_CODE = "authorization_code";
        public static final String JWT_BEARER = "urn:ietf:params:oauth:grant-type:jwt-bearer";
        public static final String REFRESH_TOKEN = "refresh_token";
        public static final String DEVICE_CODE = "device_code";
        public static final String ORGANIZATION_SWITCH = "organization_switch";
        public static final String TOKEN_EXCHANGE = "urn:ietf:params:oauth:grant-type:token-exchange";

        private GrantTypes() {

        }
    }

    /**
     * Define OAuth versions.
     */
    public static class OAuthVersions {

        public static final String VERSION_1A = "OAuth-1.0a";
        public static final String VERSION_2 = "OAuth-2.0";

        private OAuthVersions() {

        }
    }

    /**
     * Define OAuth1.0a request parameters.
     */
    public static class OAuth10AParams {

        public static final String OAUTH_VERSION = "oauth_version";
        public static final String OAUTH_NONCE = "oauth_nonce";
        public static final String OAUTH_TIMESTAMP = "oauth_timestamp";
        public static final String OAUTH_CONSUMER_KEY = "oauth_consumer_key";
        public static final String OAUTH_CALLBACK = "oauth_callback";
        public static final String OAUTH_SIGNATURE_METHOD = "oauth_signature_method";
        public static final String OAUTH_SIGNATURE = "oauth_signature";
        public static final String SCOPE = "scope";
        public static final String OAUTH_DISPLAY_NAME = "xoauth_displayname";

        private OAuth10AParams() {

        }
    }

    /**
     * Define OAuth2.0 request parameters
     */
    public static class OAuth20Params {

        public static final String SCOPE = "scope";
        public static final String PROMPT = "prompt";
        public static final String NONCE = "nonce";
        public static final String DISPLAY = "display";
        public static final String ID_TOKEN_HINT = "id_token_hint";
        public static final String LOGIN_HINT = "login_hint";
        public static final String AUTH_TIME = "auth_time";
        public static final String ESSENTIAL = "essential";
        public static final String USERINFO = "userinfo";
        public static final String CLIENT_ID = "client_id";
        public static final String REDIRECT_URI = "redirect_uri";
        public static final String REQUEST_URI = "request_uri";
        public static final String STATE = "state";
        public static final String RESPONSE_TYPE = "response_type";
        public static final String RESPONSE_MODE = "response_mode";
        public static final String REQUEST = "request";
        public static final String REQUESTED_SUBJECT = "requested_subject";

        private OAuth20Params() {

        }
    }

    /**
     * Define OIDC prompt values
     */
    public static class Prompt {

        public static final String LOGIN = "login";
        public static final String CONSENT = "consent";
        public static final String NONE = "none";
        public static final String SELECT_ACCOUNT = "select_account";

        private Prompt() {

        }
    }

    /**
     * Define OAuth1.0a endpoints.
     */
    public static class OAuth10AEndpoints {

        public static final String ACCESS_TOKEN_URL = "/access-token";
        public static final String REQUEST_TOKEN_URL = "/request-token";
        public static final String AUTHORIZE_TOKEN_URL = "/authorize-token";
        public static final String OAUTH_TOKEN_EP_URL = "oauth/access-token";
        public static final String OAUTH_AUTHZ_EP_URL = "oauth/authorize-url";
        public static final String OAUTH_REQUEST_TOKEN_EP_URL = "oauth/request-token";

        private OAuth10AEndpoints() {

        }
    }

    /**
     * Define OAuth2.0 endpoints
     */
    public static class OAuth20Endpoints {

        public static final String OAUTH20_ACCESS_TOKEN_URL = "/token";
        public static final String OAUTH20_AUTHORIZE_TOKEN_URL = "/authorize";
        public static final String OAUTH2_AUTHZ_EP_URL = "oauth2/authorize";
        public static final String OAUTH2_PAR_EP_URL = "oauth2/par";
        public static final String OAUTH2_TOKEN_EP_URL = "oauth2/token";
        public static final String OAUTH2_DCR_EP_URL = "/api/identity/oauth2/dcr/v1.1/register";
        public static final String OAUTH2_JWKS_EP_URL = "/oauth2/jwks";
        public static final String  OAUTH2_DISCOVERY_EP_URL = "/oauth2/oidcdiscovery";
        public static final String OAUTH2_USER_INFO_EP_URL = "oauth2/userinfo";
        public static final String OAUTH2_REVOKE_EP_URL = "oauth2/revoke";
        public static final String OIDC_WEB_FINGER_EP_URL = ".well-known/webfinger";
        public static final String OAUTH2_INTROSPECT_EP_URL = "oauth2/introspect";
        public static final String OIDC_CONSENT_EP_URL = "/authenticationendpoint/oauth2_consent.do";
        public static final String OAUTH2_CONSENT_EP_URL = "/authenticationendpoint/oauth2_authz.do";
        public static final String OAUTH2_ERROR_EP_URL = "/authenticationendpoint/oauth2_error.do";
        public static final String OIDC_DEFAULT_LOGOUT_RESPONSE_URL = "/authenticationendpoint/oauth2_logout.do";
        public static final String OIDC_LOGOUT_CONSENT_EP_URL = "/authenticationendpoint/oauth2_logout_consent.do";
        public static final String DEVICE_AUTHZ_EP_URL = "oauth2/device_authorize";

        private OAuth20Endpoints() {

        }
    }

    /**
     * Define consent related constants.
     */
    public static class Consent {

        public static final String DENY = "deny";
        public static final String APPROVE = "approve";
        public static final String APPROVE_ALWAYS = "approveAlways";

        private Consent() {

        }
    }

    /**
     * Define constants for each token state.
     */
    public static class TokenStates {

        public static final String TOKEN_STATE_ACTIVE = "ACTIVE";
        public static final String TOKEN_STATE_REVOKED = "REVOKED";
        public static final String TOKEN_STATE_EXPIRED = "EXPIRED";
        public static final String TOKEN_STATE_INACTIVE = "INACTIVE";

        private TokenStates() {

        }
    }

    /**
     * Define constants for authorization code state.
     */
    public static class AuthorizationCodeState {

        public static final String ACTIVE = "ACTIVE";
        public static final String REVOKED = "REVOKED";
        public static final String EXPIRED = "EXPIRED";
        public static final String INACTIVE = "INACTIVE";

        private AuthorizationCodeState() {

        }
    }

    /**
     * Define constants for OAuth app states.
     */
    public static class OauthAppStates {

        public static final String APP_STATE_ACTIVE = "ACTIVE";
        public static final String APP_STATE_REVOKED = "REVOKED";
        public static final String APP_STATE_DELETED = "DELETED";

        private OauthAppStates() {

        }
    }

    /**
     * Define constants for OAuth errors.
     */
    public static class OAuthError {

        private OAuthError() {

        }

        /**
         * Define Token response constants.
         */
        public static class TokenResponse {

            public static final String UNSUPPORTED_CLIENT_AUTHENTICATION_METHOD =
                    "unsupported_client_authentication_method";

            private TokenResponse() {

            }
        }

        /**
         * Define Authorization request constants with i18n keys which will be mapped to the error
         * message in the frontend.
         */
        public static class AuthorizationResponsei18nKey {

            public static final String CALLBACK_NOT_MATCH = "callback.not.match";
            public static final String APPLICATION_NOT_FOUND = "application.not.found";
            public static final String INVALID_REDIRECT_URI = "invalid.redirect.uri";
            public static final String INVALID_REQUEST_URI = "par.invalid.request.uri";
            public static final String CLIENT_IDS_NOT_MATCH = "par.client.id.not.match";
            public static final String REQUEST_URI_EXPIRED = "par.request.uri.expired";
            public static final String INVALID_RESPONSE_TYPE_FOR_QUERY_JWT = "invalid.response.type.for.query.jwt";

            private AuthorizationResponsei18nKey() {

            }
        }
    }

    /**
     * Define supported scope constants.
     */
    public static class Scope {

        public static final String OPENID = "openid";
        public static final String OAUTH2 = "oauth2";
        public static final String OIDC = "oidc";

        private Scope() {

        }
    }

    /**
     * Define constants for user types.
     */
    public static class UserType {

        public static final String USER_TYPE = "USER_TYPE";
        public static final String APPLICATION = "APPLICATION";
        public static final String APPLICATION_USER = "APPLICATION_USER";
        public static final String FEDERATED_USER_DOMAIN_PREFIX = "FEDERATED";
        public static final String FEDERATED_USER_DOMAIN_SEPARATOR = ":";
        public static final String LOCAL_USER_TYPE = "LOCAL";
        public static final String LEGACY_USER_TYPE = "LEGACY";

        private UserType() {

        }
    }

    /**
     * OIDC claims constants.
     */
    public static class OIDCClaims {

        public static final String UPDATED_AT = "updated_at";
        public static final String PHONE_NUMBER_VERIFIED = "phone_number_verified";
        public static final String EMAIL_VERIFIED = "email_verified";
        public static final String ADDRESS = "address";
        public static final String ROLES = "roles";
        public static final String CUSTOM = "custom";
        public static final String AZP = "azp";
        public static final String AUTH_TIME = "auth_time";
        public static final String AT_HASH = "at_hash";
        public static final String NONCE = "nonce";
        public static final String ACR = "acr";
        public static final String MAX_AGE = "max_age";
        // OIDC Specification : http://openid.net/specs/openid-connect-core-1_0.html
        public static final String C_HASH = "c_hash";
        public static final String S_HASH = "s_hash";
        public static final String SESSION_ID_CLAIM = "sid";
        public static final String REALM = "realm";
        public static final String TENANT = "tenant";
        public static final String USERSTORE = "userstore";
        public static final String IDP_SESSION_KEY = "isk";
        // JWT Token signer tenant key sent in realm claim.
        public static final String SIGNING_TENANT = "signing_tenant";
        public static final String GROUPS = "groups";

        private OIDCClaims() {

        }
    }

    /**
     * OIDC config property constants.
     */
    public static class OIDCConfigProperties {

        public static final String REQUEST_OBJECT_SIGNED = "requestObjectSigned";
        public static final String ID_TOKEN_ENCRYPTED = "idTokenEncrypted";
        public static final String ID_TOKEN_ENCRYPTION_ALGORITHM = "idTokenEncryptionAlgorithm";
        public static final String ID_TOKEN_ENCRYPTION_METHOD = "idTokenEncryptionMethod";
        public static final String NO_LOGOUT_SELECTED = "none";
        public static final String BACK_CHANNEL_LOGOUT = "backchannel";
        public static final String FRONT_CHANNEL_LOGOUT = "frontchannel";
        public static final String BACK_CHANNEL_LOGOUT_URL = "backChannelLogoutURL";
        public static final String FRONT_CHANNEL_LOGOUT_URL = "frontchannelLogoutURL";
        public static final String TOKEN_TYPE = "tokenType";
        public static final String HYBRID_FLOW_ENABLED = "hybridFlowEnabled";
        public static final String HYBRID_FLOW_RESPONSE_TYPE = "hybridFlowResponseType";
        public static final String BYPASS_CLIENT_CREDENTIALS = "bypassClientCredentials";
        public static final String RENEW_REFRESH_TOKEN = "renewRefreshToken";
        public static final String TOKEN_BINDING_TYPE = "tokenBindingType";
        public static final String TOKEN_REVOCATION_WITH_IDP_SESSION_TERMINATION =
                "tokenRevocationWithIDPSessionTermination";
        public static final String TOKEN_BINDING_VALIDATION = "tokenBindingValidation";
        public static final String TOKEN_BINDING_TYPE_NONE = "None";
        public static final String TOKEN_AUTH_METHOD =  "tokenEndpointAuthMethod";
        public static final String TOKEN_EP_ALLOW_REUSE_PVT_KEY_JWT =  "tokenEndpointAllowReusePvtKeyJwt";
        public static final String TOKEN_AUTH_SIGNATURE_ALGORITHM = "tokenEndpointAuthSigningAlg";
        public static final String SECTOR_IDENTIFIER_URI = "sectorIdentifierUri";
        public static final String ID_TOKEN_SIGNATURE_ALGORITHM = "idTokenSignedResponseAlg";
        public static final String REQUEST_OBJECT_SIGNATURE_ALGORITHM = "requestObjectSigningAlg";
        public static final String TLS_SUBJECT_DN = "tlsClientAuthSubjectDn";
        public static final String IS_PUSH_AUTH = "requirePushAuthorizationRequest";
        public static final String IS_CERTIFICATE_BOUND_ACCESS_TOKEN = "tlsClientCertificateBoundAccessToken";
        public static final String SUBJECT_TYPE = "subjectType";
        public static final String REQUEST_OBJECT_ENCRYPTION_ALGORITHM = "requestObjectEncryptionAlgorithm";
        public static final String REQUEST_OBJECT_ENCRYPTION_METHOD = "requestObjectEncryptionMethod";
        public static final String IS_FAPI_CONFORMANT_APP = "isFAPIConformant";
        public static final String IS_SUBJECT_TOKEN_ENABLED = "isSubjectTokenEnabled";
        public static final String SUBJECT_TOKEN_EXPIRY_TIME = "subjectTokenExpiryTime";
        public static final int SUBJECT_TOKEN_EXPIRY_TIME_VALUE = 180;
        public static final String PREVENT_TOKEN_REUSE = "PreventTokenReuse";
        public static final boolean DEFAULT_VALUE_FOR_PREVENT_TOKEN_REUSE = true;
        // Name of the {@code  JWTClientAuthenticatorConfig} resource type in the Configuration Management API.
        public static final String JWT_CONFIGURATION_RESOURCE_TYPE_NAME = "PK_JWT_CONFIGURATION";
        // Name of the {@code JWTClientAuthenticatorConfig} resource (per tenant) in the Configuration Management API.
        public static final String JWT_CONFIGURATION_RESOURCE_NAME = "TENANT_PK_JWT_CONFIGURATION";
        public static final String PVT_KEY_JWT_CLIENT_AUTHENTICATOR_CLASS_NAME = "PrivateKeyJWTClientAuthenticator";
        public static final String ENABLE_TOKEN_REUSE = "EnableTokenReuse";
        private OIDCConfigProperties() {

        }
    }

    /**
     * Signature algorithms constants.
     */
    public static class SignatureAlgorithms {

        public static final String NONE = "NONE";
        public static final String SHA256_WITH_RSA = "SHA256withRSA";
        public static final String SHA384_WITH_RSA = "SHA384withRSA";
        public static final String SHA512_WITH_RSA = "SHA512withRSA";
        public static final String SHA256_WITH_HMAC = "SHA256withHMAC";
        public static final String SHA384_WITH_HMAC = "SHA384withHMAC";
        public static final String SHA512_WITH_HMAC = "SHA512withHMAC";
        public static final String SHA256_WITH_EC = "SHA256withEC";
        public static final String SHA384_WITH_EC = "SHA384withEC";
        public static final String SHA512_WITH_EC = "SHA512withEC";
        public static final String SHA256 = "SHA-256";
        public static final String SHA384 = "SHA-384";
        public static final String SHA512 = "SHA-512";
        public static final String SHA1 = "SHA-1";
        public static final String KID_HASHING_ALGORITHM = SHA256;
        public static final String PREVIOUS_KID_HASHING_ALGORITHM = SHA1;
        public static final String PS256 = "PS256";
        public static final String ES256 = "ES256";

        private SignatureAlgorithms() {

        }
    }

    /**
     * Define token binding constants.
     */
    public static class TokenBindings {

        public static final String NONE = "NONE";
    }

    /**
     * Define authorized organization default value.
     */
    public static class AuthorizedOrganization {

        public static final String NONE = "NONE";
    }

    /**
     * Define logging constants.
     */
    public static class LogConstants {

        public static final String OAUTH_INBOUND_SERVICE = "oauth-inbound-service";
        public static final String FAILED = "FAILED";
        public static final String SUCCESS = "SUCCESS";
        public static final String CLIENT_ID = "client id";
        public static final String TENANT_DOMAIN = "tenant domain";
        public static final String CREATE_OAUTH_APPLICATION = "create-oauth-application";
        public static final String UPDATE_OAUTH_APPLICATION = "update-oauth-application";
        public static final String DELETE_OAUTH_APPLICATION = "delete-oauth-application";
        public static final String REGENERATE_CLIENT_SECRET = "regenerate-client-secret";
        public static final String UPDATE_APP_STATE = "update-app-state";

        /**
         * Define action IDs for diagnostic logs.
         */
        public static class ActionIDs {

            public static final String SCOPE_VALIDATION = "validate-scope";
            public static final String ISSUE_ACCESS_TOKEN = "issue-access-token";
            public static final String ISSUE_SUBJECT_TOKEN = "issue-subject-token";
            public static final String ISSUE_ID_TOKEN = "issue-id-token";
            public static final String VALIDATE_AUTHORIZATION_CODE = "validate-authz-code";
            public static final String ISSUE_AUTHZ_CODE = "issue-authz-code";
            public static final String RECEIVE_CONSENT_RESPONSE = "receive-consent-response";
            public static final String RECEIVE_TOKEN_REQUEST = "receive-token-request";
            public static final String RECEIVE_AUTHENTICATION_RESPONSE = "receive-authn-response";
            public static final String VALIDATE_AUTHENTICATION_RESPONSE = "validate-authn-status";
            public static final String RECEIVE_AUTHORIZATION_RESPONSE = "receive-authz-request";
            public static final String HANDLE_AUTHORIZATION = "handle-authorization";
            public static final String VALIDATE_SCOPES_BEFORE_CONSENT = "validate-scopes-before-consent";
            public static final String HAND_OVER_TO_FRAMEWORK = "hand-over-to-framework";
            public static final String PERSIST_OAUTH_SCOPE_CONSENT = "persist-oauth-scope-consent";
            public static final String GENERATE_CONSENT_CLAIMS = "generate-consent-claims";
            public static final String HANDLE_REQUEST = "handle-request";
            public static final String BUILD_REQUEST = "build-request";
            public static final String RETRIEVE_PARAMETERS = "retrieve-parameters";
            public static final String VALIDATE_AUTHZ_REQUEST = "validate-authz-request";
            public static final String VALIDATE_INPUT_PARAMS = "validate-input-parameters";
            public static final String VALIDATE_OAUTH_CLIENT = "validate-oauth-client";
            public static final String VALIDATE_APPLICATION_ENABLED_STATUS = "validate-application-enabled-status";
            public static final String REVOKE_TOKEN = "revoke-token";
            public static final String VALIDATE_TOKEN_BINDING = "validate-token-binding";
            public static final String VALIDATE_PKCE = "validate-pkce";
            public static final String VALIDATE_JWT_ACCESS_TOKEN = "validate-jwt-access-token";
            public static final String VALIDATE_REFRESH_TOKEN = "validate-refresh-token";
            public static final String VALIDATE_ACCESS_TOKEN = "validate-access-token";
            public static final String PARSE_REQUEST_OBJECT = "parse-request-object";
            public static final String VALIDATE_REQUEST_OBJECT_SIGNATURE = "validate-request-object-signature";
            public static final String VALIDATE_REQUEST_OBJECT = "validate-request-object";
            public static final String HAND_OVER_TO_CONSENT_SERVICE = "hand-over-to-consent-service";
            public static final String PROCESS_CONSENT = "process-consent";
            public static final String OVERRIDE_AUTHZ_PARAMS = "override-authz-parameters";
            public static final String REMOVE_USER_CONSENT = "remove-user-consent";
            public static final String PROMPT_CONSENT_PAGE = "prompt-consent-page";
            public static final String VALIDATE_USER_SESSION = "validate-user-session";
            public static final String VALIDATE_ID_TOKEN_HINT = "validate-id-token-hint";
            public static final String VALIDATE_EXISTING_CONSENT = "validate-existing-consent";
            public static final String GENERATE_INTROSPECTION_RESPONSE = "generate-introspect-response";
            public static final String RECEIVE_REVOKE_REQUEST = "receive-revoke-request";
            public static final String VALIDATE_AUTHORIZATION_DETAILS = "validate-authorization-details";
            public static final String VALIDATE_AUTHORIZATION_DETAILS_BEFORE_CONSENT
                    = "validate-authorization-details-before-consent";
        }

        /**
         * Define common and reusable Input keys for diagnostic logs.
         */
        public static class InputKeys {

            public static final String RESPONSE_TYPE = "response type";
            public static final String SCOPE_VALIDATOR = "scope validator";
            public static final String REQUESTED_SCOPES = "requested scopes";
            public static final String AUTHORIZED_SCOPES = "authorized scopes";
            public static final String GRANT_TYPE = "grant type";
            public static final String AUTHORIZATION_CODE = "authorization code";
            public static final String REQUEST_BUILDER = "request builder";
            public static final String REQUEST_URI_REF = "request uri reference";
            public static final String REDIRECT_URI = "redirect URI";
            public static final String CALLBACK_URI = "callback URI";
            public static final String PROMPT = "prompt";
            public static final String APP_STATE = "app state";
<<<<<<< HEAD
            public static final String REQUESTED_AUTHORIZATION_DETAILS = "requested authorization details";
=======
            public static final String IMPERSONATOR = "impersonator";
>>>>>>> 3a0ed829
        }

        /**
         * Define common and reusable Configuration keys for diagnostic logs.
         */
        public static class ConfigKeys {

            public static final String SUPPORTED_GRANT_TYPES = "supported grant types";
            public static final String CALLBACK_URI = "callback URI";
            public static final String REGISTERED_CALLBACK_URI = "registered callback URI";
            public static final String REQUEST_OBJECT_SIGNATURE_VALIDATION_ENABLED =
                    "request object signature validation enabled";

        }
    }

    /**
     * Response Mode constants.
     */
    public static class ResponseModes {

        public static final String DEFAULT = "default";
        public static final String QUERY = "query";
        public static final String FRAGMENT = "fragment";
        public static final String FORM_POST = "form_post";
        public static final String JWT = "jwt";
        public static final String QUERY_JWT = "query.jwt";
        public static final String FRAGMENT_JWT = "fragment.jwt";
        public static final String FORM_POST_JWT = "form_post.jwt";
        public static final String DIRECT = "direct"; // Used for API based authentication.
    }

}<|MERGE_RESOLUTION|>--- conflicted
+++ resolved
@@ -780,11 +780,8 @@
             public static final String CALLBACK_URI = "callback URI";
             public static final String PROMPT = "prompt";
             public static final String APP_STATE = "app state";
-<<<<<<< HEAD
+            public static final String IMPERSONATOR = "impersonator";
             public static final String REQUESTED_AUTHORIZATION_DETAILS = "requested authorization details";
-=======
-            public static final String IMPERSONATOR = "impersonator";
->>>>>>> 3a0ed829
         }
 
         /**
