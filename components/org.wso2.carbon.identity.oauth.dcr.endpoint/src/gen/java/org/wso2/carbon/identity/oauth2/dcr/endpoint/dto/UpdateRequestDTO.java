--- conflicted
+++ resolved
@@ -26,17 +26,10 @@
   private List<String> grantTypes = new ArrayList<String>();
 
 
-<<<<<<< HEAD
   private String tokenType = null;
-
-=======
   private String clientId = null;
-
-
   private String clientSecret = null;
 
-  
->>>>>>> 81a3778a
   /**
    **/
   @ApiModelProperty(value = "")
@@ -74,7 +67,7 @@
 
 
   @ApiModelProperty(value = "")
-<<<<<<< HEAD
+
   @JsonProperty("token_type_extension")
   public String getTokenType() {
     return tokenType;
@@ -82,7 +75,7 @@
 
   public void setTokenType(String tokenType) {
     this.tokenType = tokenType;
-=======
+
   @JsonProperty("client_id")
   public String getClientId() {
     return clientId;
@@ -101,7 +94,6 @@
 
   public void setClientSecret(String clientSecret) {
     this.clientSecret = clientSecret;
->>>>>>> 81a3778a
   }
 
   @Override
@@ -112,12 +104,9 @@
     sb.append("  redirect_uris: ").append(redirectUris).append("\n");
     sb.append("  client_name: ").append(clientName).append("\n");
     sb.append("  grant_types: ").append(grantTypes).append("\n");
-<<<<<<< HEAD
     sb.append("  token_type_extension: ").append(tokenType).append("\n");
-=======
     sb.append("  client_id: ").append(clientId).append("\n");
     sb.append("  client_secret: ").append(clientSecret).append("\n");
->>>>>>> 81a3778a
     sb.append("}\n");
     return sb.toString();
   }
