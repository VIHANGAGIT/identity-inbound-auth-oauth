--- conflicted
+++ resolved
@@ -61,12 +61,9 @@
     private String idTokenEncryptionAlgorithm = null;
     private String idTokenEncryptionMethod = null;
     private String softwareStatement = null;
-<<<<<<< HEAD
     private Boolean useClientIdAsSubClaimForAppTokens;
     private Boolean omitUsernameInIntrospectionRespForAppTokens;
 
-=======
->>>>>>> cebcda0e
     private Map<String, Object> additionalAttributes;
     private String extAllowedAudience;
 
