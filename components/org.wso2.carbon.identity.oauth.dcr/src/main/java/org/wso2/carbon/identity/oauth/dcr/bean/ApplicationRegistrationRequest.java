--- conflicted
+++ resolved
@@ -29,12 +29,9 @@
     private List<String> redirectUris = new ArrayList<String>();
     private String clientName = null;
     private List<String> grantTypes = new ArrayList<String>();
-<<<<<<< HEAD
     private String tokenType = null;
-=======
     private String consumerKey = null;
     private String consumerSecret = null;
->>>>>>> 81a3778a
 
     public List<String> getRedirectUris() {
         return redirectUris;
@@ -60,14 +57,14 @@
         this.grantTypes = grantTypes;
     }
 
-<<<<<<< HEAD
+
     public String getTokenType() {
         return tokenType;
     }
 
     public void setTokenType(String tokenType) {
         this.tokenType = tokenType;
-=======
+
     public String getConsumerKey() {
         return consumerKey;
     }
@@ -82,6 +79,5 @@
 
     public void setConsumerSecret(String consumerSecret) {
         this.consumerSecret = consumerSecret;
->>>>>>> 81a3778a
     }
 }