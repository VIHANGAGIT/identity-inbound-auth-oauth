--- conflicted
+++ resolved
@@ -67,12 +67,9 @@
     private String requestObjectEncryptionAlgorithm;
     private String requestObjectEncryptionMethod;
     private Map<String, Object> additionalAttributes;
-<<<<<<< HEAD
     private Boolean useClientIdAsSubClaimForAppTokens;
     private Boolean omitUsernameInIntrospectionRespForAppTokens;
-=======
     private String extAllowedAudience;
->>>>>>> cebcda0e
 
     public void setAdditionalAttributes(Map<String, Object> additionalAttributes) {
 
