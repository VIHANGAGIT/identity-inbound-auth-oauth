--- conflicted
+++ resolved
@@ -77,7 +77,6 @@
         return additionalAttributes;
     }
 
-<<<<<<< HEAD
     public Boolean getUseClientIdAsSubClaimForAppTokens() {
 
         return useClientIdAsSubClaimForAppTokens;
@@ -96,7 +95,7 @@
     public void setOmitUsernameInIntrospectionRespForAppTokens(Boolean omitUsernameInIntrospectionRespForAppTokens) {
 
         this.omitUsernameInIntrospectionRespForAppTokens = omitUsernameInIntrospectionRespForAppTokens;
-=======
+
     public String getExtAllowedAudience() {
 
         return extAllowedAudience;
@@ -105,7 +104,6 @@
     public void setExtAllowedAudience(String extAllowedAudience) {
 
         this.extAllowedAudience = extAllowedAudience;
->>>>>>> cebcda0e
     }
 
     public List<String> getRedirectUris() {
