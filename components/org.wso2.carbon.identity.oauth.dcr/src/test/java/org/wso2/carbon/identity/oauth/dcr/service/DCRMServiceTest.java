--- conflicted
+++ resolved
@@ -102,13 +102,11 @@
     private String dummyCallbackUrl = "dummyCallbackUrl";
     private final String dummyTemplateName = "dummyTemplateName";
     private final String dummyBackchannelLogoutUri = "http://backchannel.com/";
-<<<<<<< HEAD
-=======
     private final String dummyJwskUri = "http://localhost.com/jwks";
 
->>>>>>> 01f44e3a
     @Mock
     private OAuthConsumerAppDTO dto;
+
     private DCRMService dcrmService;
     private OAuthAdminService mockOAuthAdminService;
     private ApplicationRegistrationRequest applicationRegistrationRequest;
