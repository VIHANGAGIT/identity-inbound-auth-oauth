/*
 * Copyright (c) 2017, WSO2 Inc. (http://www.wso2.org) All Rights Reserved.
 *
 * WSO2 Inc. licenses this file to you under the Apache License,
 * Version 2.0 (the "License"); you may not use this file except
 * in compliance with the License.
 * You may obtain a copy of the License at
 *
 * http://www.apache.org/licenses/LICENSE-2.0
 *
 * Unless required by applicable law or agreed to in writing,
 * software distributed under the License is distributed on an
 * "AS IS" BASIS, WITHOUT WARRANTIES OR CONDITIONS OF ANY
 * KIND, either express or implied.  See the License for the
 * specific language governing permissions and limitations
 * under the License.
 */

package org.wso2.carbon.identity.oauth.dcr.service;

import org.apache.commons.lang.StringUtils;
import org.mockito.Mock;
import org.mockito.internal.util.reflection.FieldSetter;
import org.powermock.core.classloader.annotations.PrepareForTest;
import org.powermock.modules.testng.PowerMockTestCase;
import org.testng.Assert;
import org.testng.IObjectFactory;
import org.testng.annotations.BeforeMethod;
import org.testng.annotations.DataProvider;
import org.testng.annotations.ObjectFactory;
import org.testng.annotations.Test;
import org.wso2.carbon.base.CarbonBaseConstants;
import org.wso2.carbon.context.PrivilegedCarbonContext;
import org.wso2.carbon.identity.application.common.IdentityApplicationManagementException;
import org.wso2.carbon.identity.application.common.model.ServiceProvider;
import org.wso2.carbon.identity.application.common.model.ServiceProviderProperty;
import org.wso2.carbon.identity.application.common.util.IdentityApplicationConstants;
import org.wso2.carbon.identity.application.mgt.ApplicationManagementService;
import org.wso2.carbon.identity.base.IdentityException;
import org.wso2.carbon.identity.core.util.IdentityUtil;
import org.wso2.carbon.identity.oauth.IdentityOAuthAdminException;
import org.wso2.carbon.identity.oauth.OAuthAdminService;
import org.wso2.carbon.identity.oauth.common.OAuthConstants;
import org.wso2.carbon.identity.oauth.common.exception.InvalidOAuthClientException;
import org.wso2.carbon.identity.oauth.config.OAuthServerConfiguration;
import org.wso2.carbon.identity.oauth.dcr.DCRMConstants;
import org.wso2.carbon.identity.oauth.dcr.bean.Application;
import org.wso2.carbon.identity.oauth.dcr.bean.ApplicationRegistrationRequest;
import org.wso2.carbon.identity.oauth.dcr.bean.ApplicationUpdateRequest;
import org.wso2.carbon.identity.oauth.dcr.exception.DCRMClientException;
import org.wso2.carbon.identity.oauth.dcr.exception.DCRMException;
import org.wso2.carbon.identity.oauth.dcr.exception.DCRMServerException;
import org.wso2.carbon.identity.oauth.dcr.internal.DCRDataHolder;
import org.wso2.carbon.identity.oauth.dcr.model.DCRConfiguration;
import org.wso2.carbon.identity.oauth.dcr.util.DCRConfigUtils;
import org.wso2.carbon.identity.oauth.dcr.util.DCRConstants;
import org.wso2.carbon.identity.oauth.dcr.util.ErrorCodes;
import org.wso2.carbon.identity.oauth.dto.OAuthConsumerAppDTO;
import org.wso2.carbon.identity.oauth2.IdentityOAuth2Exception;
import org.wso2.carbon.identity.oauth2.util.JWTSignatureValidationUtils;
import org.wso2.carbon.identity.oauth2.util.OAuth2Util;
import org.wso2.carbon.idp.mgt.IdentityProviderManager;
import org.wso2.carbon.user.api.UserRealm;
import org.wso2.carbon.user.api.UserStoreException;
import org.wso2.carbon.user.core.common.AbstractUserStoreManager;

import java.nio.file.Paths;
import java.util.ArrayList;
import java.util.Arrays;
import java.util.HashMap;
import java.util.List;
import java.util.Map;

import static org.mockito.Matchers.any;
import static org.mockito.Matchers.anyString;
import static org.powermock.api.mockito.PowerMockito.doThrow;
import static org.powermock.api.mockito.PowerMockito.mock;
import static org.powermock.api.mockito.PowerMockito.mockStatic;
import static org.powermock.api.mockito.PowerMockito.when;
import static org.powermock.api.mockito.PowerMockito.whenNew;
import static org.powermock.reflect.Whitebox.invokeMethod;
import static org.testng.Assert.assertEquals;
import static org.testng.Assert.assertFalse;
import static org.testng.Assert.assertNotNull;
import static org.testng.Assert.assertTrue;
import static org.testng.Assert.fail;
import static org.wso2.carbon.identity.oauth.Error.INVALID_OAUTH_CLIENT;
import static org.wso2.carbon.identity.oauth.common.OAuthConstants.OAuth10AParams.OAUTH_VERSION;

/**
 * Unit test covering DCRMService
 */
@PrepareForTest({DCRMService.class, ServiceProvider.class, IdentityProviderManager.class,
        OAuth2Util.class, OAuthServerConfiguration.class, JWTSignatureValidationUtils.class, IdentityUtil.class,
        DCRDataHolder.class, DCRConfigUtils.class})
public class DCRMServiceTest extends PowerMockTestCase {

    private final String dummyConsumerKey = "dummyConsumerKey";
    private final String dummyClientName = "dummyClientName";
    private final String dummyInvalidClientName = "dummy@ClientName";
    private final List<String> dummyGrantTypes = new ArrayList<>();
    private final String dummyUserName = "dummyUserName";
    private final String dummyTenantDomain = "dummyTenantDomain";
    private final String dummyTokenType = "dummyTokenType";
    private String dummyConsumerSecret = "dummyConsumerSecret";
    private String dummyCallbackUrl = "dummyCallbackUrl";
    private final String dummyTemplateName = "dummyTemplateName";
    private final String dummyBackchannelLogoutUri = "http://backchannel.com/";
    private final String dummyJwskUri = "http://localhost.com/jwks";

    @Mock
    private OAuthConsumerAppDTO dto;

    @Mock
    DCRDataHolder dataHolder;

    private DCRMService dcrmService;
    private OAuthAdminService mockOAuthAdminService;
    private ApplicationRegistrationRequest applicationRegistrationRequest;
    private ApplicationManagementService mockApplicationManagementService;
    private OAuthServerConfiguration oAuthServerConfiguration;
    private ApplicationUpdateRequest applicationUpdateRequest;

    private UserRealm mockedUserRealm;
    private AbstractUserStoreManager mockedUserStoreManager;

    @ObjectFactory
    public IObjectFactory getObjectFactory() {

        return new org.powermock.modules.testng.PowerMockObjectFactory();
    }

    @BeforeMethod
    public void setUp() throws Exception {

        mockOAuthAdminService = mock(OAuthAdminService.class);
        applicationRegistrationRequest = new ApplicationRegistrationRequest();
        applicationRegistrationRequest.setClientName(dummyClientName);
        dcrmService = new DCRMService();
        mockApplicationManagementService = mock(ApplicationManagementService.class);
        DCRDataHolder dcrDataHolder = DCRDataHolder.getInstance();
        dcrDataHolder.setApplicationManagementService(mockApplicationManagementService);
        when(mockApplicationManagementService.getServiceProviderByClientId(anyString(), anyString(), anyString()))
                .thenReturn(new ServiceProvider());
        oAuthServerConfiguration = mock(OAuthServerConfiguration.class);
        mockStatic(OAuthServerConfiguration.class);
        when(OAuthServerConfiguration.getInstance()).thenReturn(oAuthServerConfiguration);
        mockStatic(OAuth2Util.class);

        mockedUserRealm = mock(UserRealm.class);
        mockedUserStoreManager = mock(AbstractUserStoreManager.class);
    }

    @DataProvider(name = "DTOProvider")
    public Object[][] getDTOStatus() {

        return new String[][]{
                {null},
                {""}
        };
    }

    @Test
    public void getApplicationEmptyClientIdTest() throws DCRMException {

        try {
            dcrmService.getApplication("");
        } catch (IdentityException ex) {
            assertEquals(ex.getMessage(), "Invalid client_id");
            return;
        }
        fail("Expected IdentityException was not thrown by getApplication method");
    }

    @Test(dataProvider = "DTOProvider")
    public void getApplicationNullDTOTest(String dtoStatus) throws Exception {

        if (dtoStatus == null) {
            when(mockOAuthAdminService.getOAuthApplicationData(dummyConsumerKey)).thenReturn(null);
            when(mockOAuthAdminService.getAllOAuthApplicationData()).thenReturn(new OAuthConsumerAppDTO[0]);
        } else {
            OAuthConsumerAppDTO dto = new OAuthConsumerAppDTO();
            dto.setApplicationName("");
            when(mockOAuthAdminService.getOAuthApplicationData(dummyConsumerKey)).thenReturn(dto);
            when(mockOAuthAdminService.getAllOAuthApplicationData()).thenReturn(new OAuthConsumerAppDTO[]{dto});
        }
        FieldSetter.setField(dcrmService,
                dcrmService.getClass().getDeclaredField("oAuthAdminService"), mockOAuthAdminService);
        try {
            dcrmService.getApplication(dummyConsumerKey);
        } catch (IdentityException ex) {
            assertEquals(ex.getErrorCode(), DCRMConstants.ErrorMessages.NOT_FOUND_APPLICATION_WITH_ID.toString());
            return;
        }
        fail("Expected IdentityException was not thrown by getApplication method");
    }

    @Test
    public void getApplicationDTOTestWithIOAException() throws Exception {

        doThrow(new IdentityOAuthAdminException("")).when(mockOAuthAdminService)
                .getOAuthApplicationData(dummyConsumerKey);
        when(mockOAuthAdminService.getAllOAuthApplicationData()).thenReturn(new OAuthConsumerAppDTO[0]);
        FieldSetter.setField(dcrmService,
                dcrmService.getClass().getDeclaredField("oAuthAdminService"), mockOAuthAdminService);

        try {
            dcrmService.getApplication(dummyConsumerKey);
        } catch (IdentityException ex) {
            assertEquals(ex.getErrorCode(), DCRMConstants.ErrorMessages.FAILED_TO_GET_APPLICATION_BY_ID.toString());
            return;
        }
        fail("Expected IdentityException was not thrown by getApplication method");
    }

    @Test
    public void getApplicationDTOTestWithIOCException() throws Exception {

        doThrow(new IdentityOAuthAdminException("", new InvalidOAuthClientException(""))).when(mockOAuthAdminService)
                .getOAuthApplicationData(dummyConsumerKey);
        when(mockOAuthAdminService.getAllOAuthApplicationData()).thenReturn(new OAuthConsumerAppDTO[0]);
        FieldSetter.setField(dcrmService,
                dcrmService.getClass().getDeclaredField("oAuthAdminService"), mockOAuthAdminService);

        try {
            dcrmService.getApplication(dummyConsumerKey);
        } catch (IdentityException ex) {
            assertEquals(ex.getErrorCode(), DCRMConstants.ErrorMessages.NOT_FOUND_APPLICATION_WITH_ID.toString());
            return;
        }
        fail("Expected IdentityException was not thrown by getApplication method");
    }

    @Test
    public void getApplicationDTOTestUserUnauthorized() throws Exception {

        startTenantFlow();
        FieldSetter.setField(dcrmService,
                dcrmService.getClass().getDeclaredField("oAuthAdminService"), mockOAuthAdminService);
        when(mockOAuthAdminService.getOAuthApplicationData(dummyConsumerKey)).thenReturn(dto);
        when(dto.getApplicationName()).thenReturn(dummyClientName);

        try {
            startTenantFlow();
            PrivilegedCarbonContext.getThreadLocalCarbonContext().setUserRealm(mockedUserRealm);
            when(mockedUserRealm.getUserStoreManager()).thenReturn(mockedUserStoreManager);
            when(mockedUserStoreManager.isUserInRole(anyString(), anyString())).thenReturn(false);
            dcrmService.getApplication(dummyConsumerKey);
        } catch (IdentityException ex) {
            assertEquals(ex.getErrorCode(), DCRMConstants.ErrorMessages.FORBIDDEN_UNAUTHORIZED_USER.toString());
            return;
        } finally {
            PrivilegedCarbonContext.endTenantFlow();
        }
        fail("Expected IdentityException was not thrown by getApplication method");
    }

    @Test
    public void isUserAuthorizedTestWithIAMException() throws IdentityOAuthAdminException,
            UserStoreException, NoSuchFieldException {

        startTenantFlow();
        FieldSetter.setField(dcrmService,
                dcrmService.getClass().getDeclaredField("oAuthAdminService"), mockOAuthAdminService);
        when(mockOAuthAdminService.getOAuthApplicationData(dummyConsumerKey)).thenReturn(dto);
        when(dto.getApplicationName()).thenReturn(dummyClientName);

        try {
            startTenantFlow();
            PrivilegedCarbonContext.getThreadLocalCarbonContext().setUserRealm(mockedUserRealm);
            when(mockedUserRealm.getUserStoreManager()).thenReturn(mockedUserStoreManager);
            when(mockedUserStoreManager.isUserInRole(anyString(), anyString())).thenThrow
                (new org.wso2.carbon.user.core.UserStoreException(""));
            dcrmService.getApplication(dummyConsumerKey);
        } catch (IdentityException ex) {
            assertEquals(ex.getErrorCode(), DCRMConstants.ErrorMessages.FAILED_TO_GET_APPLICATION_BY_ID.toString());
            return;
        } finally {
            PrivilegedCarbonContext.endTenantFlow();
        }
        fail("Expected IdentityException was not thrown by getApplication method");
    }

    @Test
    public void getApplicationDTOTest() throws Exception {

        startTenantFlow();
        OAuthConsumerAppDTO dto = new OAuthConsumerAppDTO();
        dto.setApplicationName(dummyClientName);
        String dummyConsumerSecret = "dummyConsumerSecret";
        dto.setOauthConsumerSecret(dummyConsumerSecret);
        dto.setOauthConsumerKey(dummyConsumerKey);
        String dummyCallbackUrl = "dummyCallbackUrl";
        dto.setCallbackUrl(dummyCallbackUrl);
        dto.setUsername(dummyUserName.concat("@").concat(dummyTenantDomain));

        when(mockOAuthAdminService.getOAuthApplicationData(dummyConsumerKey)).thenReturn(dto);
        FieldSetter.setField(dcrmService,
                dcrmService.getClass().getDeclaredField("oAuthAdminService"), mockOAuthAdminService);
        try {
            startTenantFlow();
            PrivilegedCarbonContext.getThreadLocalCarbonContext().setUserRealm(mockedUserRealm);
            when(mockedUserRealm.getUserStoreManager()).thenReturn(mockedUserStoreManager);
            when(mockedUserStoreManager.isUserInRole(anyString(), anyString())).thenReturn(true);
            ServiceProvider serviceProvider = new ServiceProvider();
            serviceProvider.setJwksUri("dummyJwksUri");
            when(mockApplicationManagementService.getServiceProvider(anyString(), anyString()))
                    .thenReturn(serviceProvider);
            when(mockApplicationManagementService.getServiceProvider(anyString(), anyString()))
                    .thenReturn(new ServiceProvider());
            Application application = dcrmService.getApplication(dummyConsumerKey);

            assertEquals(application.getClientId(), dummyConsumerKey);
            assertEquals(application.getClientName(), dummyClientName);
            assertEquals(application.getClientSecret(), dummyConsumerSecret);
            assertEquals(application.getRedirectUris().get(0), dummyCallbackUrl);
        } finally {
            PrivilegedCarbonContext.endTenantFlow();
        }
    }

    @Test
    public void validateRequestTenantDomainTestWitInvalidOAuthClientException()
            throws IdentityOAuth2Exception, InvalidOAuthClientException {

        when(OAuth2Util.getTenantDomainOfOauthApp(dummyConsumerKey)).thenThrow(new InvalidOAuthClientException(""));
        try {
            dcrmService.getApplication(dummyConsumerKey);
        } catch (DCRMException ex) {
            assertEquals(ex.getMessage(), String.format(DCRMConstants.ErrorMessages.
                    TENANT_DOMAIN_MISMATCH.getMessage(), dummyConsumerKey));
            return;
        }
        fail("Expected IdentityException was not thrown by getApplication method");
    }

    @Test
    public void validateRequestTenantDomainTestWitIdentityOAuth2Exception()
            throws IdentityOAuth2Exception, InvalidOAuthClientException {

        when(OAuth2Util.getTenantDomainOfOauthApp(dummyConsumerKey)).thenThrow(new IdentityOAuth2Exception(""));
        try {
            dcrmService.getApplication(dummyConsumerKey);
        } catch (DCRMException ex) {
            assertEquals(ex.getMessage(), String.format(DCRMConstants.ErrorMessages.
                    FAILED_TO_VALIDATE_TENANT_DOMAIN.getMessage(), dummyConsumerKey));
            return;
        }
        fail("Expected DCRMException was not thrown by getApplication method");
    }

    @Test
    public void getApplicationByNameTest() throws Exception {

        startTenantFlow();
        OAuthConsumerAppDTO oAuthConsumerApp = new OAuthConsumerAppDTO();
        oAuthConsumerApp.setApplicationName(dummyClientName);
        String dummyConsumerSecret = "dummyConsumerSecret";
        oAuthConsumerApp.setOauthConsumerSecret(dummyConsumerSecret);
        oAuthConsumerApp.setOauthConsumerKey(dummyConsumerKey);
        String dummyCallbackUrl = "dummyCallbackUrl";
        oAuthConsumerApp.setCallbackUrl(dummyCallbackUrl);
        oAuthConsumerApp.setUsername(dummyUserName.concat("@").concat(dummyTenantDomain));

        when(mockApplicationManagementService.getServiceProvider(anyString(), anyString()))
                .thenReturn(new ServiceProvider());
        when(mockOAuthAdminService
                .getOAuthApplicationDataByAppName(dummyClientName)).thenReturn(oAuthConsumerApp);
        FieldSetter.setField(dcrmService,
                dcrmService.getClass().getDeclaredField("oAuthAdminService"), mockOAuthAdminService);
        Application application = dcrmService.getApplicationByName(dummyClientName);

        assertEquals(application.getClientId(), dummyConsumerKey);
        assertEquals(application.getClientName(), dummyClientName);
        assertEquals(application.getClientSecret(), dummyConsumerSecret);
        assertEquals(application.getRedirectUris().get(0), dummyCallbackUrl);
    }

    @Test
    public void getApplicationEmptyClientNameTest() throws DCRMException {

        try {
            dcrmService.getApplicationByName("");
        } catch (IdentityException ex) {
            assertEquals(ex.getErrorCode(), DCRMConstants.ErrorMessages.BAD_REQUEST_INSUFFICIENT_DATA.toString());
            return;
        }
        fail("Expected IdentityException was not thrown by getApplicationByName method");
    }

    @Test
    public void getApplicationNullNameTest() throws Exception {

        startTenantFlow();
        try {
            dcrmService.getApplicationByName(dummyClientName);
        } catch (IdentityException ex) {
            assertEquals(ex.getErrorCode(), DCRMConstants.ErrorMessages.NOT_FOUND_APPLICATION_WITH_NAME.toString());
            return;
        }
        fail("Expected IdentityException was not thrown by getApplicationByName method");
    }

    @Test
    public void getApplicationNameWithInvalidOAuthClientExceptionTest() throws Exception {

        startTenantFlow();
        doThrow(new IdentityOAuthAdminException(INVALID_OAUTH_CLIENT.getErrorCode(),
                "Cannot find a valid OAuth client"))
                .when(mockOAuthAdminService)
                .getOAuthApplicationDataByAppName(dummyClientName);
        FieldSetter.setField(dcrmService,
                dcrmService.getClass().getDeclaredField("oAuthAdminService"), mockOAuthAdminService);
        when(mockApplicationManagementService.getServiceProvider(anyString(), anyString()))
                .thenReturn(new ServiceProvider());
        try {
            dcrmService.getApplicationByName(dummyClientName);
        } catch (IdentityException ex) {
            assertEquals(ex.getErrorCode(),
                    DCRMConstants.ErrorMessages.NOT_FOUND_OAUTH_APPLICATION_WITH_NAME.toString());
            return;
        }
        fail("Expected IdentityException was not thrown by getApplicationByName method");
    }

    @Test
    public void getApplicationByNameUserUnauthorizedTest() throws Exception {

        startTenantFlow();
        FieldSetter.setField(dcrmService,
                dcrmService.getClass().getDeclaredField("oAuthAdminService"), mockOAuthAdminService);
        when(mockApplicationManagementService.getServiceProvider(anyString(), anyString()))
                .thenReturn(new ServiceProvider());
        when(mockOAuthAdminService.getOAuthApplicationDataByAppName(dummyClientName))
                .thenReturn(new OAuthConsumerAppDTO());
        try {
            startTenantFlow();
            PrivilegedCarbonContext.getThreadLocalCarbonContext().setUserRealm(mockedUserRealm);
            when(mockedUserRealm.getUserStoreManager()).thenReturn(mockedUserStoreManager);
            when(mockedUserStoreManager.isUserInRole(anyString(), anyString())).thenReturn(false);
            dcrmService.getApplicationByName(dummyClientName);
        } catch (IdentityException ex) {
            assertEquals(ex.getErrorCode(), DCRMConstants.ErrorMessages.FORBIDDEN_UNAUTHORIZED_USER.toString());
            return;
        } finally {
            PrivilegedCarbonContext.endTenantFlow();
        }
        fail("Expected IdentityException was not thrown by getApplicationByName method");
    }

    @Test
    public void registerApplicationTestWithExistSP() throws DCRMException, IdentityApplicationManagementException,
            UserStoreException {

        dummyGrantTypes.add("dummy1");
        dummyGrantTypes.add("dummy2");
        applicationRegistrationRequest.setGrantTypes(dummyGrantTypes);

        startTenantFlow();
        mockApplicationManagementService = mock(ApplicationManagementService.class);
        DCRDataHolder dcrDataHolder = DCRDataHolder.getInstance();
        dcrDataHolder.setApplicationManagementService(mockApplicationManagementService);
        when(mockApplicationManagementService.getServiceProvider(dummyClientName, dummyTenantDomain)).thenReturn(new
                ServiceProvider());

        try {
            dcrmService.registerApplication(applicationRegistrationRequest);
        } catch (IdentityException ex) {
            assertEquals(ex.getErrorCode(), DCRMConstants.ErrorMessages.CONFLICT_EXISTING_APPLICATION.toString());
            return;
        }
        fail("Expected IdentityException was not thrown by registerApplication method");
    }

    @Test
    public void registerApplicationTestWithFailedToGetSP() throws DCRMException,
            IdentityApplicationManagementException, UserStoreException {

        dummyGrantTypes.add("dummy1");
        dummyGrantTypes.add("dummy2");

        applicationRegistrationRequest.setGrantTypes(dummyGrantTypes);

        startTenantFlow();

        mockApplicationManagementService = mock(ApplicationManagementService.class);
        DCRDataHolder dcrDataHolder = DCRDataHolder.getInstance();
        dcrDataHolder.setApplicationManagementService(mockApplicationManagementService);

        doThrow(new IdentityApplicationManagementException("")).when(mockApplicationManagementService)
                .getServiceProvider(dummyClientName, dummyTenantDomain);

        DCRConfiguration dcrConfiguration = new DCRConfiguration();
        dcrConfiguration.setMandateSSA("false");
        mockStatic(DCRConfigUtils.class);
        when(DCRConfigUtils.getDCRConfigurationByTenantDomain(anyString())).thenReturn(dcrConfiguration);

        try {
            dcrmService.registerApplication(applicationRegistrationRequest);
        } catch (IdentityException ex) {
            assertEquals(ex.getErrorCode(), DCRMConstants.ErrorMessages.FAILED_TO_GET_SP.toString());
            return;
        }
        fail("Expected IdentityException was not thrown by registerApplication method");
    }

    @Test
    public void registerApplicationTestWithFailedToRegisterSP() throws Exception {

        dummyGrantTypes.add("dummy1");
        dummyGrantTypes.add("dummy2");
        applicationRegistrationRequest.setGrantTypes(dummyGrantTypes);

        startTenantFlow();

        mockApplicationManagementService = mock(ApplicationManagementService.class);
        DCRDataHolder dcrDataHolder = DCRDataHolder.getInstance();
        dcrDataHolder.setApplicationManagementService(mockApplicationManagementService);

        DCRConfiguration dcrConfiguration = new DCRConfiguration();
        dcrConfiguration.setMandateSSA("false");
        mockStatic(DCRConfigUtils.class);
        when(DCRConfigUtils.getDCRConfigurationByTenantDomain(anyString())).thenReturn(dcrConfiguration);

        try {
            dcrmService.registerApplication(applicationRegistrationRequest);
        } catch (IdentityException ex) {
            assertEquals(ex.getErrorCode(), DCRMConstants.ErrorMessages.FAILED_TO_REGISTER_SP.toString());
            return;
        }
        fail("Expected IdentityException was not thrown by registerApplication method");
    }

    @Test
    public void registerApplicationTestWithExistClientId() throws Exception {

        dummyGrantTypes.add("dummy1");
        dummyGrantTypes.add("dummy2");

        applicationRegistrationRequest.setGrantTypes(dummyGrantTypes);
        applicationRegistrationRequest.setConsumerKey(dummyConsumerKey);
        startTenantFlow();
        FieldSetter.setField(dcrmService,
                dcrmService.getClass().getDeclaredField("oAuthAdminService"), mockOAuthAdminService);
        when(mockOAuthAdminService.getOAuthApplicationData(dummyConsumerKey))
                .thenReturn(dto);
        when(dto.getApplicationName()).thenReturn(dummyClientName);

        try {
            dcrmService.registerApplication(applicationRegistrationRequest);
        } catch (IdentityException ex) {
            assertEquals(ex.getErrorCode(), DCRMConstants.ErrorMessages.CONFLICT_EXISTING_CLIENT_ID.toString());
            return;
        }
        fail("Expected IdentityException was not thrown by registerApplication method");
    }

    @DataProvider(name = "RedirectAndGrantTypeProvider")
    public Object[][] getListSizeAndGrantType() {

        return new Object[][]{
                {DCRConstants.GrantTypes.IMPLICIT},
                {DCRConstants.GrantTypes.AUTHORIZATION_CODE},
        };
    }

    @Test(dataProvider = "RedirectAndGrantTypeProvider")
    public void registerApplicationTestWithSPWithFailCallback(String grantTypeVal)
            throws Exception {

        mockApplicationManagementService = mock(ApplicationManagementService.class);

        FieldSetter.setField(dcrmService,
                dcrmService.getClass().getDeclaredField("oAuthAdminService"), mockOAuthAdminService);

        startTenantFlow();

        dummyGrantTypes.add(grantTypeVal);
        applicationRegistrationRequest.setGrantTypes(dummyGrantTypes);

        String grantType = StringUtils.join(applicationRegistrationRequest.getGrantTypes(), " ");

        ServiceProvider serviceProvider = new ServiceProvider();

        DCRDataHolder dcrDataHolder = DCRDataHolder.getInstance();
        dcrDataHolder.setApplicationManagementService(mockApplicationManagementService);
        when(mockApplicationManagementService.getServiceProvider(dummyClientName, dummyTenantDomain)).thenReturn
                (null, serviceProvider);

        OAuthConsumerAppDTO oAuthConsumerApp = new OAuthConsumerAppDTO();
        oAuthConsumerApp.setApplicationName(dummyClientName);

        oAuthConsumerApp.setGrantTypes(grantType);
        oAuthConsumerApp.setOAuthVersion(OAUTH_VERSION);

        when(mockOAuthAdminService
                .getOAuthApplicationDataByAppName(dummyClientName)).thenReturn(oAuthConsumerApp);

        DCRConfiguration dcrConfiguration = new DCRConfiguration();
        dcrConfiguration.setMandateSSA("false");
        mockStatic(DCRConfigUtils.class);
        when(DCRConfigUtils.getDCRConfigurationByTenantDomain(anyString())).thenReturn(dcrConfiguration);

        try {
            dcrmService.registerApplication(applicationRegistrationRequest);
        } catch (IdentityException ex) {
            assertEquals(ex.getErrorCode(), DCRMConstants.ErrorMessages.BAD_REQUEST_INVALID_INPUT.toString());
            return;
        }
        fail("Expected IdentityException was not thrown by registerApplication method");
    }

    @DataProvider(name = "redirectUriProvider")
    public Object[][] getReDirecturi() {

        List<String> redirectUri1 = new ArrayList<>();
        redirectUri1.add("redirectUri1");
        List<String> redirectUri2 = new ArrayList<>();
        redirectUri2.add("redirectUri1");
        redirectUri2.add("redirectUri1");
        return new Object[][]{
                {redirectUri1},
                {redirectUri2}
        };
    }

    @Test(dataProvider = "redirectUriProvider")
    public void registerApplicationTestWithSP(List<String> redirectUri) throws Exception {

        mockApplicationManagementService = mock(ApplicationManagementService.class);

        FieldSetter.setField(dcrmService,
                dcrmService.getClass().getDeclaredField("oAuthAdminService"), mockOAuthAdminService);

        startTenantFlow();

        dummyGrantTypes.add("implicit");
        applicationRegistrationRequest.setGrantTypes(dummyGrantTypes);
        applicationRegistrationRequest.setConsumerSecret(dummyConsumerSecret);
        applicationRegistrationRequest.setTokenType(dummyTokenType);
        applicationRegistrationRequest.setBackchannelLogoutUri(dummyBackchannelLogoutUri);
        applicationRegistrationRequest.setConsumerKey(dummyConsumerKey);

        String grantType = StringUtils.join(applicationRegistrationRequest.getGrantTypes(), " ");

        ServiceProvider serviceProvider = new ServiceProvider();

        DCRDataHolder dcrDataHolder = DCRDataHolder.getInstance();
        dcrDataHolder.setApplicationManagementService(mockApplicationManagementService);
        when(mockApplicationManagementService.getServiceProvider(dummyClientName, dummyTenantDomain)).thenReturn
                (null, serviceProvider);

        applicationRegistrationRequest.setRedirectUris(redirectUri);

        OAuthConsumerAppDTO oAuthConsumerApp = new OAuthConsumerAppDTO();
        oAuthConsumerApp.setApplicationName(dummyClientName);
        oAuthConsumerApp.setGrantTypes(dummyGrantTypes.get(0));
        oAuthConsumerApp.setOauthConsumerKey(dummyConsumerKey);
        oAuthConsumerApp.setOauthConsumerSecret(dummyConsumerSecret);
        oAuthConsumerApp.setCallbackUrl(redirectUri.get(0));
        oAuthConsumerApp.setGrantTypes(grantType);
        oAuthConsumerApp.setOAuthVersion(OAUTH_VERSION);

        when(mockOAuthAdminService
                .getOAuthApplicationDataByAppName(dummyClientName)).thenReturn(oAuthConsumerApp);
        when(mockOAuthAdminService.registerAndRetrieveOAuthApplicationData(any(OAuthConsumerAppDTO.class)))
                .thenReturn(oAuthConsumerApp);
        OAuthServerConfiguration oAuthServerConfiguration = OAuthServerConfiguration.getInstance();
        assertNotNull(oAuthServerConfiguration);
        when(oAuthServerConfiguration.getClientIdValidationRegex()).thenReturn("[a-zA-Z0-9_]{15,30}");
        String toString =  "Application {\n" +
                "  clientName: " + oAuthConsumerApp.getApplicationName() + "\n" +
                "  clientId: " + oAuthConsumerApp.getOauthConsumerKey() + "\n" +
                "  clientSecret: " + oAuthConsumerApp.getOauthConsumerSecret() + "\n" +
                "  redirectUris: " +  Arrays.asList(oAuthConsumerApp.getCallbackUrl()) + "\n" +
                "  grantTypes: " + Arrays.asList(oAuthConsumerApp.getGrantTypes().split(" ")) + "\n" +
                "}\n";

        DCRConfiguration dcrConfiguration = new DCRConfiguration();
        dcrConfiguration.setMandateSSA("false");
        mockStatic(DCRConfigUtils.class);
        when(DCRConfigUtils.getDCRConfigurationByTenantDomain(anyString())).thenReturn(dcrConfiguration);

        Application application = dcrmService.registerApplication(applicationRegistrationRequest);
        assertEquals(application.getClientName(), dummyClientName);
        assertEquals(application.getGrantTypes(), dummyGrantTypes);
        assertEquals(application.toString(), toString);
    }

    @Test
<<<<<<< HEAD
    public void registerApplicationWithFailedToRegisterTest() throws
            IdentityApplicationManagementException, IdentityOAuthAdminException, NoSuchFieldException,
            DCRMServerException {
=======
    public void registerApplicationWithFailedToRegisterTest() throws IdentityApplicationManagementException,
            IdentityOAuthAdminException, NoSuchFieldException, UserStoreException {
>>>>>>> 09803e62

        mockApplicationManagementService = mock(ApplicationManagementService.class);
        FieldSetter.setField(dcrmService,
                dcrmService.getClass().getDeclaredField("oAuthAdminService"), mockOAuthAdminService);
        startTenantFlow();

        List<String> redirectUri = new ArrayList<>();
        redirectUri.add("redirectUri1");
        applicationRegistrationRequest.setRedirectUris(redirectUri);

        ServiceProvider serviceProvider = new ServiceProvider();
        DCRDataHolder dcrDataHolder = DCRDataHolder.getInstance();
        dcrDataHolder.setApplicationManagementService(mockApplicationManagementService);
        when(mockApplicationManagementService.getServiceProvider(dummyClientName, dummyTenantDomain)).thenReturn
                (null, serviceProvider);

        when(mockOAuthAdminService
                .getOAuthApplicationDataByAppName(dummyClientName)).thenReturn(new OAuthConsumerAppDTO());
        when(mockOAuthAdminService.registerAndRetrieveOAuthApplicationData(any(OAuthConsumerAppDTO.class)))
                .thenThrow(IdentityOAuthAdminException.class);

        DCRConfiguration dcrConfiguration = new DCRConfiguration();
        dcrConfiguration.setMandateSSA("false");
        mockStatic(DCRConfigUtils.class);
        when(DCRConfigUtils.getDCRConfigurationByTenantDomain(anyString())).thenReturn(dcrConfiguration);

        try {
            dcrmService.registerApplication(applicationRegistrationRequest);
        } catch (IdentityException ex) {
            assertEquals(ex.getErrorCode(), DCRMConstants.ErrorMessages.FAILED_TO_REGISTER_APPLICATION.toString());
            return;
        }
        fail("Expected IdentityException was not thrown by registerApplication method");
    }

    @Test
    public void testRegisterApplicationWithInvalidSPName() throws Exception {

        mockApplicationManagementService = mock(ApplicationManagementService.class);
        FieldSetter.setField(dcrmService,
                dcrmService.getClass().getDeclaredField("oAuthAdminService"), mockOAuthAdminService);
        startTenantFlow();

        dummyGrantTypes.add("implicit");
        applicationRegistrationRequest.setGrantTypes(dummyGrantTypes);
        applicationRegistrationRequest.setClientName(dummyInvalidClientName);

        try {
            dcrmService.registerApplication(applicationRegistrationRequest);
        } catch (IdentityException ex) {
            assertEquals(ex.getErrorCode(), DCRMConstants.ErrorMessages.BAD_REQUEST_INVALID_SP_NAME.toString());
            return;
        }
        fail("Expected IdentityException was not thrown by registerApplication method");
    }

    @Test(dataProvider = "redirectUriProvider")
    public void registerApplicationTestWithDeleteCreatedSP(List<String> redirectUri) throws Exception {

        mockStatic(IdentityProviderManager.class);

        mockApplicationManagementService = mock(ApplicationManagementService.class);

        FieldSetter.setField(dcrmService,
                dcrmService.getClass().getDeclaredField("oAuthAdminService"), mockOAuthAdminService);
        startTenantFlow();

        dummyGrantTypes.add("implicit");
        applicationRegistrationRequest.setGrantTypes(dummyGrantTypes);

        String grantType = StringUtils.join(applicationRegistrationRequest.getGrantTypes(), " ");

        ServiceProvider serviceProvider = new ServiceProvider();

        DCRDataHolder dcrDataHolder = DCRDataHolder.getInstance();
        dcrDataHolder.setApplicationManagementService(mockApplicationManagementService);
        when(mockApplicationManagementService.getServiceProvider(dummyClientName, dummyTenantDomain)).thenReturn
                (null, serviceProvider);

        applicationRegistrationRequest.setRedirectUris(redirectUri);

        OAuthConsumerAppDTO oAuthConsumerApp = new OAuthConsumerAppDTO();
        oAuthConsumerApp.setApplicationName(dummyClientName);

        oAuthConsumerApp.setGrantTypes(grantType);
        oAuthConsumerApp.setOAuthVersion(OAUTH_VERSION);

        whenNew(OAuthConsumerAppDTO.class).withNoArguments().thenReturn(oAuthConsumerApp);

        doThrow(new IdentityOAuthAdminException("")).when(mockOAuthAdminService)
                .registerOAuthApplicationData(oAuthConsumerApp);

        DCRConfiguration dcrConfiguration = new DCRConfiguration();
        dcrConfiguration.setMandateSSA("false");
        mockStatic(DCRConfigUtils.class);
        when(DCRConfigUtils.getDCRConfigurationByTenantDomain(anyString())).thenReturn(dcrConfiguration);

        try {
            dcrmService.registerApplication(applicationRegistrationRequest);
        } catch (IdentityException ex) {
            assertEquals(ex.getErrorCode(), DCRMConstants.ErrorMessages.FAILED_TO_REGISTER_APPLICATION.toString());
            return;
        }
        fail("Expected IdentityException was not thrown by registerApplication method");
    }

    @Test(dataProvider = "redirectUriProvider")
    public void registerApplicationTestWithFailedToDeleteCreatedSP(List<String> redirectUri) throws Exception {

        mockStatic(IdentityProviderManager.class);
        mockApplicationManagementService = mock(ApplicationManagementService.class);
        FieldSetter.setField(dcrmService,
                dcrmService.getClass().getDeclaredField("oAuthAdminService"), mockOAuthAdminService);

        startTenantFlow();

        dummyGrantTypes.add(DCRConstants.GrantTypes.IMPLICIT);
        applicationRegistrationRequest.setGrantTypes(dummyGrantTypes);

        String grantType = StringUtils.join(applicationRegistrationRequest.getGrantTypes(), " ");

        ServiceProvider serviceProvider = new ServiceProvider();

        DCRDataHolder dcrDataHolder = DCRDataHolder.getInstance();
        dcrDataHolder.setApplicationManagementService(mockApplicationManagementService);
        when(mockApplicationManagementService.getServiceProvider(dummyClientName, dummyTenantDomain)).thenReturn
                (null, serviceProvider);

        applicationRegistrationRequest.setRedirectUris(redirectUri);

        OAuthConsumerAppDTO oAuthConsumerApp = new OAuthConsumerAppDTO();
        oAuthConsumerApp.setApplicationName(dummyClientName);

        oAuthConsumerApp.setGrantTypes(grantType);
        oAuthConsumerApp.setOAuthVersion(OAUTH_VERSION);

        whenNew(OAuthConsumerAppDTO.class).withNoArguments().thenReturn(oAuthConsumerApp);

        doThrow(new IdentityOAuthAdminException("")).when(mockOAuthAdminService)
                .registerOAuthApplicationData(oAuthConsumerApp);
        doThrow(new IdentityApplicationManagementException("")).when(mockApplicationManagementService)
                .deleteApplication(dummyClientName, dummyTenantDomain, dummyUserName);

        DCRConfiguration dcrConfiguration = new DCRConfiguration();
        dcrConfiguration.setMandateSSA("false");
        mockStatic(DCRConfigUtils.class);
        when(DCRConfigUtils.getDCRConfigurationByTenantDomain(anyString())).thenReturn(dcrConfiguration);

        try {
            dcrmService.registerApplication(applicationRegistrationRequest);
        } catch (IdentityException ex) {
            assertEquals(ex.getErrorCode(), DCRMConstants.ErrorMessages.FAILED_TO_DELETE_SP.toString());
            return;
        }
        fail("Expected IdentityException was not thrown by registerApplication method");
    }

    @Test(dataProvider = "redirectUriProvider")
    public void registerApplicationTestWithFailedToUpdateSPTest(List<String> redirectUri) throws Exception {

        registerApplicationTestWithFailedToUpdateSP();
        applicationRegistrationRequest.setRedirectUris(redirectUri);

        try {
            startTenantFlow();
            PrivilegedCarbonContext.getThreadLocalCarbonContext().setUserRealm(mockedUserRealm);
            when(mockedUserRealm.getUserStoreManager()).thenReturn(mockedUserStoreManager);
            when(mockedUserStoreManager.isUserInRole(anyString(), anyString())).thenReturn(true);
            DCRConfiguration dcrConfiguration = new DCRConfiguration();
            dcrConfiguration.setMandateSSA("false");
            mockStatic(DCRConfigUtils.class);
            when(DCRConfigUtils.getDCRConfigurationByTenantDomain(anyString())).thenReturn(dcrConfiguration);
            dcrmService.registerApplication(applicationRegistrationRequest);
        } catch (IdentityException ex) {
            assertEquals(ex.getErrorCode(), DCRMConstants.ErrorMessages.FAILED_TO_UPDATE_SP.toString());
            return;
        } finally {
            PrivilegedCarbonContext.endTenantFlow();
        }
        fail("Expected IdentityException was not thrown by registerApplication method");
    }

    @Test(dataProvider = "redirectUriProvider")
    public void registerApplicationTestWithInvalidSpTemplateNameTest(List<String> redirectUri) throws Exception {

        registerApplicationTestWithFailedToUpdateSP();

        applicationRegistrationRequest.setRedirectUris(redirectUri);
        applicationRegistrationRequest.setSpTemplateName("");

        DCRConfiguration dcrConfiguration = new DCRConfiguration();
        dcrConfiguration.setMandateSSA("false");
        mockStatic(DCRConfigUtils.class);
        when(DCRConfigUtils.getDCRConfigurationByTenantDomain(anyString())).thenReturn(dcrConfiguration);

        try {
            dcrmService.registerApplication(applicationRegistrationRequest);
        } catch (IdentityException ex) {
            assertEquals(ex.getErrorCode(),
                    DCRMConstants.ErrorMessages.BAD_REQUEST_INVALID_SP_TEMPLATE_NAME.toString());
            return;
        }
        fail("Expected IdentityException was not thrown by registerApplication method");
    }

    @Test(dataProvider = "redirectUriProvider")
    public void registerApplicationTestWithErrorCreataingSPTenantTest(List<String> redirectUri) throws Exception {

        mockApplicationManagementService = mock(ApplicationManagementService.class);
        FieldSetter.setField(dcrmService,
                dcrmService.getClass().getDeclaredField("oAuthAdminService"), mockOAuthAdminService);
        startTenantFlow();

        dummyGrantTypes.add("implicit");
        applicationRegistrationRequest.setGrantTypes(dummyGrantTypes);

        ServiceProvider serviceProvider = new ServiceProvider();
        DCRDataHolder dcrDataHolder = DCRDataHolder.getInstance();
        dcrDataHolder.setApplicationManagementService(mockApplicationManagementService);
        when(mockApplicationManagementService.getServiceProvider(dummyClientName, dummyTenantDomain))
                .thenReturn(null, serviceProvider);
        applicationRegistrationRequest.setRedirectUris(redirectUri);
        applicationRegistrationRequest.setSpTemplateName(dummyTemplateName);
        whenNew(ServiceProvider.class).withNoArguments().thenReturn
                (serviceProvider);
        when(mockApplicationManagementService.isExistingApplicationTemplate(dummyTemplateName, dummyTenantDomain))
                .thenReturn(true);
        doThrow(new IdentityApplicationManagementException("")).when(mockApplicationManagementService)
                .createApplicationWithTemplate(serviceProvider, dummyTenantDomain, dummyUserName, dummyTemplateName);

        DCRConfiguration dcrConfiguration = new DCRConfiguration();
        dcrConfiguration.setMandateSSA("false");
        mockStatic(DCRConfigUtils.class);
        when(DCRConfigUtils.getDCRConfigurationByTenantDomain(anyString())).thenReturn(dcrConfiguration);

        try {
            dcrmService.registerApplication(applicationRegistrationRequest);
        } catch (IdentityException ex) {
            assertEquals(ex.getErrorCode(), ErrorCodes.BAD_REQUEST.toString());
            return;
        }
        fail("Expected IdentityException was not thrown by registerApplication method");
    }

    @Test
    public void isClientIdExistTestWithIdentityOAuthAdminException() throws Exception {

        registerApplicationTestWithFailedToUpdateSP();
        List<String> redirectUri = new ArrayList<>();
        redirectUri.add("redirectUri1");
        applicationRegistrationRequest.setRedirectUris(redirectUri);
        applicationRegistrationRequest.setConsumerKey(dummyConsumerKey);
        OAuthAdminService mockOAuthAdminService = mock(OAuthAdminService.class);
        FieldSetter.setField(dcrmService,
                dcrmService.getClass().getDeclaredField("oAuthAdminService"), mockOAuthAdminService);

        whenNew(OAuthAdminService.class).withNoArguments().thenReturn(mockOAuthAdminService);
        IdentityOAuthAdminException identityOAuthAdminException = mock(IdentityOAuthAdminException.class);
        doThrow(identityOAuthAdminException).when(mockOAuthAdminService).getOAuthApplicationData(dummyConsumerKey);
        try {
            dcrmService.registerApplication(applicationRegistrationRequest);
        } catch (IdentityException ex) {
            assertEquals(ex.getErrorCode(),
                    DCRMConstants.ErrorMessages.FAILED_TO_GET_APPLICATION_BY_ID.toString());
            return;
        }
        fail("Expected IdentityException was not thrown by registerApplication method");
    }

    @Test(dataProvider = "redirectUriProvider")
    public void deleteOAuthApplicationWithoutAssociatedSPwithError(List<String> redirectUri) throws Exception {

        OAuthConsumerAppDTO oAuthConsumerApp = registerApplicationTestWithFailedToUpdateSP();
        applicationRegistrationRequest.setRedirectUris(redirectUri);
        doThrow(new IdentityOAuthAdminException("")).when(mockOAuthAdminService)
                .removeOAuthApplicationData(oAuthConsumerApp.getOauthConsumerKey());
        try {
            startTenantFlow();
            PrivilegedCarbonContext.getThreadLocalCarbonContext().setUserRealm(mockedUserRealm);
            when(mockedUserRealm.getUserStoreManager()).thenReturn(mockedUserStoreManager);
            when(mockedUserStoreManager.isUserInRole(anyString(), anyString())).thenReturn(true);

            DCRConfiguration dcrConfiguration = new DCRConfiguration();
            dcrConfiguration.setMandateSSA("false");
            mockStatic(DCRConfigUtils.class);
            when(DCRConfigUtils.getDCRConfigurationByTenantDomain(anyString())).thenReturn(dcrConfiguration);

            dcrmService.registerApplication(applicationRegistrationRequest);
        } catch (IdentityException ex) {
            assertEquals(ex.getMessage(), "Error while deleting the OAuth application with consumer key: " +
                    oAuthConsumerApp.getOauthConsumerKey());
            return;
        } finally {
            PrivilegedCarbonContext.endTenantFlow();
        }
        fail("Expected IdentityException was not thrown by registerApplication method");
    }

    private OAuthConsumerAppDTO registerApplicationTestWithFailedToUpdateSP() throws Exception {

        mockApplicationManagementService = mock(ApplicationManagementService.class);
        FieldSetter.setField(dcrmService,
                dcrmService.getClass().getDeclaredField("oAuthAdminService"), mockOAuthAdminService);

        startTenantFlow();

        dummyGrantTypes.add("implicit");
        applicationRegistrationRequest.setGrantTypes(dummyGrantTypes);
        String grantType = StringUtils.join(applicationRegistrationRequest.getGrantTypes(), " ");

        ServiceProvider serviceProvider = new ServiceProvider();
        DCRDataHolder dcrDataHolder = DCRDataHolder.getInstance();
        dcrDataHolder.setApplicationManagementService(mockApplicationManagementService);
        when(mockApplicationManagementService.getServiceProvider(dummyClientName, dummyTenantDomain)).thenReturn
                (null, serviceProvider);

        OAuthConsumerAppDTO oAuthConsumerApp = new OAuthConsumerAppDTO();
        oAuthConsumerApp.setApplicationName(dummyClientName);

        oAuthConsumerApp.setGrantTypes(grantType);
        oAuthConsumerApp.setOAuthVersion(OAUTH_VERSION);
        oAuthConsumerApp.setOauthConsumerKey("dummyConsumerKey");
        oAuthConsumerApp.setUsername(dummyUserName.concat("@").concat(dummyTenantDomain));

        when(mockOAuthAdminService
                .getOAuthApplicationDataByAppName(dummyClientName)).thenReturn(oAuthConsumerApp);
        when(mockOAuthAdminService
                .getOAuthApplicationData("dummyConsumerKey")).thenReturn(oAuthConsumerApp);
        when(mockOAuthAdminService.getAllOAuthApplicationData())
                .thenReturn(new OAuthConsumerAppDTO[]{oAuthConsumerApp});
        when(mockOAuthAdminService.registerAndRetrieveOAuthApplicationData(any(OAuthConsumerAppDTO.class))).
                thenReturn(oAuthConsumerApp);

        doThrow(new IdentityApplicationManagementException("ehweh")).when(mockApplicationManagementService)
                .updateApplication(serviceProvider, dummyTenantDomain, dummyUserName);
        when(mockApplicationManagementService.
                getServiceProviderNameByClientId(oAuthConsumerApp.getOauthConsumerKey(),
                        DCRMConstants.OAUTH2, dummyTenantDomain))
                .thenReturn(IdentityApplicationConstants.DEFAULT_SP_CONFIG);
        return oAuthConsumerApp;
    }

    @Test(dataProvider = "redirectUriProvider")
    public void updateApplicationTest(List<String> redirectUri1) throws Exception {

        updateApplication();
        applicationUpdateRequest.setRedirectUris(redirectUri1);
        Application application = dcrmService.updateApplication(applicationUpdateRequest, dummyConsumerKey);

        assertEquals(application.getClientId(), dummyConsumerKey);
        assertEquals(application.getClientName(), dummyClientName);
        assertEquals(application.getClientSecret(), dummyConsumerSecret);
    }

    @Test
    public void updateApplicationTestWithFailedToGetSP() throws Exception {

        updateApplication();
        when(mockApplicationManagementService.getServiceProvider(dummyClientName, dummyTenantDomain))
                .thenReturn(null);

        try {
            dcrmService.updateApplication(applicationUpdateRequest, dummyConsumerKey);
        } catch (IdentityException ex) {
            assertEquals(ex.getErrorCode(), DCRMConstants.ErrorMessages.FAILED_TO_GET_SP.toString());
            return;
        }
        fail("Expected IdentityException not thrown by updateApplication method");
    }


    @Test
    public void updateApplicationTestWithInvalidSPName() throws Exception {

        updateApplication();
        applicationUpdateRequest.setClientName(dummyInvalidClientName);

        try {
            dcrmService.updateApplication(applicationUpdateRequest, dummyConsumerKey);
        } catch (IdentityException ex) {
            assertEquals(ex.getErrorCode(), DCRMConstants.ErrorMessages.BAD_REQUEST_INVALID_SP_NAME.toString());
            return;
        }
        fail("Expected IdentityException was not thrown by updateApplication method");
    }

    @Test
    public void updateApplicationTestWithSPAlreadyExist() throws Exception {

        startTenantFlow();
        updateApplication();
        applicationUpdateRequest.setClientName("dummynewClientName");

        ServiceProvider serviceProvider = new ServiceProvider();
        serviceProvider.setApplicationName(dummyClientName);

        DCRDataHolder dcrDataHolder = DCRDataHolder.getInstance();
        dcrDataHolder.setApplicationManagementService(mockApplicationManagementService);
        when(mockApplicationManagementService.getServiceProvider("dummynewClientName", dummyTenantDomain))
                .thenReturn(serviceProvider);

        try {
            dcrmService.updateApplication(applicationUpdateRequest, dummyConsumerKey);
        } catch (IdentityException ex) {
            assertEquals(ex.getErrorCode(), DCRMConstants.ErrorMessages.CONFLICT_EXISTING_APPLICATION.toString());
            return;
        }
        fail("Expected IdentityException was not thrown by updateApplication method");
    }

    @Test
    public void updateApplicationTestWithIOAException() throws Exception {

        dto = updateApplication();
        doThrow(new IdentityOAuthAdminException("")).when(mockOAuthAdminService)
                .updateConsumerApplication(dto);
        try {
            dcrmService.updateApplication(applicationUpdateRequest, dummyConsumerKey);
        } catch (IdentityException ex) {
            assertEquals(ex.getErrorCode(), DCRMConstants.ErrorMessages.FAILED_TO_UPDATE_APPLICATION.toString());
            return;
        }
        fail("Expected IdentityException was not thrown by updateApplication method");
    }

    private OAuthConsumerAppDTO updateApplication()
            throws IdentityOAuthAdminException, IdentityApplicationManagementException, NoSuchFieldException {

        startTenantFlow();
        dummyGrantTypes.add("dummy1");
        dummyGrantTypes.add("dummy2");
        applicationUpdateRequest = new ApplicationUpdateRequest();
        applicationUpdateRequest.setClientName(dummyClientName);
        applicationUpdateRequest.setGrantTypes(dummyGrantTypes);
        applicationUpdateRequest.setTokenType(dummyTokenType);
        applicationUpdateRequest.setBackchannelLogoutUri(dummyBackchannelLogoutUri);

        OAuthConsumerAppDTO dto = new OAuthConsumerAppDTO();
        dto.setApplicationName(dummyClientName);
        dto.setOauthConsumerSecret(dummyConsumerSecret);
        dto.setOauthConsumerKey(dummyConsumerKey);
        dto.setCallbackUrl(dummyCallbackUrl);
        dto.setUsername(dummyUserName.concat("@").concat(dummyTenantDomain));

        when(mockOAuthAdminService.getOAuthApplicationData(dummyConsumerKey)).thenReturn(dto);
        FieldSetter.setField(dcrmService,
                dcrmService.getClass().getDeclaredField("oAuthAdminService"), mockOAuthAdminService);

        ServiceProvider serviceProvider = new ServiceProvider();
        serviceProvider.setApplicationName(dummyClientName);

        DCRDataHolder dcrDataHolder = DCRDataHolder.getInstance();
        dcrDataHolder.setApplicationManagementService(mockApplicationManagementService);
        when(mockApplicationManagementService.getServiceProvider(dummyClientName, dummyTenantDomain))
                .thenReturn(serviceProvider);
        return dto;
    }

    private void startTenantFlow() {

        String carbonHome = Paths.get(System.getProperty("user.dir"), "src", "test", "resources").toString();
        System.setProperty(CarbonBaseConstants.CARBON_HOME, carbonHome);
        PrivilegedCarbonContext.getThreadLocalCarbonContext().setTenantDomain(dummyTenantDomain);
        PrivilegedCarbonContext.getThreadLocalCarbonContext().setUsername(dummyUserName);
    }

    @DataProvider(name = "redirectUriWithQueryParamsProvider")
    public Object[][] getRedirectUrisWithQueryParams() {

        List<String> redirectUriList = new ArrayList<>();
        redirectUriList.add("https://wso2.com");
        redirectUriList.add("https://wso2.com?dummy1");
        redirectUriList.add("https://wso2.com?dummy1=1&dummy=2");
        List<String> validCallbackList = new ArrayList<>();
        validCallbackList.add("https://wso2.com");
        validCallbackList.add("https://wso2.com?dummy1");
        validCallbackList.add("https://wso2.com?dummy1=1&dummy=2");
        List<String> invalidCallbackList = new ArrayList<>();
        invalidCallbackList.add("https://wso2.com/");
        invalidCallbackList.add("https://wso2.com/?dummy1");
        invalidCallbackList.add("https://wso2.com/?dummy1=1&dummy=2");
        return new Object[][]{
                {redirectUriList, validCallbackList, invalidCallbackList}
        };
    }

    @Test(dataProvider = "redirectUriWithQueryParamsProvider")
    public void registerApplicationTestWithRedirectURls(List<String> redirectUri, List<String> validCallbackList,
                                                        List<String> invalidCallbackList) throws Exception {

        mockApplicationManagementService = mock(ApplicationManagementService.class);

        FieldSetter.setField(dcrmService,
                dcrmService.getClass().getDeclaredField("oAuthAdminService"), mockOAuthAdminService);

        startTenantFlow();

        dummyGrantTypes.add("implicit");
        applicationRegistrationRequest.setGrantTypes(dummyGrantTypes);

        String grantType = StringUtils.join(applicationRegistrationRequest.getGrantTypes(), " ");

        ServiceProvider serviceProvider = new ServiceProvider();

        DCRDataHolder dcrDataHolder = DCRDataHolder.getInstance();
        dcrDataHolder.setApplicationManagementService(mockApplicationManagementService);
        when(mockApplicationManagementService.getServiceProvider(dummyClientName, dummyTenantDomain)).thenReturn
                (null, serviceProvider);

        applicationRegistrationRequest.setRedirectUris(redirectUri);

        OAuthConsumerAppDTO oAuthConsumerApp = new OAuthConsumerAppDTO();
        oAuthConsumerApp.setApplicationName(dummyClientName);

        oAuthConsumerApp.setGrantTypes(grantType);
        oAuthConsumerApp.setOAuthVersion(OAUTH_VERSION);
        oAuthConsumerApp.setCallbackUrl(OAuthConstants.CALLBACK_URL_REGEXP_PREFIX +
                dcrmService.createRegexPattern(redirectUri));

        when(mockOAuthAdminService
                .getOAuthApplicationDataByAppName(dummyClientName)).thenReturn(oAuthConsumerApp);
        when(mockOAuthAdminService.registerAndRetrieveOAuthApplicationData(any(OAuthConsumerAppDTO.class)))
                .thenReturn(oAuthConsumerApp);

        DCRConfiguration dcrConfiguration = new DCRConfiguration();
        dcrConfiguration.setMandateSSA("false");
        mockStatic(DCRConfigUtils.class);
        when(DCRConfigUtils.getDCRConfigurationByTenantDomain(anyString())).thenReturn(dcrConfiguration);

        Application application = dcrmService.registerApplication(applicationRegistrationRequest);
        assertEquals(application.getClientName(), dummyClientName);
        String regexp = application.getRedirectUris().get(0)
                .substring(OAuthConstants.CALLBACK_URL_REGEXP_PREFIX.length());
        for (String validCallback : validCallbackList) {
            assertTrue(validCallback.matches(regexp));
        }
        for (String invalidCallback : invalidCallbackList) {
            assertFalse(invalidCallback.matches(regexp));
        }
    }

    @Test(description = "Test to store service provider properties when defined in a map")
    public void testAddSPProperties() throws Exception {

        ServiceProvider serviceProvider = new ServiceProvider();
        Map<String, Object> spProperties = new HashMap<>();
        spProperties.put(OAuthConstants.IS_THIRD_PARTY_APP, true);
        invokeMethod(dcrmService, "addSPProperties", spProperties, serviceProvider);
        ServiceProviderProperty[] serviceProviderProperties = serviceProvider.getSpProperties();
        boolean propertyExists = Arrays.stream(serviceProviderProperties)
                .anyMatch(property -> property.getName().equals(OAuthConstants.IS_THIRD_PARTY_APP));
        assertTrue(propertyExists);
    }

    @Test(description = "Test SSA signature validation")
    public void testValidateSSASignature() throws IdentityOAuth2Exception, DCRMServerException {

        String jwtString = "eyJ4NXQiOiJObUptT0dVeE16WmxZak0yWkRSaE5UWmxZVEExWXpkaFpUUmlPV0UwTldJMk0ySm1PVGMxWkEiLCJhb" +
                "GciOiJSUzI1NiJ9.eyJhdF9oYXNoIjoiR2ptOGFsN21FSkRVYjZuN3V1Mi1qUSIsInN1YiI6ImFkbWluQGNhcmJvbi5zdXBlciIs" +
                "ImF1ZCI6WyJhVmdieWhBMVY3TWV0ZW1PNEtrUjlFYnBzOW9hIiwiaHR0cHM6XC9cL2xvY2FsaG9zdDo5NDQzXC9vYXV0aDJcL3Rv" +
                "a2VuIl0sImF6cCI6ImFWZ2J5aEExVjdNZXRlbU80S2tSOUVicHM5b2EiLCJhdXRoX3RpbWUiOjE1MjUyMzYzMzcsImlzcyI6Imh0" +
                "dHBzOlwvXC8xMC4xMDAuOC4yOjk0NDNcL29hdXRoMlwvdG9rZW4iLCJleHAiOjE1MjUyMzk5MzcsImlhdCI6MTUyNTIzNjMzN30" +
                ".DOPv7UHymV3zJJpxxWqbGcrvjY-OOzmdJVUxwHorDlOGABP_X_Krd584rLIbcYFmd8q5wSUuX21wXCLCOXFli1CUC-ZfP0S" +
                "0fJqUZv_ynNo6NTFY9d3-sv0b7QYT-8mnxSmjqqsmDrOcxlD7gcYkkr1pLLQe9ZK2B_lR5KZlMW0";

        String tenantDomain = "carbon.super";

        DCRConfiguration dcrConfiguration = new DCRConfiguration();
        dcrConfiguration.setSsaJwks(dummyJwskUri);

        mockStatic(DCRConfigUtils.class);
        when(DCRConfigUtils.getDCRConfigurationByTenantDomain(anyString())).thenReturn(dcrConfiguration);

        mockStatic(JWTSignatureValidationUtils.class);
        when(JWTSignatureValidationUtils.validateUsingJWKSUri(any(), anyString())).thenReturn(false);
        try {
            invokeMethod(dcrmService, "validateSSASignature", jwtString, tenantDomain);
        } catch (Exception e) {
            Assert.assertTrue(e instanceof DCRMClientException);
            Assert.assertEquals(((DCRMClientException) e).getErrorCode(),
                    DCRMConstants.ErrorCodes.INVALID_SOFTWARE_STATEMENT);
        }
    }
}<|MERGE_RESOLUTION|>--- conflicted
+++ resolved
@@ -688,14 +688,9 @@
     }
 
     @Test
-<<<<<<< HEAD
     public void registerApplicationWithFailedToRegisterTest() throws
             IdentityApplicationManagementException, IdentityOAuthAdminException, NoSuchFieldException,
             DCRMServerException {
-=======
-    public void registerApplicationWithFailedToRegisterTest() throws IdentityApplicationManagementException,
-            IdentityOAuthAdminException, NoSuchFieldException, UserStoreException {
->>>>>>> 09803e62
 
         mockApplicationManagementService = mock(ApplicationManagementService.class);
         FieldSetter.setField(dcrmService,
