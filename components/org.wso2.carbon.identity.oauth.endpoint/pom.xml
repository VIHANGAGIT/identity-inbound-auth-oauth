--- conflicted
+++ resolved
@@ -332,11 +332,7 @@
                                         <limit implementation="org.jacoco.report.check.Limit">
                                             <counter>COMPLEXITY</counter>
                                             <value>COVEREDRATIO</value>
-<<<<<<< HEAD
                                             <minimum>0.53</minimum>
-=======
-                                            <minimum>0.54</minimum>
->>>>>>> f5f0043d
                                         </limit>
                                     </limits>
                                 </rule>
