--- conflicted
+++ resolved
@@ -81,7 +81,6 @@
 import org.wso2.carbon.identity.oidc.session.util.OIDCSessionManagementUtil;
 import org.wso2.carbon.identity.openidconnect.OIDCRequestObjectFactory;
 
-<<<<<<< HEAD
 import static org.wso2.carbon.identity.openidconnect.model.Constants.AUTH_TIME;
 import static org.wso2.carbon.identity.openidconnect.model.Constants.DISPLAY;
 import static org.wso2.carbon.identity.openidconnect.model.Constants.ID_TOKEN_HINT;
@@ -91,11 +90,7 @@
 import static org.wso2.carbon.identity.openidconnect.model.Constants.PROMPT;
 import static org.wso2.carbon.identity.openidconnect.model.Constants.SCOPE;
 import static org.wso2.carbon.identity.openidconnect.model.Constants.STATE;
-=======
-import static org.wso2.carbon.identity.openidconnect.model.Constants.MAX_AGE;
-import static org.wso2.carbon.identity.openidconnect.model.Constants.NONCE;
-
->>>>>>> 951d975b
+
 import org.wso2.carbon.identity.openidconnect.model.RequestObject;
 import org.wso2.carbon.registry.core.utils.UUIDGenerator;
 import org.wso2.carbon.utils.CarbonUtils;
@@ -1251,7 +1246,6 @@
         if (StringUtils.isNotBlank(requestParameterValue) || StringUtils.isNotBlank(requestURIParameterValue)) {
             if (StringUtils.isNotBlank(requestObject.getClaimValue(REDIRECT_URI))) {
                 params.setRedirectURI(requestObject.getClaimValue(REDIRECT_URI));
-<<<<<<< HEAD
             }
             if (StringUtils.isNotBlank(requestObject.getClaimValue(NONCE))) {
                 params.setNonce(requestObject.getClaimValue(NONCE));
@@ -1290,21 +1284,6 @@
             }
             if (StringUtils.isNotEmpty(requestObject.getClaimValue(CLAIMS))) {
                 params.setEssentialClaims(requestObject.getClaimValue(CLAIMS));
-=======
-            }
-            if (StringUtils.isNotBlank(requestObject.getClaimValue(NONCE))) {
-                params.setNonce(requestObject.getClaimValue(NONCE));
-            }
-            if (StringUtils.isNotBlank(requestObject.getClaimValue(STATE))) {
-                params.setState(requestObject.getClaimValue(STATE));
-            }
-            if (StringUtils.isNotEmpty(requestObject.getClaimValue(SCOPE))) {
-                String scopeString = requestObject.getClaimValue(SCOPE);
-                params.setScopes(new HashSet<>(Arrays.asList(scopeString.split(COMMA_SEPARATOR))));
-            }
-            if (StringUtils.isNotEmpty(requestObject.getClaimValue(MAX_AGE))) {
-                params.setMaxAge(Integer.parseInt(requestObject.getClaimValue(MAX_AGE)));
->>>>>>> 951d975b
             }
         }
     }
