--- conflicted
+++ resolved
@@ -27,16 +27,6 @@
 import org.wso2.carbon.identity.application.authentication.framework.AuthenticationService;
 import org.wso2.carbon.identity.application.authentication.framework.AuthenticatorFlowStatus;
 import org.wso2.carbon.identity.application.authentication.framework.CommonAuthenticationHandler;
-<<<<<<< HEAD
-=======
-import org.wso2.carbon.identity.application.authentication.framework.cache.AuthenticationResultCacheEntry;
-import org.wso2.carbon.identity.application.authentication.framework.config.model.AuthenticatorConfig;
-import org.wso2.carbon.identity.application.authentication.framework.config.model.graph.js.JsLogger;
-import org.wso2.carbon.identity.application.authentication.framework.context.AuthHistory;
-import org.wso2.carbon.identity.application.authentication.framework.context.SessionContext;
-import org.wso2.carbon.identity.application.authentication.framework.exception.UserIdNotFoundException;
-import org.wso2.carbon.identity.application.authentication.framework.exception.auth.service.AuthServiceClientException;
->>>>>>> 10f55684
 import org.wso2.carbon.identity.application.authentication.framework.exception.auth.service.AuthServiceException;
 import org.wso2.carbon.identity.application.authentication.framework.model.CommonAuthRequestWrapper;
 import org.wso2.carbon.identity.application.authentication.framework.model.CommonAuthResponseWrapper;
@@ -61,58 +51,10 @@
 import org.wso2.carbon.identity.oauth.endpoint.message.OAuthMessage;
 import org.wso2.carbon.identity.oauth.endpoint.util.AuthzUtil;
 import org.wso2.carbon.identity.oauth.endpoint.util.EndpointUtil;
-<<<<<<< HEAD
 import org.wso2.carbon.identity.oauth2.bean.OAuthClientAuthnContext;
-import org.wso2.carbon.identity.oauth2.device.api.DeviceAuthService;
 import org.wso2.carbon.identity.oauth2.model.OAuth2Parameters;
-import org.wso2.carbon.identity.oauth2.scopeservice.ScopeMetadataService;
 import org.wso2.carbon.identity.oauth2.util.OAuth2Util;
 import org.wso2.carbon.identity.oauth2.util.RequestUtil;
-import org.wso2.carbon.identity.openidconnect.OpenIDConnectClaimFilterImpl;
-=======
-import org.wso2.carbon.identity.oauth.endpoint.util.OpenIDConnectUserRPStore;
-import org.wso2.carbon.identity.oauth.endpoint.util.factory.DeviceServiceFactory;
-import org.wso2.carbon.identity.oauth.endpoint.util.factory.OpenIDConnectClaimFilterFactory;
-import org.wso2.carbon.identity.oauth.extension.engine.JSEngine;
-import org.wso2.carbon.identity.oauth.extension.utils.EngineUtils;
-import org.wso2.carbon.identity.oauth.rar.exception.AuthorizationDetailsProcessingException;
-import org.wso2.carbon.identity.oauth.rar.model.AuthorizationDetails;
-import org.wso2.carbon.identity.oauth.rar.util.AuthorizationDetailsConstants;
-import org.wso2.carbon.identity.oauth2.IdentityOAuth2ClientException;
-import org.wso2.carbon.identity.oauth2.IdentityOAuth2Exception;
-import org.wso2.carbon.identity.oauth2.IdentityOAuth2ScopeException;
-import org.wso2.carbon.identity.oauth2.IdentityOAuth2ServerException;
-import org.wso2.carbon.identity.oauth2.IdentityOAuth2UnauthorizedScopeException;
-import org.wso2.carbon.identity.oauth2.OAuth2Service;
-import org.wso2.carbon.identity.oauth2.RequestObjectException;
-import org.wso2.carbon.identity.oauth2.authz.OAuthAuthzReqMessageContext;
-import org.wso2.carbon.identity.oauth2.bean.OAuthClientAuthnContext;
-import org.wso2.carbon.identity.oauth2.device.cache.DeviceAuthorizationGrantCache;
-import org.wso2.carbon.identity.oauth2.device.cache.DeviceAuthorizationGrantCacheEntry;
-import org.wso2.carbon.identity.oauth2.device.cache.DeviceAuthorizationGrantCacheKey;
-import org.wso2.carbon.identity.oauth2.device.constants.Constants;
-import org.wso2.carbon.identity.oauth2.dto.OAuth2AuthorizeReqDTO;
-import org.wso2.carbon.identity.oauth2.dto.OAuth2AuthorizeRespDTO;
-import org.wso2.carbon.identity.oauth2.dto.OAuth2ClientValidationResponseDTO;
-import org.wso2.carbon.identity.oauth2.internal.OAuth2ServiceComponentHolder;
-import org.wso2.carbon.identity.oauth2.model.AccessTokenExtendedAttributes;
-import org.wso2.carbon.identity.oauth2.model.FederatedTokenDO;
-import org.wso2.carbon.identity.oauth2.model.HttpRequestHeaderHandler;
-import org.wso2.carbon.identity.oauth2.model.OAuth2Parameters;
-import org.wso2.carbon.identity.oauth2.rar.util.AuthorizationDetailsUtils;
-import org.wso2.carbon.identity.oauth2.responsemode.provider.AuthorizationResponseDTO;
-import org.wso2.carbon.identity.oauth2.responsemode.provider.ResponseModeProvider;
-import org.wso2.carbon.identity.oauth2.token.bindings.TokenBinder;
-import org.wso2.carbon.identity.oauth2.util.OAuth2Util;
-import org.wso2.carbon.identity.oauth2.util.RequestUtil;
-import org.wso2.carbon.identity.oidc.session.OIDCSessionState;
-import org.wso2.carbon.identity.oidc.session.util.OIDCSessionManagementUtil;
-import org.wso2.carbon.identity.openidconnect.OIDCConstants;
-import org.wso2.carbon.identity.openidconnect.OIDCRequestObjectUtil;
-import org.wso2.carbon.identity.openidconnect.model.RequestObject;
-import org.wso2.carbon.identity.openidconnect.model.RequestedClaim;
-import org.wso2.carbon.utils.CarbonUtils;
->>>>>>> 10f55684
 import org.wso2.carbon.utils.DiagnosticLog;
 
 import java.io.IOException;
@@ -134,29 +76,7 @@
 
 import static org.wso2.carbon.identity.oauth.common.OAuthConstants.OAuth20Params.CLIENT_ID;
 import static org.wso2.carbon.identity.oauth.endpoint.util.EndpointUtil.getErrorPageURL;
-<<<<<<< HEAD
 import static org.wso2.carbon.identity.oauth.endpoint.util.EndpointUtil.validateParams;
-=======
-import static org.wso2.carbon.identity.oauth.endpoint.util.EndpointUtil.getLoginPageURL;
-import static org.wso2.carbon.identity.oauth.endpoint.util.EndpointUtil.getOAuthAuthzRequest;
-import static org.wso2.carbon.identity.oauth.endpoint.util.EndpointUtil.retrieveStateForErrorURL;
-import static org.wso2.carbon.identity.oauth.endpoint.util.EndpointUtil.validateParams;
-import static org.wso2.carbon.identity.oauth.endpoint.util.factory.OAuth2ServiceFactory.getOAuth2Service;
-import static org.wso2.carbon.identity.oauth.endpoint.util.factory.OAuthServerConfigurationFactory.getOAuthServerConfiguration;
-import static org.wso2.carbon.identity.oauth.endpoint.util.factory.RequestObjectServiceFactory.getRequestObjectService;
-import static org.wso2.carbon.identity.oauth.endpoint.util.factory.SSOConsentServiceFactory.getSSOConsentService;
-import static org.wso2.carbon.identity.oauth2.OAuth2Constants.TokenBinderType.CLIENT_REQUEST;
-import static org.wso2.carbon.identity.oauth2.util.OAuth2Util.ACCESS_TOKEN_JS_OBJECT;
-import static org.wso2.carbon.identity.oauth2.util.OAuth2Util.DYNAMIC_TOKEN_DATA_FUNCTION;
-import static org.wso2.carbon.identity.openidconnect.model.Constants.AUTH_TIME;
-import static org.wso2.carbon.identity.openidconnect.model.Constants.DISPLAY;
-import static org.wso2.carbon.identity.openidconnect.model.Constants.ID_TOKEN_HINT;
-import static org.wso2.carbon.identity.openidconnect.model.Constants.LOGIN_HINT;
-import static org.wso2.carbon.identity.openidconnect.model.Constants.MAX_AGE;
-import static org.wso2.carbon.identity.openidconnect.model.Constants.NONCE;
-import static org.wso2.carbon.identity.openidconnect.model.Constants.PROMPT;
-import static org.wso2.carbon.identity.openidconnect.model.Constants.SCOPE;
->>>>>>> 10f55684
 import static org.wso2.carbon.identity.openidconnect.model.Constants.SERVICE_PROVIDER_ID;
 
 /**
@@ -166,78 +86,7 @@
 @InInterceptors(classes = {OAuthClientAuthenticatorProxy.class, ClientAttestationProxy.class})
 public class OAuth2AuthzEndpoint {
 
-<<<<<<< HEAD
-    private static OpenIDConnectClaimFilterImpl openIDConnectClaimFilter;
-
-    private static ScopeMetadataService scopeMetadataService;
-
-    public static OpenIDConnectClaimFilterImpl getOpenIDConnectClaimFilter() {
-
-        return openIDConnectClaimFilter;
-    }
-
-    public static void setOpenIDConnectClaimFilter(OpenIDConnectClaimFilterImpl openIDConnectClaimFilter) {
-
-        OAuth2AuthzEndpoint.openIDConnectClaimFilter = openIDConnectClaimFilter;
-    }
-
-    public static ScopeMetadataService getScopeMetadataService() {
-
-        return scopeMetadataService;
-    }
-
-    public static void setScopeMetadataService(ScopeMetadataService scopeMetadataService) {
-
-        OAuth2AuthzEndpoint.scopeMetadataService = scopeMetadataService;
-    }
-    private static DeviceAuthService deviceAuthService;
-
     private static final Log log = LogFactory.getLog(OAuth2AuthzEndpoint.class);
-=======
-    private static final Log log = LogFactory.getLog(OAuth2AuthzEndpoint.class);
-    private static final String APPROVE = "approve";
-    private static final String CONSENT = "consent";
-    private static final String AUTHENTICATED_ID_PS = "AuthenticatedIdPs";
-    private static final String BEARER = "Bearer";
-    private static final String ACR_VALUES = "acr_values";
-    private static final String CLAIMS = "claims";
-    public static final String COMMA_SEPARATOR = ",";
-    public static final String SPACE_SEPARATOR = " ";
-    private static final String RESPONSE_MODE_FORM_POST = "form_post";
-    private boolean isCacheAvailable = false;
-    private static final String RESPONSE_MODE = "response_mode";
-    private static final String REQUEST = "request";
-    private static final String REQUEST_URI = "request_uri";
-    private static final String CODE_CHALLENGE = "code_challenge";
-    private static final String CODE_CHALLENGE_METHOD = "code_challenge_method";
-
-    private static final String formPostRedirectPage = getFormPostRedirectPage();
-    private static final String DISPLAY_NAME = "DisplayName";
-    private static final String ID_TOKEN = "id_token";
-    private static final String ACCESS_CODE = "code";
-    private static final String DEFAULT_ERROR_DESCRIPTION = "User denied the consent";
-    private static final String DEFAULT_ERROR_MSG_FOR_FAILURE = "Authentication required";
-    private static final String COMMONAUTH_COOKIE = "commonAuthId";
-    private static final String SET_COOKIE_HEADER = "Set-Cookie";
-    private static final String REGEX_PATTERN = "regexp";
-    private static final String OIDC_SESSION_ID = "OIDC_SESSION_ID";
-
-    private static final String PARAMETERS = "params";
-    private static final String FORM_POST_REDIRECT_URI = "redirectURI";
-    private static final String SERVICE_PROVIDER = "serviceProvider";
-    private static final String TENANT_DOMAIN = "tenantDomain";
-    private static final String USER_TENANT_DOMAIN = "userTenantDomain";
-    private static final String AUTHENTICATION_ENDPOINT = "/authenticationendpoint";
-    private static final String OAUTH_RESPONSE_JSP_PAGE = "/oauth_response.jsp";
-
-    private static final String OIDC_DIALECT = "http://wso2.org/oidc/claim";
-
-    private static final String AUTH_SERVICE_RESPONSE = "authServiceResponse";
-    private static final String IS_API_BASED_AUTH_HANDLED = "isApiBasedAuthHandled";
-    private static final ApiAuthnHandler API_AUTHN_HANDLER = new ApiAuthnHandler();
-
-    private static Class<? extends OAuthAuthzRequest> oAuthAuthzRequestClass;
->>>>>>> 10f55684
 
     @GET
     @Path("/")
@@ -326,91 +175,6 @@
         }
     }
 
-<<<<<<< HEAD
-=======
-    /**
-     * Add the federated tokens comes with the authentication result to the session data cache.
-     *
-     * @param oAuthMessage         The OAuthMessage with the session data cache entry.
-     * @param authenticationResult The authentication result of authorization call.
-     */
-    private void addFederatedTokensToSessionCache(OAuthMessage oAuthMessage,
-                                                  AuthenticationResult authenticationResult) {
-
-        if (!(authenticationResult.getProperty(FrameworkConstants.FEDERATED_TOKENS) instanceof List)) {
-            return;
-        }
-        List<FederatedToken> federatedTokens =
-                (List<FederatedToken>) authenticationResult.getProperty(FrameworkConstants.FEDERATED_TOKENS);
-
-        SessionDataCacheEntry sessionDataCacheEntry = oAuthMessage.getSessionDataCacheEntry();
-        if (sessionDataCacheEntry == null || CollectionUtils.isEmpty(federatedTokens)) {
-            return;
-        }
-        sessionDataCacheEntry.setFederatedTokens(getFederatedTokenDO(federatedTokens));
-        if (log.isDebugEnabled() && authenticationResult.getSubject() != null) {
-            log.debug("Added the federated tokens to the session data cache. Session context identifier: " +
-                    sessionDataCacheEntry.getSessionContextIdentifier() + " for the user: " +
-                    authenticationResult.getSubject().getLoggableMaskedUserId());
-        }
-    }
-
-    /**
-     * Add mapped remote claims to session cache.
-     *
-     * @param oAuthMessage         The OAuthMessage with the session data cache entry.
-     * @param authenticationResult The authentication result of authorization call.
-     */
-    private void addMappedRemoteClaimsToSessionCache(OAuthMessage oAuthMessage,
-                                                  AuthenticationResult authenticationResult) {
-
-        Optional<Map<String, String>> mappedRemoteClaims = authenticationResult.getMappedRemoteClaims();
-        if (!mappedRemoteClaims.isPresent()) {
-            return;
-        }
-
-        SessionDataCacheEntry sessionDataCacheEntry = oAuthMessage.getSessionDataCacheEntry();
-        if (sessionDataCacheEntry == null || mappedRemoteClaims.get().isEmpty()) {
-            return;
-        }
-        Map<ClaimMapping, String> mappedRemoteClaimsMap = new HashMap<>();
-        mappedRemoteClaims.get().forEach(
-                (key, value) -> mappedRemoteClaimsMap.put(ClaimMapping.build(key, key, null,
-                        false), value));
-        sessionDataCacheEntry.setMappedRemoteClaims(mappedRemoteClaimsMap);
-        if (log.isDebugEnabled() && authenticationResult.getSubject() != null) {
-            log.debug("Added the mapped remote claims to the session data cache. " +
-                    "Session context identifier: " + sessionDataCacheEntry.getSessionContextIdentifier()
-                    + " for the user: " + authenticationResult.getSubject().getLoggableMaskedUserId());
-        }
-    }
-
-    /**
-     * This method creates a list of FederatedTokenDO objects from the list of FederatedToken objects.
-     *
-     * @param federatedTokens List of FederatedToken objects to be transformed as a list of FederatedTokenDO.
-     * @return List of FederatedTokenDO objects.
-     */
-    private List<FederatedTokenDO> getFederatedTokenDO(List<FederatedToken> federatedTokens) {
-
-        if (CollectionUtils.isEmpty(federatedTokens)) {
-            return null;
-        }
-
-        List<FederatedTokenDO>  federatedTokenDOs = federatedTokens.stream().map(federatedToken -> {
-            FederatedTokenDO federatedTokenDO =
-                    new FederatedTokenDO(federatedToken.getIdp(), federatedToken.getAccessToken());
-            federatedTokenDO.setRefreshToken(federatedToken.getRefreshToken());
-            federatedTokenDO.setScope(federatedToken.getScope());
-            federatedTokenDO.setTokenValidityPeriod(federatedToken.getTokenValidityPeriod());
-            return federatedTokenDO;
-        }).collect(Collectors.toList());
-
-        return federatedTokenDOs;
-    }
-
-    private void setCommonAuthIdToRequest(HttpServletRequest request, HttpServletResponse response) {
->>>>>>> 10f55684
 
 
     @POST
@@ -433,32 +197,9 @@
         return authorize(httpRequest, response);
     }
 
-    /**
-     * Set the device authentication service.
-     *
-     * @param deviceAuthService Device authentication service.
-     */
-    public static void setDeviceAuthService(DeviceAuthService deviceAuthService) {
-
-<<<<<<< HEAD
-        OAuth2AuthzEndpoint.deviceAuthService = deviceAuthService;
-=======
-        OAuth2Parameters params = null;
-        if (oAuthMessage.getSessionDataCacheEntry() != null) {
-            params = oAuthMessage.getSessionDataCacheEntry().getoAuth2Parameters();
-        }
-        log.error("Server error occurred while performing authorization", e);
-        OAuthProblemException ex = OAuthProblemException.error(OAuth2ErrorCodes.SERVER_ERROR,
-                "Server error occurred while performing authorization");
-        return Response.status(HttpServletResponse.SC_FOUND).location(new URI(
-                EndpointUtil.getErrorRedirectURL(oAuthMessage.getRequest(), ex, params))).build();
->>>>>>> 10f55684
-    }
-
     private Response handleAuthFlowThroughFramework(OAuthMessage oAuthMessage)
             throws URISyntaxException, InvalidRequestParentException {
 
-<<<<<<< HEAD
         try {
             CommonAuthResponseWrapper responseWrapper = new CommonAuthResponseWrapper(oAuthMessage.getResponse());
             AuthzUtil.invokeCommonauthFlow(oAuthMessage, responseWrapper);
@@ -467,21 +208,6 @@
             log.error("Error occurred while sending request to authentication framework.");
             return Response.status(HttpServletResponse.SC_INTERNAL_SERVER_ERROR).build();
         }
-=======
-        if (OAuth2ErrorCodes.SERVER_ERROR.equals(e.getErrorCode())) {
-            log.error("Server error occurred while performing authorization", e);
-            OAuthProblemException ex = OAuthProblemException.error(OAuth2ErrorCodes.SERVER_ERROR,
-                    "Server error occurred while performing authorization");
-            return Response.status(HttpServletResponse.SC_FOUND).location(new URI(
-                    EndpointUtil.getErrorRedirectURL(request, ex, null))).build();
-        }
-        if (log.isDebugEnabled()) {
-            log.debug("Invalid authorization request", e);
-        }
-        return Response.status(HttpServletResponse.SC_FOUND).location(new URI(EndpointUtil.getErrorPageURL(request,
-                e.getErrorCode(), OAuth2ErrorCodes.OAuth2SubErrorCodes.INVALID_AUTHORIZATION_REQUEST,
-                e.getMessage(), null))).build();
->>>>>>> 10f55684
     }
 
     private Response processAuthResponseFromFramework(OAuthMessage oAuthMessage,
@@ -506,7 +232,6 @@
         oAuthMessage.getRequest().setAttribute(FrameworkConstants.RequestParams.FLOW_STATUS, AuthenticatorFlowStatus
                 .UNKNOWN);
         return authorize(oAuthMessage.getRequest(), oAuthMessage.getResponse());
-
     }
 
     private Response handleSuccessfullyCompletedFlow(OAuthMessage oAuthMessage)
@@ -545,6 +270,16 @@
         }
     }
 
+    /**
+     * This method use to call authentication framework directly via API other than using HTTP redirects.
+     * Sending wrapper request object to doGet method since other original request doesn't exist required parameters
+     * Doesn't check SUCCESS_COMPLETED since taking decision with INCOMPLETE status
+     *
+     * @param type authenticator type
+     * @throws URISyntaxException
+     * @throws InvalidRequestParentException
+     * @Param type OAuthMessage
+     */
     private Response handleAuthFlowThroughFramework(OAuthMessage oAuthMessage, String type, String redirectUrl)
             throws URISyntaxException, InvalidRequestParentException {
 
@@ -579,116 +314,8 @@
                 // This is done to provide a way to propagate the auth service response to needed places.
                 AuthzUtil.attachAuthServiceResponseToRequest(requestWrapper, authServiceResponse);
             } else {
-<<<<<<< HEAD
                 CommonAuthenticationHandler commonAuthenticationHandler = new CommonAuthenticationHandler();
                 commonAuthenticationHandler.doGet(requestWrapper, responseWrapper);
-=======
-                if (isFormPostWithErrors(authorizationResponseDTO, responseModeProvider)) {
-
-                    /* Error message is added as query parameters to the redirect URL if response mode is form post
-                     * or form post jwt but redirect url is not a json object.
-                     */
-                    return Response.status(authorizationResponseDTO.getResponseCode())
-                            .location(new URI((getQueryResponseModeProvider())
-                                    .getAuthResponseRedirectUrl(authorizationResponseDTO))).build();
-                }
-                // Update authorization DTO.
-                manageOIDCSessionState(oAuthMessage, sessionState, authorizationResponseDTO);
-            }
-        } else {
-            // Empty consent error message is added as query parameters to the redirect URL.
-            responseModeProvider = getQueryResponseModeProvider();
-            handleEmptyConsent(authorizationResponseDTO);
-        }
-        return Response.status(authorizationResponseDTO.getResponseCode())
-                .location(new URI(responseModeProvider.getAuthResponseRedirectUrl(authorizationResponseDTO))).build();
-    }
-
-    private boolean isConsentHandlingFromFrameworkSkipped(OAuth2Parameters oAuth2Parameters)
-            throws OAuthSystemException {
-
-        ServiceProvider sp = getServiceProvider(oAuth2Parameters.getClientId());
-        boolean consentMgtDisabled = isConsentMgtDisabled(sp);
-        if (consentMgtDisabled) {
-            if (log.isDebugEnabled()) {
-                String clientId = oAuth2Parameters.getClientId();
-                String spTenantDomain = oAuth2Parameters.getTenantDomain();
-                log.debug("Consent Management disabled for client_id: " + clientId + " of tenantDomain: "
-                        + spTenantDomain + ". Therefore skipping consent handling for user.");
-            }
-        }
-
-        return isNotOIDCRequest(oAuth2Parameters) || consentMgtDisabled;
-    }
-
-    private boolean isNotOIDCRequest(OAuth2Parameters oAuth2Parameters) {
-
-        return !OAuth2Util.isOIDCAuthzRequest(oAuth2Parameters.getScopes());
-    }
-
-    private boolean isConsentMgtDisabled(ServiceProvider sp) {
-
-        return !getSSOConsentService().isSSOConsentManagementEnabled(sp);
-    }
-
-    private void handlePostConsent(OAuthMessage oAuthMessage) throws ConsentHandlingFailedException {
-
-        OAuth2Parameters oauth2Params = getOauth2Params(oAuthMessage);
-        String tenantDomain = EndpointUtil.getSPTenantDomainFromClientId(oauth2Params.getClientId());
-        setSPAttributeToRequest(oAuthMessage.getRequest(), oauth2Params.getApplicationName(), tenantDomain);
-        String spTenantDomain = oauth2Params.getTenantDomain();
-        AuthenticatedUser loggedInUser = getLoggedInUser(oAuthMessage);
-        String clientId = oauth2Params.getClientId();
-        ServiceProvider serviceProvider;
-
-        if (log.isDebugEnabled()) {
-            log.debug("Initiating post user consent handling for user: " + loggedInUser.toFullQualifiedUsername()
-                    + " for client_id: " + clientId + " of tenantDomain: " + spTenantDomain);
-        }
-        try {
-            if (isConsentHandlingFromFrameworkSkipped(oauth2Params)) {
-                if (log.isDebugEnabled()) {
-                    log.debug(
-                            "Consent handling from framework skipped for client_id: " + clientId + " of tenantDomain: "
-                                    + spTenantDomain + " for user: " + loggedInUser.toFullQualifiedUsername() + ". " +
-                                    "Therefore handling post consent is not applicable.");
-                }
-                if (LoggerUtils.isDiagnosticLogsEnabled()) {
-                    LoggerUtils.triggerDiagnosticLogEvent(new DiagnosticLog.DiagnosticLogBuilder(
-                            OAuthConstants.LogConstants.OAUTH_INBOUND_SERVICE, "handle-consent")
-                            .inputParam(LogConstants.InputKeys.CLIENT_ID, clientId)
-                            .configParam("skip consent", "true")
-                            .resultMessage("Consent is disabled for the OAuth client.")
-                            .resultStatus(DiagnosticLog.ResultStatus.SUCCESS)
-                            .logDetailLevel(DiagnosticLog.LogDetailLevel.APPLICATION));
-                }
-                return;
-            }
-
-            List<Integer> approvedClaimIds = getUserConsentClaimIds(oAuthMessage);
-            serviceProvider = getServiceProvider(clientId);
-            /*
-                With the current implementation of the SSOConsentService we need to send back the original
-                ConsentClaimsData object we got during pre consent stage. Currently we are repeating the API call
-                during post consent handling to get the original ConsentClaimsData object (Assuming there is no
-                change in SP during pre-consent and post-consent).
-
-                The API on the SSO Consent Service will be improved to avoid having to send the original
-                ConsentClaimsData object.
-             */
-            ConsentClaimsData value = getConsentRequiredClaims(loggedInUser, serviceProvider, oauth2Params);
-            /*
-                It is needed to pitch the consent required claims with the OIDC claims. otherwise the consent of the
-                the claims which are not in the OIDC claims will be saved as consent denied.
-            */
-            if (value != null) {
-                // Remove the claims which dont have values given by the user.
-                value.setRequestedClaims(removeConsentRequestedNullUserAttributes(value.getRequestedClaims(),
-                        loggedInUser.getUserAttributes(), spTenantDomain));
-                List<ClaimMetaData> requestedOidcClaimsList =
-                        getRequestedOidcClaimsList(value, oauth2Params, spTenantDomain, false);
-                value.setRequestedClaims(requestedOidcClaimsList);
->>>>>>> 10f55684
             }
 
             Object attribute = oAuthMessage.getRequest().getAttribute(FrameworkConstants.RequestParams.FLOW_STATUS);
@@ -732,3980 +359,8 @@
                         .logDetailLevel(DiagnosticLog.LogDetailLevel.INTERNAL_SYSTEM)
                         .resultStatus(DiagnosticLog.ResultStatus.FAILED));
             }
-<<<<<<< HEAD
             return Response.status(HttpServletResponse.SC_INTERNAL_SERVER_ERROR).build();
         }
     }
 
-=======
-            throw new ConsentHandlingFailedException("Error while getting essential claims for the session data key " +
-                    ": " + oauth2Params.getSessionDataKey(), e);
-        }
-
-    }
-
-    private ConsentClaimsData getConsentRequiredClaims(AuthenticatedUser user, ServiceProvider serviceProvider,
-                                                       OAuth2Parameters oAuth2Parameters)
-            throws SSOConsentServiceException {
-
-        if (hasPromptContainsConsent(oAuth2Parameters)) {
-            // Ignore all previous consents and get consent required claims
-            return getSSOConsentService().getConsentRequiredClaimsWithoutExistingConsents(
-                    serviceProvider, user);
-        } else {
-            return getSSOConsentService().getConsentRequiredClaimsWithExistingConsents(
-                    serviceProvider, user);
-        }
-    }
-
-    private List<Integer> getUserConsentClaimIds(OAuthMessage oAuthMessage) {
-
-        List<Integer> approvedClaims = new ArrayList<>();
-        String consentClaimsPrefix = "consent_";
-
-        Enumeration<String> parameterNames = oAuthMessage.getRequest().getParameterNames();
-        while (parameterNames.hasMoreElements()) {
-            String parameterName = parameterNames.nextElement();
-            if (parameterName.startsWith(consentClaimsPrefix)) {
-                try {
-                    approvedClaims.add(Integer.parseInt(parameterName.substring(consentClaimsPrefix.length())));
-                } catch (NumberFormatException ex) {
-                    // Ignore and continue.
-                }
-            }
-        }
-        return approvedClaims;
-    }
-
-    private void addSessionDataKeyToSessionDataCacheEntry(OAuthMessage oAuthMessage) {
-
-        String commonAuthIdCookieValue = getCommonAuthCookieString(oAuthMessage.getRequest());
-        if (StringUtils.isNotBlank(commonAuthIdCookieValue)) {
-            String sessionContextKey = DigestUtils.sha256Hex(commonAuthIdCookieValue);
-            oAuthMessage.getSessionDataCacheEntry().getParamMap().put(FrameworkConstants.SESSION_DATA_KEY, new String[]
-                    {sessionContextKey});
-        }
-    }
-
-    /**
-     * Retrieves the value of the commonAuthId cookie either from request cookies if available or
-     * from the request attribute when the response header contains commonAuthId value.
-     *
-     * @param request HttpServletRequest An authorization or authentication request.
-     * @return String commonAuthId value. Returns null when cookie value is not found at request
-     * cookies or the request attributes.
-     */
-    private String getCommonAuthCookieString(HttpServletRequest request) {
-
-        Cookie cookie = FrameworkUtils.getAuthCookie(request);
-        String commonAuthIdCookieValue = null;
-
-        if (cookie != null) {
-            commonAuthIdCookieValue = cookie.getValue();
-        } else if (request.getAttribute(COMMONAUTH_COOKIE) != null) {
-            commonAuthIdCookieValue = (String) request.getAttribute(COMMONAUTH_COOKIE);
-        }
-        return commonAuthIdCookieValue;
-    }
-
-    private String getConsentFromRequest(OAuthMessage oAuthMessage) {
-
-        return oAuthMessage.getRequest().getParameter(CONSENT);
-    }
-
-    private void handleEmptyConsent(AuthorizationResponseDTO authorizationResponseDTO) {
-
-        if (log.isDebugEnabled()) {
-            log.debug("Invalid authorization request. \'sessionDataKey\' parameter found but \'consent\' " +
-                    "parameter could not be found in request");
-        }
-
-        authorizationResponseDTO.setError(HttpServletResponse.SC_FOUND, "Empty consent provided",
-                OAuth2ErrorCodes.INVALID_REQUEST);
-    }
-
-    private void manageOIDCSessionState(OAuthMessage oAuthMessage, OIDCSessionState sessionState,
-                                        AuthorizationResponseDTO authorizationResponseDTO) {
-
-        OAuth2Parameters oauth2Params = getOauth2Params(oAuthMessage);
-        boolean isOIDCRequest = OAuth2Util.isOIDCAuthzRequest(oauth2Params.getScopes());
-        String sessionStateParam = null;
-        if (isOIDCRequest) {
-            sessionState.setAddSessionState(true);
-            sessionStateParam = manageOIDCSessionState(oAuthMessage, sessionState, oauth2Params,
-                    getLoggedInUser(oAuthMessage).getAuthenticatedSubjectIdentifier(),
-                    oAuthMessage.getSessionDataCacheEntry(), authorizationResponseDTO);
-        }
-        authorizationResponseDTO.setSessionState(sessionStateParam);
-    }
-
-    private void handleFormPostResponseMode(OAuthMessage oAuthMessage,
-                                            OIDCSessionState sessionState,
-                                            AuthorizationResponseDTO authorizationResponseDTO,
-                                            AuthenticatedUser authenticatedUser) {
-
-        String authenticatedIdPs = oAuthMessage.getSessionDataCacheEntry().getAuthenticatedIdPs();
-        OAuth2Parameters oauth2Params = getOauth2Params(oAuthMessage);
-        boolean isOIDCRequest = OAuth2Util.isOIDCAuthzRequest(oauth2Params.getScopes());
-
-        String sessionStateValue = null;
-        if (isOIDCRequest) {
-            sessionState.setAddSessionState(true);
-            sessionStateValue = manageOIDCSessionState(oAuthMessage,
-                    sessionState, oauth2Params, getLoggedInUser(oAuthMessage).getAuthenticatedSubjectIdentifier(),
-                    oAuthMessage.getSessionDataCacheEntry(), authorizationResponseDTO);
-            authorizationResponseDTO.setSessionState(sessionStateValue);
-        }
-
-        if (OAuthServerConfiguration.getInstance().isOAuthResponseJspPageAvailable()) {
-            String params = buildParams(authorizationResponseDTO.getSuccessResponseDTO().getFormPostBody(),
-                    authenticatedIdPs, sessionStateValue);
-            String redirectURI = oauth2Params.getRedirectURI();
-            if (authenticatedUser != null) {
-                forwardToOauthResponseJSP(oAuthMessage, params, redirectURI, authorizationResponseDTO,
-                        authenticatedUser);
-            } else {
-                forwardToOauthResponseJSP(oAuthMessage, params, redirectURI);
-            }
-            authorizationResponseDTO.setIsForwardToOAuthResponseJSP(true);
-        } else {
-            authorizationResponseDTO.setAuthenticatedIDPs(authenticatedIdPs);
-        }
-    }
-
-    private Response handleFormPostResponseModeError(OAuthMessage oAuthMessage,
-                                                     OAuthProblemException oauthProblemException) {
-
-        OAuth2Parameters oauth2Params = oAuthMessage.getSessionDataCacheEntry().getoAuth2Parameters();
-        if (OAuthServerConfiguration.getInstance().isOAuthResponseJspPageAvailable()) {
-            String params = buildErrorParams(oauthProblemException);
-            String redirectURI = oauth2Params.getRedirectURI();
-            return forwardToOauthResponseJSP(oAuthMessage, params, redirectURI);
-        } else {
-            return Response.ok(createErrorFormPage(oauth2Params.getRedirectURI(), oauthProblemException)).build();
-        }
-    }
-
-    private void handleDeniedConsent(OAuthMessage oAuthMessage, AuthorizationResponseDTO authorizationResponseDTO,
-                                     ResponseModeProvider responseModeProvider) throws OAuthSystemException {
-
-        OAuth2Parameters oauth2Params = getOauth2Params(oAuthMessage);
-        OpenIDConnectUserRPStore.getInstance().putUserRPToStore(getLoggedInUser(oAuthMessage),
-                getOauth2Params(oAuthMessage).getApplicationName(), false,
-                oauth2Params.getClientId());
-
-        OAuthErrorDTO oAuthErrorDTO = getOAuth2Service().handleUserConsentDenial(oauth2Params);
-        OAuthProblemException consentDenialException = buildConsentDenialException(oAuthErrorDTO);
-
-        if (ResponseModeProvider.AuthResponseType.POST_RESPONSE.equals(responseModeProvider.getAuthResponseType())) {
-            Cookie opBrowserStateCookie = OIDCSessionManagementUtil.getOPBrowserStateCookie
-                    (oAuthMessage.getRequest());
-            String sessionStateParam = OIDCSessionManagementUtil.getSessionStateParam(oauth2Params.getClientId(),
-                    oauth2Params.getRedirectURI(), opBrowserStateCookie == null ? null :
-                            opBrowserStateCookie.getValue());
-
-            authorizationResponseDTO.setSessionState(sessionStateParam);
-        }
-
-        authorizationResponseDTO.setError(HttpServletResponse.SC_FOUND, consentDenialException.getMessage(),
-                OAuth2ErrorCodes.ACCESS_DENIED);
-        authorizationResponseDTO.setRedirectUrl(oauth2Params.getRedirectURI());
-
-    }
-
-    private OAuthProblemException buildConsentDenialException(OAuthErrorDTO oAuthErrorDTO) {
-
-        String errorDescription = DEFAULT_ERROR_DESCRIPTION;
-
-        // Adding custom error description.
-        if (oAuthErrorDTO != null && StringUtils.isNotBlank(oAuthErrorDTO.getErrorDescription())) {
-            errorDescription = oAuthErrorDTO.getErrorDescription();
-        }
-
-        OAuthProblemException consentDeniedException = OAuthProblemException.error(OAuth2ErrorCodes.ACCESS_DENIED,
-                errorDescription);
-
-        // Adding Error URI if exist.
-        if (oAuthErrorDTO != null && StringUtils.isNotBlank(oAuthErrorDTO.getErrorURI())) {
-            consentDeniedException.uri(oAuthErrorDTO.getErrorURI());
-        }
-        return consentDeniedException;
-    }
-
-    private Response handleAuthenticationResponse(OAuthMessage oAuthMessage)
-            throws OAuthSystemException, URISyntaxException, ConsentHandlingFailedException, OAuthProblemException {
-
-        if (LoggerUtils.isDiagnosticLogsEnabled()) {
-            DiagnosticLog.DiagnosticLogBuilder diagnosticLogBuilder = new DiagnosticLog.DiagnosticLogBuilder(
-                    OAuthConstants.LogConstants.OAUTH_INBOUND_SERVICE,
-                    OAuthConstants.LogConstants.ActionIDs.RECEIVE_AUTHENTICATION_RESPONSE);
-            if (oAuthMessage.getRequest() != null && MapUtils.isNotEmpty(oAuthMessage.getRequest().getParameterMap())) {
-                oAuthMessage.getRequest().getParameterMap().forEach((key, value) -> {
-                    if (ArrayUtils.isNotEmpty(value)) {
-                        diagnosticLogBuilder.inputParam(key, Arrays.asList(value));
-                    }
-                });
-            }
-            diagnosticLogBuilder.resultMessage("Received authentication response from Framework.")
-                    .resultStatus(DiagnosticLog.ResultStatus.SUCCESS)
-                    .logDetailLevel(DiagnosticLog.LogDetailLevel.INTERNAL_SYSTEM);
-            LoggerUtils.triggerDiagnosticLogEvent(diagnosticLogBuilder);
-        }
-
-        updateAuthTimeInSessionDataCacheEntry(oAuthMessage);
-        addSessionDataKeyToSessionDataCacheEntry(oAuthMessage);
-
-        OAuth2Parameters oauth2Params = getOauth2Params(oAuthMessage);
-        String tenantDomain = EndpointUtil.getSPTenantDomainFromClientId(oauth2Params.getClientId());
-        setSPAttributeToRequest(oAuthMessage.getRequest(), oauth2Params.getApplicationName(), tenantDomain);
-        String sessionDataKeyFromLogin = getSessionDataKeyFromLogin(oAuthMessage);
-        AuthenticationResult authnResult = getAuthenticationResult(oAuthMessage, sessionDataKeyFromLogin);
-        AuthorizationResponseDTO authorizationResponseDTO = getAuthResponseDTO(oauth2Params);
-        ResponseModeProvider responseModeProvider = getResponseModeProvider(authorizationResponseDTO);
-        authorizationResponseDTO.setFormPostRedirectPage(formPostRedirectPage);
-
-        if (isAuthnResultFound(authnResult)) {
-            removeAuthenticationResult(oAuthMessage, sessionDataKeyFromLogin);
-
-            if (authnResult.isAuthenticated()) {
-                String userIdentifier = null;
-                if (authnResult.getSubject() != null) {
-                    try {
-                        userIdentifier = authnResult.getSubject().getUserId();
-                    } catch (UserIdNotFoundException e) {
-                        if (StringUtils.isNotBlank(authnResult.getSubject().getAuthenticatedSubjectIdentifier())) {
-                            userIdentifier = LoggerUtils.isLogMaskingEnable ? LoggerUtils.getMaskedContent(authnResult
-                                    .getSubject().getAuthenticatedSubjectIdentifier()) : authnResult.getSubject()
-                                    .getAuthenticatedSubjectIdentifier();
-                        }
-                    }
-                }
-                if (LoggerUtils.isDiagnosticLogsEnabled()) {
-                    DiagnosticLog.DiagnosticLogBuilder diagnosticLogBuilder = new DiagnosticLog.DiagnosticLogBuilder(
-                            OAuthConstants.LogConstants.OAUTH_INBOUND_SERVICE,
-                            OAuthConstants.LogConstants.ActionIDs.VALIDATE_AUTHENTICATION_RESPONSE);
-                    diagnosticLogBuilder.inputParam(LogConstants.InputKeys.APPLICATION_NAME,
-                                    oauth2Params.getApplicationName())
-                            .inputParam(LogConstants.InputKeys.CLIENT_ID, oAuthMessage.getClientId())
-                            .inputParam(LogConstants.InputKeys.TENANT_DOMAIN, tenantDomain)
-                            .logDetailLevel(DiagnosticLog.LogDetailLevel.APPLICATION);
-                    if (userIdentifier != null) {
-                        diagnosticLogBuilder.inputParam(LogConstants.InputKeys.USER_ID, userIdentifier);
-                        if (LoggerUtils.isLogMaskingEnable) {
-                            diagnosticLogBuilder.inputParam(LogConstants.InputKeys.USER,
-                                    LoggerUtils.getMaskedContent(authnResult.getSubject().getUserName()));
-                        }
-                    }
-                    if (oAuthMessage.getAuthorizationGrantCacheEntry() != null) {
-                        diagnosticLogBuilder.inputParam("authentication method reference",
-                                oAuthMessage.getAuthorizationGrantCacheEntry().getAmrList());
-                    }
-                    diagnosticLogBuilder.resultStatus(DiagnosticLog.ResultStatus.SUCCESS)
-                            .resultMessage("Authentication is successful.");
-                    LoggerUtils.triggerDiagnosticLogEvent(diagnosticLogBuilder);
-                }
-                return handleSuccessfulAuthentication(oAuthMessage, oauth2Params, authnResult,
-                        authorizationResponseDTO, responseModeProvider);
-
-            } else {
-                if (LoggerUtils.isDiagnosticLogsEnabled()) {
-                    LoggerUtils.triggerDiagnosticLogEvent(new DiagnosticLog.DiagnosticLogBuilder(
-                            OAuthConstants.LogConstants.OAUTH_INBOUND_SERVICE,
-                            OAuthConstants.LogConstants.ActionIDs.VALIDATE_AUTHENTICATION_RESPONSE)
-                            .inputParam(LogConstants.InputKeys.CLIENT_ID, oAuthMessage.getClientId())
-                            .resultMessage("Authentication failed.")
-                            .resultStatus(DiagnosticLog.ResultStatus.FAILED)
-                            .logDetailLevel(DiagnosticLog.LogDetailLevel.APPLICATION));
-                }
-                return handleFailedAuthentication(oAuthMessage, oauth2Params, authnResult, authorizationResponseDTO);
-            }
-        } else {
-            if (LoggerUtils.isDiagnosticLogsEnabled()) {
-                LoggerUtils.triggerDiagnosticLogEvent(new DiagnosticLog.DiagnosticLogBuilder(
-                        OAuthConstants.LogConstants.OAUTH_INBOUND_SERVICE,
-                        OAuthConstants.LogConstants.ActionIDs.VALIDATE_AUTHENTICATION_RESPONSE)
-                        .inputParam(LogConstants.InputKeys.CLIENT_ID, oAuthMessage.getClientId())
-                        .resultMessage("Authentication status is empty")
-                        .resultStatus(DiagnosticLog.ResultStatus.FAILED)
-                        .logDetailLevel(DiagnosticLog.LogDetailLevel.APPLICATION));
-            }
-            return handleEmptyAuthenticationResult(oAuthMessage, authorizationResponseDTO);
-        }
-    }
-
-    private boolean isAuthnResultFound(AuthenticationResult authnResult) {
-
-        return authnResult != null;
-    }
-
-    private Response handleSuccessfulAuthentication(OAuthMessage oAuthMessage, OAuth2Parameters oauth2Params,
-                                                    AuthenticationResult authenticationResult, AuthorizationResponseDTO
-                                                            authorizationResponseDTO, ResponseModeProvider
-                                                            responseModeProvider)
-            throws OAuthSystemException, URISyntaxException, ConsentHandlingFailedException {
-
-        boolean isOIDCRequest = OAuth2Util.isOIDCAuthzRequest(oauth2Params.getScopes());
-        AuthenticatedUser authenticatedUser = authenticationResult.getSubject();
-
-        if (authenticatedUser.getUserAttributes() != null) {
-            authenticatedUser.setUserAttributes(new ConcurrentHashMap<>(authenticatedUser.getUserAttributes()));
-        }
-
-        addToAuthenticationResultDetailsToOAuthMessage(oAuthMessage, authenticationResult, authenticatedUser);
-
-        OIDCSessionState sessionState = new OIDCSessionState();
-        String redirectURL;
-        try {
-            redirectURL = doUserAuthorization(oAuthMessage, oAuthMessage.getSessionDataKeyFromLogin(), sessionState,
-                    authorizationResponseDTO);
-            String serviceProviderId = oAuthMessage.getRequest().getParameter(SERVICE_PROVIDER_ID);
-            redirectURL = addServiceProviderIdToRedirectURI(redirectURL, serviceProviderId);
-        } catch (OAuthProblemException ex) {
-            if (isFormPostOrFormPostJWTResponseMode(oauth2Params.getResponseMode())) {
-                return handleFailedState(oAuthMessage, oauth2Params, ex, authorizationResponseDTO);
-            } else {
-                redirectURL = EndpointUtil.getErrorRedirectURL(ex, oauth2Params);
-                authorizationResponseDTO.setError(HttpServletResponse.SC_FOUND, ex.getMessage(), ex.getError());
-            }
-        }
-
-        if (!authorizationResponseDTO.getIsConsentRedirect()) {
-            if (isFormPostWithoutErrors(oAuthMessage, authorizationResponseDTO)) {
-                handleFormPostResponseMode(oAuthMessage, sessionState, authorizationResponseDTO, authenticatedUser);
-                if (authorizationResponseDTO.getIsForwardToOAuthResponseJSP()) {
-                    return Response.ok().build();
-                }
-                return Response.ok(responseModeProvider.getAuthResponseBuilderEntity(authorizationResponseDTO)).build();
-            } else {
-                if (isFormPostWithErrors(authorizationResponseDTO, responseModeProvider)) {
-
-                    /* Error message is added as query parameters to the redirect URL if response mode is form post
-                     * or form post jwt but redirect url is not a json object.
-                     */
-                    return Response.status(authorizationResponseDTO.getResponseCode())
-                            .location(new URI((getQueryResponseModeProvider())
-                                    .getAuthResponseRedirectUrl(authorizationResponseDTO))).build();
-                }
-            }
-        }
-
-        if (isOIDCRequest) {
-            String sessionStateParam = manageOIDCSessionState(oAuthMessage,
-                    sessionState, oauth2Params, authenticatedUser.getAuthenticatedSubjectIdentifier(),
-                    oAuthMessage.getSessionDataCacheEntry(), authorizationResponseDTO);
-            redirectURL = OIDCSessionManagementUtil.addSessionStateToURL(redirectURL, sessionStateParam,
-                    oauth2Params.getResponseType());
-            authorizationResponseDTO.setSessionState(sessionStateParam);
-        }
-        if (authorizationResponseDTO.getIsConsentRedirect()) {
-            return Response.status(HttpServletResponse.SC_FOUND).location(new URI(redirectURL)).build();
-        }
-        return Response.status(HttpServletResponse.SC_FOUND).location(
-                new URI(responseModeProvider.getAuthResponseRedirectUrl(authorizationResponseDTO))).build();
-    }
-
-    private String getSessionDataKeyFromLogin(OAuthMessage oAuthMessage) {
-
-        return oAuthMessage.getSessionDataKeyFromLogin();
-    }
-
-    private Response handleFailedState(OAuthMessage oAuthMessage, OAuth2Parameters oauth2Params,
-                                       OAuthProblemException oauthException, AuthorizationResponseDTO
-                                               authorizationResponseDTO)
-            throws URISyntaxException {
-
-        String redirectURL = EndpointUtil.getErrorRedirectURL(oauthException, oauth2Params);
-        authorizationResponseDTO.setError(HttpServletResponse.SC_FOUND, oauthException.getMessage(),
-                oauthException.getError());
-        if (isFormPostOrFormPostJWTResponseMode(oauth2Params.getResponseMode())) {
-            authorizationResponseDTO.setState(oauth2Params.getState());
-            oauthException.state(oauth2Params.getState());
-            return handleFormPostResponseModeError(oAuthMessage, oauthException);
-        } else {
-            return Response.status(HttpServletResponse.SC_FOUND).location(new URI(redirectURL)).build();
-        }
-    }
-
-    private Response handleFailedAuthentication(OAuthMessage oAuthMessage, OAuth2Parameters oauth2Params,
-                                                AuthenticationResult authnResult,
-                                                AuthorizationResponseDTO authorizationResponseDTO)
-            throws URISyntaxException {
-
-        OAuthErrorDTO oAuthErrorDTO = getOAuth2Service().handleAuthenticationFailure(oauth2Params);
-        OAuthProblemException oauthException = buildOAuthProblemException(authnResult, oAuthErrorDTO);
-        return handleFailedState(oAuthMessage, oauth2Params, oauthException, authorizationResponseDTO);
-    }
-
-    private Response handleEmptyAuthenticationResult(OAuthMessage oAuthMessage, AuthorizationResponseDTO
-            authorizationResponseDTO) throws URISyntaxException {
-
-        String appName = getOauth2Params(oAuthMessage).getApplicationName();
-
-        if (log.isDebugEnabled()) {
-            log.debug("Invalid authorization request. \'sessionDataKey\' attribute found but " +
-                    "corresponding AuthenticationResult does not exist in the cache.");
-        }
-
-        OAuth2Parameters oAuth2Parameters = getOAuth2ParamsFromOAuthMessage(oAuthMessage);
-        authorizationResponseDTO.setError(HttpServletResponse.SC_FOUND, "Invalid authorization request",
-                OAuth2ErrorCodes.INVALID_REQUEST);
-        return Response.status(HttpServletResponse.SC_FOUND).location(new URI(
-                getErrorPageURL(oAuthMessage.getRequest(), OAuth2ErrorCodes.INVALID_REQUEST, OAuth2ErrorCodes
-                        .OAuth2SubErrorCodes.INVALID_AUTHORIZATION_REQUEST, "Invalid authorization request", appName,
-                oAuth2Parameters)
-        )).build();
-    }
-
-    private void addToAuthenticationResultDetailsToOAuthMessage(OAuthMessage oAuthMessage,
-                                                                AuthenticationResult authnResult,
-                                                                AuthenticatedUser authenticatedUser) {
-
-        oAuthMessage.getSessionDataCacheEntry().setLoggedInUser(authenticatedUser);
-        oAuthMessage.getSessionDataCacheEntry().setAuthenticatedIdPs(authnResult.getAuthenticatedIdPs());
-        oAuthMessage.getSessionDataCacheEntry().setSessionContextIdentifier((String)
-                authnResult.getProperty(FrameworkConstants.AnalyticsAttributes.SESSION_ID));
-        // Adding federated tokens come with the authentication result of the authorization call.
-        addFederatedTokensToSessionCache(oAuthMessage, authnResult);
-        // Adding mapped remoted claims come with the authentication result to resolve access token claims in
-        // federated flow.
-        addMappedRemoteClaimsToSessionCache(oAuthMessage, authnResult);
-    }
-
-    private void updateAuthTimeInSessionDataCacheEntry(OAuthMessage oAuthMessage) {
-
-        String commonAuthIdCookieValue = getCommonAuthCookieString(oAuthMessage.getRequest());
-        long authTime = getAuthenticatedTimeFromCommonAuthCookieValue(commonAuthIdCookieValue,
-                oAuthMessage.getSessionDataCacheEntry().getoAuth2Parameters().getLoginTenantDomain());
-
-        if (authTime > 0) {
-            oAuthMessage.getSessionDataCacheEntry().setAuthTime(authTime);
-        }
-
-        associateAuthenticationHistory(oAuthMessage.getSessionDataCacheEntry(), commonAuthIdCookieValue);
-    }
-
-    private boolean isFormPostResponseMode(OAuthMessage oAuthMessage, String redirectURL) {
-
-        OAuth2Parameters oauth2Params = getOauth2Params(oAuthMessage);
-        return isFormPostResponseMode(oauth2Params, redirectURL);
-    }
-
-    private boolean isFormPostResponseMode(OAuth2Parameters oauth2Params, String redirectURL) {
-
-        return (OAuthConstants.ResponseModes.FORM_POST.equals(oauth2Params.getResponseMode()) ||
-                OAuthConstants.ResponseModes.FORM_POST_JWT.equals(oauth2Params.getResponseMode()))
-                && isJSON(redirectURL);
-    }
-
-    private boolean isFormPostOrFormPostJWTResponseMode(String responseMode) {
-
-        return (OAuthConstants.ResponseModes.FORM_POST.equals(responseMode) ||
-                OAuthConstants.ResponseModes.FORM_POST_JWT.equals(responseMode));
-    }
-
-    private Response handleInitialAuthorizationRequest(OAuthMessage oAuthMessage) throws OAuthSystemException,
-            OAuthProblemException, URISyntaxException, InvalidRequestParentException {
-
-        if (LoggerUtils.isDiagnosticLogsEnabled()) {
-            DiagnosticLog.DiagnosticLogBuilder diagnosticLogBuilder = new DiagnosticLog.DiagnosticLogBuilder(
-                    OAuthConstants.LogConstants.OAUTH_INBOUND_SERVICE,
-                    OAuthConstants.LogConstants.ActionIDs.RECEIVE_AUTHORIZATION_RESPONSE);
-            if (oAuthMessage.getRequest() != null && MapUtils.isNotEmpty(oAuthMessage.getRequest().getParameterMap())) {
-                oAuthMessage.getRequest().getParameterMap().forEach((key, value) -> {
-                    if (ArrayUtils.isNotEmpty(value)) {
-                        if (STATE.equals(key) || LOGIN_HINT.equals(key)) {
-                            String[] maskedValue = Arrays.copyOf(value, value.length);
-                            Arrays.setAll(maskedValue, i ->
-                                    LoggerUtils.isLogMaskingEnable ?
-                                            LoggerUtils.getMaskedContent(maskedValue[i]) : maskedValue[i]);
-                            diagnosticLogBuilder.inputParam(key, Arrays.asList(maskedValue));
-                        } else {
-                            diagnosticLogBuilder.inputParam(key, Arrays.asList(value));
-                        }
-                    }
-                });
-            }
-            String userAgentHeader = oAuthMessage.getRequest().getHeader("User-Agent");
-            if (StringUtils.isNotEmpty(userAgentHeader)) {
-                UserAgent userAgent = new UserAgent(userAgentHeader);
-                diagnosticLogBuilder.inputParam("login browser", userAgent.getBrowser())
-                        .inputParam("login device", userAgent.getDevice());
-            }
-            diagnosticLogBuilder.resultMessage("Successfully received OAuth2 Authorize request.")
-                    .resultStatus(DiagnosticLog.ResultStatus.SUCCESS)
-                    .logDetailLevel(DiagnosticLog.LogDetailLevel.APPLICATION);
-            LoggerUtils.triggerDiagnosticLogEvent(diagnosticLogBuilder);
-        }
-        String redirectURL = handleOAuthAuthorizationRequest(oAuthMessage);
-        String type = getRequestProtocolType(oAuthMessage);
-        try {
-            // Add the service provider id to the redirect URL. This is needed to support application wise branding.
-            String clientId = oAuthMessage.getRequest().getParameter(CLIENT_ID);
-            if (StringUtils.isNotBlank(clientId)) {
-                ServiceProvider serviceProvider = getServiceProvider(clientId);
-                if (serviceProvider != null) {
-                    redirectURL = addServiceProviderIdToRedirectURI(redirectURL,
-                            serviceProvider.getApplicationResourceId());
-                }
-            }
-        } catch (OAuthSystemException e) {
-            // The value is set to be used for branding purposes. Therefore, if an error occurs, the process should
-            // continue without breaking.
-            log.debug("Error while getting the service provider id", e);
-        }
-        if (AuthenticatorFlowStatus.SUCCESS_COMPLETED == oAuthMessage.getFlowStatus()) {
-            return handleAuthFlowThroughFramework(oAuthMessage, type, redirectURL);
-        } else {
-            return Response.status(HttpServletResponse.SC_FOUND).location(new URI(redirectURL)).build();
-        }
-    }
-
-    private String getRequestProtocolType(OAuthMessage oAuthMessage) {
-
-        String type = OAuthConstants.Scope.OAUTH2;
-        String scopes = oAuthMessage.getRequest().getParameter(OAuthConstants.OAuth10AParams.SCOPE);
-        if (scopes != null && scopes.contains(OAuthConstants.Scope.OPENID)) {
-            type = OAuthConstants.Scope.OIDC;
-        }
-        return type;
-    }
-
-    private boolean isJSON(String redirectURL) {
-
-        try {
-            new JSONObject(redirectURL);
-        } catch (JSONException ex) {
-            return false;
-        }
-        return true;
-    }
-
-    private String createBaseFormPage(String params, String redirectURI) {
-
-        if (StringUtils.isNotBlank(formPostRedirectPage)) {
-            String newPage = formPostRedirectPage;
-            String pageWithRedirectURI = newPage.replace("$redirectURI", redirectURI);
-            return pageWithRedirectURI.replace("<!--$params-->", params);
-        }
-
-        String formHead = "<html>\n" +
-                "   <head><title>Submit This Form</title></head>\n" +
-                "   <body onload=\"javascript:document.forms[0].submit()\">\n" +
-                "    <p>Click the submit button if automatic redirection failed.</p>" +
-                "    <form method=\"post\" action=\"" + redirectURI + "\">\n";
-
-        String formBottom = "<input type=\"submit\" value=\"Submit\">" +
-                "</form>\n" +
-                "</body>\n" +
-                "</html>";
-
-        StringBuilder form = new StringBuilder(formHead);
-        form.append(params);
-        form.append(formBottom);
-        return form.toString();
-    }
-
-    private String createFormPage(String jsonPayLoad, String redirectURI, String authenticatedIdPs,
-                                  String sessionStateValue) {
-
-        String params = buildParams(jsonPayLoad, authenticatedIdPs, sessionStateValue);
-        return createBaseFormPage(params, redirectURI);
-    }
-
-    private String createErrorFormPage(String redirectURI, OAuthProblemException oauthProblemException) {
-
-        String params = buildErrorParams(oauthProblemException);
-        return createBaseFormPage(params, redirectURI);
-    }
-
-    private String buildParams(String jsonPayLoad, String authenticatedIdPs, String sessionStateValue) {
-
-        JSONObject jsonObject = new JSONObject(jsonPayLoad);
-        StringBuilder paramStringBuilder = new StringBuilder();
-
-        for (Object key : jsonObject.keySet()) {
-            paramStringBuilder.append("<input type=\"hidden\" name=\"")
-                    .append(key)
-                    .append("\"" + "value=\"")
-                    .append(Encode.forHtml(jsonObject.get(key.toString()).toString()))
-                    .append("\"/>\n");
-        }
-
-        if (authenticatedIdPs != null && !authenticatedIdPs.isEmpty()) {
-            paramStringBuilder.append("<input type=\"hidden\" name=\"AuthenticatedIdPs\" value=\"")
-                    .append(authenticatedIdPs)
-                    .append("\"/>\n");
-        }
-
-        if (sessionStateValue != null && !sessionStateValue.isEmpty()) {
-            paramStringBuilder.append("<input type=\"hidden\" name=\"session_state\" value=\"")
-                    .append(sessionStateValue)
-                    .append("\"/>\n");
-        }
-        return paramStringBuilder.toString();
-    }
-
-    private String buildErrorParams(OAuthProblemException oauthProblemException) {
-
-        StringBuilder paramStringBuilder = new StringBuilder();
-
-        if (StringUtils.isNotEmpty(oauthProblemException.getError())) {
-            paramStringBuilder.append("<input type=\"hidden\" name=\"error\" value=\"")
-                    .append(oauthProblemException.getError())
-                    .append("\"/>\n");
-        }
-
-        if (StringUtils.isNotEmpty(oauthProblemException.getDescription())) {
-            paramStringBuilder.append("<input type=\"hidden\" name=\"error_description\" value=\"")
-                    .append(oauthProblemException.getDescription())
-                    .append("\"/>\n");
-        }
-
-        if (StringUtils.isNotEmpty(oauthProblemException.getState())) {
-            paramStringBuilder.append("<input type=\"hidden\" name=\"state\" value=\"")
-                    .append(oauthProblemException.getState())
-                    .append("\"/>\n");
-        }
-
-        return paramStringBuilder.toString();
-    }
-
-    private void removeAuthenticationResult(OAuthMessage oAuthMessage, String sessionDataKey) {
-
-        if (isCacheAvailable) {
-            FrameworkUtils.removeAuthenticationResultFromCache(sessionDataKey);
-        } else {
-            oAuthMessage.getRequest().removeAttribute(FrameworkConstants.RequestAttribute.AUTH_RESULT);
-        }
-    }
-
-    private String handleUserConsent(OAuthMessage oAuthMessage, String consent, OIDCSessionState sessionState,
-                                     OAuth2Parameters oauth2Params, AuthorizationResponseDTO authorizationResponseDTO)
-            throws OAuthSystemException {
-
-        storeUserConsent(oAuthMessage, consent);
-        OAuthResponse oauthResponse;
-        String responseType = oauth2Params.getResponseType();
-        HttpRequestHeaderHandler httpRequestHeaderHandler = new HttpRequestHeaderHandler(oAuthMessage.getRequest());
-        OAuth2AuthorizeReqDTO authzReqDTO =
-                buildAuthRequest(oauth2Params, oAuthMessage.getSessionDataCacheEntry(), httpRequestHeaderHandler,
-                        oAuthMessage.getRequest());
-        /* We have persisted the oAuthAuthzReqMessageContext before the consent after scope validation. Here we
-        retrieve it from the cache and use it again because it contains  information that was set during the scope
-        validation process. */
-        OAuthAuthzReqMessageContext oAuthAuthzReqMessageContext =
-                oAuthMessage.getSessionDataCacheEntry().getAuthzReqMsgCtx();
-        oAuthAuthzReqMessageContext.setAuthorizationReqDTO(authzReqDTO);
-        oAuthAuthzReqMessageContext.addProperty(OAuthConstants.IS_MTLS_REQUEST, oauth2Params.isMtlsRequest());
-        oAuthAuthzReqMessageContext.setApprovedAuthorizationDetails(oauth2Params.getAuthorizationDetails());
-        // authorizing the request
-        OAuth2AuthorizeRespDTO authzRespDTO = authorize(oAuthAuthzReqMessageContext);
-        if (authzRespDTO != null && authzRespDTO.getCallbackURI() != null) {
-            authorizationResponseDTO.setRedirectUrl(authzRespDTO.getCallbackURI());
-        }
-
-        if (isSuccessfulAuthorization(authzRespDTO)) {
-            oauthResponse =
-                    handleSuccessAuthorization(oAuthMessage, sessionState, oauth2Params, responseType, authzRespDTO,
-                            authorizationResponseDTO);
-        } else if (isFailureAuthorizationWithErrorCode(authzRespDTO)) {
-            // Authorization failure due to various reasons
-            return handleFailureAuthorization(oAuthMessage, sessionState, oauth2Params, authzRespDTO,
-                    authorizationResponseDTO);
-        } else {
-            // Authorization failure due to various reasons
-            return handleServerErrorAuthorization(oAuthMessage, sessionState, oauth2Params, authorizationResponseDTO);
-        }
-
-        //When response_mode equals to form_post, body parameter is passed back.
-        if (isFormPostModeAndResponseBodyExists(oauth2Params, oauthResponse)) {
-            authorizationResponseDTO.getSuccessResponseDTO().setFormPostBody(oauthResponse.getBody());
-            return oauthResponse.getBody();
-        } else {
-            // When responseType contains "id_token", the resulting token is passed back as a URI fragment
-            // as per the specification: http://openid.net/specs/openid-connect-core-1_0.html#HybridCallback
-            if (hasIDTokenOrTokenInResponseType(responseType)) {
-                return buildOIDCResponseWithURIFragment(oauthResponse, authzRespDTO);
-            } else {
-                return appendAuthenticatedIDPs(oAuthMessage.getSessionDataCacheEntry(), oauthResponse.getLocationUri(),
-                        authorizationResponseDTO);
-            }
-        }
-    }
-
-    /**
-     * Checks if the given response type contains either "id_token" or "token".
-     *
-     * @param responseType The response type to check.
-     * @return {@code true} if "id_token" or "token" is present in the response type, {@code false} otherwise.
-     */
-    private boolean hasIDTokenOrTokenInResponseType(String responseType) {
-
-        return hasResponseType(responseType, OAuthConstants.ID_TOKEN)
-                || hasResponseType(responseType, OAuthConstants.TOKEN);
-    }
-
-    /**
-     * Checks if the given response type contains the specified OAuth response type.
-     *
-     * @param responseType      The response type to check.
-     * @param oauthResponseType The OAuth response type to look for.
-     * @return {@code true} if the specified OAuth response type is present in the response type,
-     * {@code false} otherwise.
-     */
-    private boolean hasResponseType(String responseType, String oauthResponseType) {
-
-        if (StringUtils.isNotBlank(responseType)) {
-            String[] responseTypes = responseType.split(SPACE_SEPARATOR);
-            return Arrays.asList(responseTypes).contains(oauthResponseType);
-        }
-        return false;
-    }
-
-    private String buildOIDCResponseWithURIFragment(OAuthResponse oauthResponse, OAuth2AuthorizeRespDTO authzRespDTO) {
-
-        if (authzRespDTO.getCallbackURI().contains("?")) {
-            return authzRespDTO.getCallbackURI() + "#" + StringUtils.substring(oauthResponse.getLocationUri()
-                    , authzRespDTO.getCallbackURI().length() + 1);
-        } else {
-            return oauthResponse.getLocationUri().replace("?", "#");
-        }
-    }
-
-    private boolean isFailureAuthorizationWithErrorCode(OAuth2AuthorizeRespDTO authzRespDTO) {
-
-        return authzRespDTO != null && authzRespDTO.getErrorCode() != null;
-    }
-
-    private boolean isSuccessfulAuthorization(OAuth2AuthorizeRespDTO authzRespDTO) {
-
-        return authzRespDTO != null && authzRespDTO.getErrorCode() == null;
-    }
-
-    private void storeUserConsent(OAuthMessage oAuthMessage, String consent) throws OAuthSystemException {
-
-        OAuth2Parameters oauth2Params = getOauth2Params(oAuthMessage);
-        String applicationName = oauth2Params.getApplicationName();
-        AuthenticatedUser loggedInUser = getLoggedInUser(oAuthMessage);
-        String clientId = oauth2Params.getClientId();
-
-        if (!isConsentSkipped(oauth2Params)) {
-            boolean approvedAlways = OAuthConstants.Consent.APPROVE_ALWAYS.equals(consent);
-            if (approvedAlways) {
-                OpenIDConnectUserRPStore.getInstance().putUserRPToStore(loggedInUser, applicationName,
-                        true, clientId);
-                final AuthorizationDetails userConsentedAuthorizationDetails = AuthorizationDetailsUtils
-                        .extractAuthorizationDetailsFromRequest(oAuthMessage.getRequest(), oauth2Params);
-
-                if (hasPromptContainsConsent(oauth2Params)) {
-                    EndpointUtil.storeOAuthScopeConsent(loggedInUser, oauth2Params, true);
-                    OAuth2ServiceComponentHolder.getInstance().getAuthorizationDetailsService()
-                            .replaceUserConsentedAuthorizationDetails(loggedInUser, clientId, oauth2Params,
-                                    userConsentedAuthorizationDetails);
-                } else {
-                    EndpointUtil.storeOAuthScopeConsent(loggedInUser, oauth2Params, false);
-                    OAuth2ServiceComponentHolder.getInstance().getAuthorizationDetailsService()
-                            .storeOrUpdateUserConsentedAuthorizationDetails(loggedInUser, clientId, oauth2Params,
-                                    userConsentedAuthorizationDetails);
-                }
-            }
-        }
-    }
-
-    private boolean isFormPostModeAndResponseBodyExists(OAuth2Parameters oauth2Params, OAuthResponse oauthResponse) {
-
-        return (OAuthConstants.ResponseModes.FORM_POST.equals(oauth2Params.getResponseMode()) ||
-                OAuthConstants.ResponseModes.FORM_POST_JWT.equals(oauth2Params.getResponseMode()))
-                && StringUtils.isNotEmpty(oauthResponse.getBody());
-    }
-
-    private String handleServerErrorAuthorization(OAuthMessage oAuthMessage, OIDCSessionState sessionState,
-                                                  OAuth2Parameters oauth2Params,
-                                                  AuthorizationResponseDTO authorizationResponseDTO) {
-
-        sessionState.setAuthenticated(false);
-        String errorCode = OAuth2ErrorCodes.SERVER_ERROR;
-        String errorMsg = "Error occurred while processing the request";
-        OAuthProblemException oauthProblemException = OAuthProblemException.error(
-                errorCode, errorMsg);
-        authorizationResponseDTO.setError(HttpServletResponse.SC_FOUND, errorMsg, errorCode);
-        if (LoggerUtils.isDiagnosticLogsEnabled()) {
-            DiagnosticLog.DiagnosticLogBuilder diagnosticLogBuilder = new DiagnosticLog.DiagnosticLogBuilder(
-                    OAuthConstants.LogConstants.OAUTH_INBOUND_SERVICE,
-                    OAuthConstants.LogConstants.ActionIDs.HANDLE_AUTHORIZATION);
-            if (oauth2Params != null) {
-                diagnosticLogBuilder.inputParam(LogConstants.InputKeys.CLIENT_ID, oauth2Params.getClientId())
-                        .inputParam(LogConstants.InputKeys.APPLICATION_NAME, oauth2Params.getApplicationName())
-                        .inputParam(OAuthConstants.LogConstants.InputKeys.REDIRECT_URI, oauth2Params.getRedirectURI())
-                        .inputParam(LogConstants.InputKeys.SCOPE, oauth2Params.getScopes())
-                        .inputParam(RESPONSE_TYPE, oauth2Params.getResponseType());
-            }
-            diagnosticLogBuilder.resultStatus(DiagnosticLog.ResultStatus.FAILED)
-                    .logDetailLevel(DiagnosticLog.LogDetailLevel.APPLICATION)
-                    .resultMessage(errorMsg);
-            LoggerUtils.triggerDiagnosticLogEvent(diagnosticLogBuilder);
-        }
-        return EndpointUtil.getErrorRedirectURL(oAuthMessage.getRequest(),
-                oauthProblemException, oauth2Params);
-    }
-
-    private String handleFailureAuthorization(OAuthMessage oAuthMessage, OIDCSessionState sessionState,
-                                              OAuth2Parameters oauth2Params,
-                                              OAuth2AuthorizeRespDTO authzRespDTO,
-        AuthorizationResponseDTO authorizationResponseDTO) {
-
-        sessionState.setAuthenticated(false);
-        String errorMsg;
-        if (authzRespDTO.getErrorMsg() != null) {
-            errorMsg = authzRespDTO.getErrorMsg();
-        } else {
-            errorMsg = "Error occurred while processing the request";
-        }
-        OAuthProblemException oauthProblemException = OAuthProblemException.error(
-                authzRespDTO.getErrorCode(), errorMsg);
-        authorizationResponseDTO.setError(HttpServletResponse.SC_FOUND, errorMsg,
-                authzRespDTO.getErrorCode());
-        if (LoggerUtils.isDiagnosticLogsEnabled()) {
-            DiagnosticLog.DiagnosticLogBuilder diagnosticLogBuilder = new DiagnosticLog.DiagnosticLogBuilder(
-                    OAuthConstants.LogConstants.OAUTH_INBOUND_SERVICE,
-                    OAuthConstants.LogConstants.ActionIDs.HANDLE_AUTHORIZATION);
-            if (oauth2Params != null) {
-                diagnosticLogBuilder.inputParam(LogConstants.InputKeys.CLIENT_ID, oauth2Params.getClientId())
-                        .inputParam(LogConstants.InputKeys.APPLICATION_NAME, oauth2Params.getApplicationName())
-                        .inputParam(OAuthConstants.LogConstants.InputKeys.REDIRECT_URI, oauth2Params.getRedirectURI())
-                        .inputParam(LogConstants.InputKeys.SCOPE, oauth2Params.getScopes())
-                        .inputParam(RESPONSE_TYPE, oauth2Params.getResponseType());
-            }
-            diagnosticLogBuilder.resultStatus(DiagnosticLog.ResultStatus.FAILED)
-                    .resultMessage("Error occurred while processing the authorization: " + errorMsg)
-                    .logDetailLevel(DiagnosticLog.LogDetailLevel.APPLICATION);
-            LoggerUtils.triggerDiagnosticLogEvent(diagnosticLogBuilder);
-        }
-        return EndpointUtil.getErrorRedirectURL(oAuthMessage.getRequest(), oauthProblemException, oauth2Params);
-    }
-
-    private String handleAuthorizationFailureBeforeConsent(OAuthMessage oAuthMessage, OAuth2Parameters oauth2Params,
-                                              OAuth2AuthorizeRespDTO authzRespDTO) {
-
-        String errorMsg = authzRespDTO.getErrorMsg() != null ? authzRespDTO.getErrorMsg()
-                : "Error occurred while processing authorization request.";
-        OAuthProblemException oauthProblemException = OAuthProblemException.error(
-                authzRespDTO.getErrorCode(), errorMsg);
-        if (LoggerUtils.isDiagnosticLogsEnabled()) {
-            DiagnosticLog.DiagnosticLogBuilder diagnosticLogBuilder = new DiagnosticLog.DiagnosticLogBuilder(
-                    OAuthConstants.LogConstants.OAUTH_INBOUND_SERVICE,
-                    OAuthConstants.LogConstants.ActionIDs.VALIDATE_SCOPES_BEFORE_CONSENT);
-            diagnosticLogBuilder.inputParam(LogConstants.InputKeys.CLIENT_ID, oauth2Params.getClientId())
-                    .inputParam(LogConstants.InputKeys.APPLICATION_NAME, oauth2Params.getApplicationName())
-                    .inputParam(OAuthConstants.LogConstants.InputKeys.REDIRECT_URI, authzRespDTO.getCallbackURI())
-                    .resultMessage("Error occurred when processing the authorization request before consent. " +
-                            authzRespDTO.getErrorMsg())
-                    .resultStatus(DiagnosticLog.ResultStatus.FAILED)
-                    .logDetailLevel(DiagnosticLog.LogDetailLevel.APPLICATION);
-            LoggerUtils.triggerDiagnosticLogEvent(diagnosticLogBuilder);
-        }
-        return EndpointUtil.getErrorRedirectURL(oAuthMessage.getRequest(), oauthProblemException, oauth2Params);
-    }
-
-    private OAuthResponse handleSuccessAuthorization(OAuthMessage oAuthMessage, OIDCSessionState sessionState,
-                                                     OAuth2Parameters oauth2Params, String responseType,
-                                                     OAuth2AuthorizeRespDTO authzRespDTO,
-                                                     AuthorizationResponseDTO authorizationResponseDTO)
-            throws OAuthSystemException {
-
-        OAuthASResponse.OAuthAuthorizationResponseBuilder builder = OAuthASResponse.authorizationResponse(
-                oAuthMessage.getRequest(), HttpServletResponse.SC_FOUND);
-        // all went okay
-        if (isAuthorizationCodeExists(authzRespDTO)) {
-            // Get token binder if it is enabled for the client.
-            Optional<TokenBinder> tokenBinderOptional = getTokenBinder(oauth2Params.getClientId());
-            String tokenBindingValue = null;
-            if (tokenBinderOptional.isPresent()) {
-                TokenBinder tokenBinder = tokenBinderOptional.get();
-                if (!tokenBinder.getBindingType().equals(CLIENT_REQUEST)) {
-                    tokenBindingValue = tokenBinder.getOrGenerateTokenBindingValue(oAuthMessage.getRequest());
-                    tokenBinder.setTokenBindingValueForResponse(oAuthMessage.getResponse(), tokenBindingValue);
-                    if (LoggerUtils.isDiagnosticLogsEnabled()) {
-                        LoggerUtils.triggerDiagnosticLogEvent(new DiagnosticLog.DiagnosticLogBuilder(
-                                OAuthConstants.LogConstants.OAUTH_INBOUND_SERVICE, "generate-token-binding-value")
-                                .inputParam(LogConstants.InputKeys.CLIENT_ID, oauth2Params.getClientId())
-                                .inputParam("token binding value", tokenBindingValue)
-                                .configParam("token binder type", tokenBinder.getBindingType())
-                                .resultMessage("Successfully generated token binding value.")
-                                .logDetailLevel(DiagnosticLog.LogDetailLevel.APPLICATION)
-                                .resultStatus(DiagnosticLog.ResultStatus.SUCCESS));
-                    }
-                }
-            }
-            setAuthorizationCode(oAuthMessage, authzRespDTO, builder, tokenBindingValue, oauth2Params,
-                    authorizationResponseDTO);
-        }
-        if (Constants.RESPONSE_TYPE_DEVICE.equalsIgnoreCase(responseType)) {
-            cacheUserAttributesByDeviceCode(oAuthMessage.getSessionDataCacheEntry());
-        }
-        if (isResponseTypeNotIdTokenOrNone(responseType, authzRespDTO)) {
-            setAccessToken(authzRespDTO, builder, authorizationResponseDTO);
-            setScopes(authzRespDTO, builder, authorizationResponseDTO);
-            setAuthorizationDetails(authzRespDTO, builder, authorizationResponseDTO);
-        }
-        if (isSubjectTokenFlow(responseType, authzRespDTO)) {
-            setSubjectToken(authzRespDTO, builder, authorizationResponseDTO);
-        }
-        if (isIdTokenExists(authzRespDTO)) {
-            setIdToken(authzRespDTO, builder, authorizationResponseDTO);
-            oAuthMessage.setProperty(OIDC_SESSION_ID, authzRespDTO.getOidcSessionId());
-        }
-        if (StringUtils.isNotBlank(oauth2Params.getState())) {
-            builder.setParam(OAuth.OAUTH_STATE, oauth2Params.getState());
-            authorizationResponseDTO.setState(oauth2Params.getState());
-        }
-        String redirectURL = authzRespDTO.getCallbackURI();
-
-        OAuthResponse oauthResponse;
-
-        if (isFormPostOrFormPostJWTResponseMode(oauth2Params.getResponseMode())) {
-            oauthResponse = handleFormPostMode(oAuthMessage, builder, redirectURL, authorizationResponseDTO);
-        } else {
-            oauthResponse = builder.location(redirectURL).buildQueryMessage();
-        }
-        if (LoggerUtils.isDiagnosticLogsEnabled()) {
-            DiagnosticLog.DiagnosticLogBuilder diagnosticLogBuilder = new DiagnosticLog.DiagnosticLogBuilder(
-                    OAuthConstants.LogConstants.OAUTH_INBOUND_SERVICE,
-                    OAuthConstants.LogConstants.ActionIDs.HANDLE_AUTHORIZATION);
-            diagnosticLogBuilder.inputParam(LogConstants.InputKeys.CLIENT_ID, oauth2Params.getClientId())
-                    .inputParam(LogConstants.InputKeys.APPLICATION_NAME, oauth2Params.getApplicationName())
-                    .inputParam(OAuthConstants.LogConstants.InputKeys.REDIRECT_URI, redirectURL)
-                    .inputParam(RESPONSE_TYPE, oauth2Params.getResponseMode())
-                    .inputParam("authorized scopes", authzRespDTO.getScope())
-                    .resultMessage("Successfully generated oauth response.")
-                    .resultStatus(DiagnosticLog.ResultStatus.SUCCESS)
-                    .logDetailLevel(DiagnosticLog.LogDetailLevel.APPLICATION);
-            LoggerUtils.triggerDiagnosticLogEvent(diagnosticLogBuilder);
-        }
-        sessionState.setAuthenticated(true);
-        return oauthResponse;
-    }
-
-    private boolean isSubjectTokenFlow(String responseType, OAuth2AuthorizeRespDTO authzRespDTO) {
-
-        return StringUtils.isNotBlank(authzRespDTO.getSubjectToken()) &&
-                hasResponseType(responseType, OAuthConstants.SUBJECT_TOKEN);
-    }
-
-    private Optional<TokenBinder> getTokenBinder(String clientId) throws OAuthSystemException {
-
-        OAuthAppDO oAuthAppDO;
-        try {
-            oAuthAppDO = OAuth2Util.getAppInformationByClientId(clientId);
-        } catch (IdentityOAuth2Exception | InvalidOAuthClientException e) {
-            throw new OAuthSystemException("Failed to retrieve OAuth application with client id: " + clientId, e);
-        }
-
-        if (oAuthAppDO == null || StringUtils.isBlank(oAuthAppDO.getTokenBindingType())) {
-            return Optional.empty();
-        }
-
-        OAuth2Service oAuth2Service = getOAuth2Service();
-        List<TokenBinder> supportedTokenBinders = oAuth2Service.getSupportedTokenBinders();
-        if (supportedTokenBinders == null || supportedTokenBinders.isEmpty()) {
-            return Optional.empty();
-        }
-
-        return supportedTokenBinders.stream().filter(t -> t.getBindingType().equals(oAuthAppDO.getTokenBindingType()))
-                .findAny();
-    }
-
-    private OAuthResponse handleFormPostMode(OAuthMessage oAuthMessage,
-                                             OAuthASResponse.OAuthAuthorizationResponseBuilder builder,
-                                             String redirectURL, AuthorizationResponseDTO authorizationResponseDTO)
-            throws OAuthSystemException {
-
-        OAuthResponse oauthResponse;
-        String authenticatedIdPs = oAuthMessage.getSessionDataCacheEntry().getAuthenticatedIdPs();
-        if (authenticatedIdPs != null && !authenticatedIdPs.isEmpty()) {
-            builder.setParam(AUTHENTICATED_ID_PS, oAuthMessage.getSessionDataCacheEntry().getAuthenticatedIdPs());
-            authorizationResponseDTO.setAuthenticatedIDPs
-                    (oAuthMessage.getSessionDataCacheEntry().getAuthenticatedIdPs());
-        }
-        oauthResponse = builder.location(redirectURL).buildJSONMessage();
-        return oauthResponse;
-    }
-
-    private boolean isIdTokenExists(OAuth2AuthorizeRespDTO authzRespDTO) {
-
-        return StringUtils.isNotBlank(authzRespDTO.getIdToken());
-    }
-
-    private boolean isResponseTypeNotIdTokenOrNone(String responseType, OAuth2AuthorizeRespDTO authzRespDTO) {
-
-        return StringUtils.isNotBlank(authzRespDTO.getAccessToken()) &&
-                !OAuthConstants.ID_TOKEN.equalsIgnoreCase(responseType) &&
-                !OAuthConstants.NONE.equalsIgnoreCase(responseType);
-    }
-
-    private boolean isAuthorizationCodeExists(OAuth2AuthorizeRespDTO authzRespDTO) {
-
-        return StringUtils.isNotBlank(authzRespDTO.getAuthorizationCode());
-    }
-
-    private void setIdToken(OAuth2AuthorizeRespDTO authzRespDTO,
-                            OAuthASResponse.OAuthAuthorizationResponseBuilder builder,
-                            AuthorizationResponseDTO authorizationResponseDTO) {
-
-        builder.setParam(OAuthConstants.ID_TOKEN, authzRespDTO.getIdToken());
-        authorizationResponseDTO.getSuccessResponseDTO().setIdToken(authzRespDTO.getIdToken());
-    }
-
-    private void setAuthorizationCode(OAuthMessage oAuthMessage, OAuth2AuthorizeRespDTO authzRespDTO,
-                                      OAuthASResponse.OAuthAuthorizationResponseBuilder builder,
-                                      String tokenBindingValue, OAuth2Parameters oauth2Params, AuthorizationResponseDTO
-                                              authorizationResponseDTO)
-            throws OAuthSystemException {
-
-        String authorizationCode = authzRespDTO.getAuthorizationCode();
-        builder.setCode(authorizationCode);
-        authorizationResponseDTO.getSuccessResponseDTO().setAuthorizationCode(authorizationCode);
-
-        AccessTokenExtendedAttributes tokenExtendedAttributes = null;
-        if (isConsentResponseFromUser(oAuthMessage)) {
-            tokenExtendedAttributes = getExtendedTokenAttributes(oAuthMessage, oauth2Params);
-        }
-        addUserAttributesToOAuthMessage(oAuthMessage, authorizationCode, authzRespDTO.getCodeId(),
-                tokenBindingValue, tokenExtendedAttributes);
-    }
-
-    private AccessTokenExtendedAttributes getExtendedTokenAttributes(OAuthMessage oAuthMessage,
-                                                                     OAuth2Parameters oauth2Params) {
-
-        try {
-            ServiceProvider serviceProvider = getServiceProvider(oauth2Params.getClientId());
-            // TODO: Improve to read the script separately instead of reading from adaptive script.
-            if (!EndpointUtil.isExternalConsentPageEnabledForSP(serviceProvider) ||
-                    serviceProvider.getLocalAndOutBoundAuthenticationConfig().getAuthenticationScriptConfig() == null) {
-                return null;
-            }
-            Gson gson = new Gson();
-            JSEngine jsEngine = EngineUtils.getEngineFromConfig();
-            JsLogger jsLogger = new JsLogger();
-            Map<String, Object> bindings = new HashMap<>();
-            bindings.put(FrameworkConstants.JSAttributes.JS_LOG, jsLogger);
-            List<String> accessTokenJSObject = new ArrayList<>();
-            Map<String, Object> parameterMap = gson.fromJson(gson.toJson(oAuthMessage.getRequest().getParameterMap()),
-                    new TypeToken<Map<String, Object>>() {
-                    }.getType());
-            accessTokenJSObject.add(ACCESS_TOKEN_JS_OBJECT);
-            Map<String, Object> result = jsEngine
-                    .createEngine()
-                    .addBindings(bindings)
-                    .evalScript(
-                            serviceProvider.getLocalAndOutBoundAuthenticationConfig().getAuthenticationScriptConfig()
-                                    .getContent())
-                    .invokeFunction(DYNAMIC_TOKEN_DATA_FUNCTION, parameterMap)
-                    .getJSObjects(accessTokenJSObject);
-            AccessTokenExtendedAttributes accessTokenExtendedAttributes =
-                    gson.fromJson(gson.toJson(result.get(ACCESS_TOKEN_JS_OBJECT)), AccessTokenExtendedAttributes.class);
-            if (accessTokenExtendedAttributes != null) {
-                accessTokenExtendedAttributes.setExtendedToken(true);
-            }
-            return accessTokenExtendedAttributes;
-        } catch (Exception e) {
-            String msg = "Error occurred when processing consent response request from tenant: " +
-                    oauth2Params.getTenantDomain() + "after consent.";
-            if (LoggerUtils.isDiagnosticLogsEnabled()) {
-                LoggerUtils.triggerDiagnosticLogEvent(new DiagnosticLog.DiagnosticLogBuilder(
-                        OAuthConstants.LogConstants.OAUTH_INBOUND_SERVICE,  "authorize-client")
-                        .inputParam(LogConstants.InputKeys.CLIENT_ID, oauth2Params.getClientId())
-                        .inputParam(LogConstants.InputKeys.ERROR_MESSAGE, e.getMessage())
-                        .resultMessage(msg)
-                        .logDetailLevel(DiagnosticLog.LogDetailLevel.APPLICATION)
-                        .resultStatus(DiagnosticLog.ResultStatus.FAILED));
-            }
-            log.warn(msg, e);
-        }
-        return null;
-    }
-
-    private void setAccessToken(OAuth2AuthorizeRespDTO authzRespDTO,
-                                OAuthASResponse.OAuthAuthorizationResponseBuilder builder,
-                                AuthorizationResponseDTO authorizationResponseDTO) {
-
-        builder.setAccessToken(authzRespDTO.getAccessToken());
-        builder.setExpiresIn(authzRespDTO.getValidityPeriod());
-        builder.setParam(OAuth.OAUTH_TOKEN_TYPE, BEARER);
-        authorizationResponseDTO.getSuccessResponseDTO().setAccessToken(authzRespDTO.getAccessToken());
-        authorizationResponseDTO.getSuccessResponseDTO().setTokenType(BEARER);
-        authorizationResponseDTO.getSuccessResponseDTO().setValidityPeriod(authzRespDTO.getValidityPeriod());
-    }
-
-    private void setSubjectToken(OAuth2AuthorizeRespDTO authzRespDTO,
-                                 OAuthASResponse.OAuthAuthorizationResponseBuilder builder,
-                                 AuthorizationResponseDTO authorizationResponseDTO) {
-
-        builder.setParam(OAuthConstants.SUBJECT_TOKEN, authzRespDTO.getSubjectToken());
-        authorizationResponseDTO.getSuccessResponseDTO().setSubjectToken(authzRespDTO.getSubjectToken());
-    }
-
-    private void setScopes(OAuth2AuthorizeRespDTO authzRespDTO,
-                           OAuthASResponse.OAuthAuthorizationResponseBuilder builder, AuthorizationResponseDTO
-                                   authorizationResponseDTO) {
-
-        String[] scopes = authzRespDTO.getScope();
-        if (scopes != null && scopes.length > 0) {
-            String scopeString =  StringUtils.join(scopes, " ");
-            builder.setScope(scopeString.trim());
-            Set<String> scopesSet = new HashSet<>(Arrays.asList(scopes));
-            authorizationResponseDTO.getSuccessResponseDTO().setScope(scopesSet);
-        }
-    }
-
-    private void addUserAttributesToOAuthMessage(OAuthMessage oAuthMessage, String code, String codeId,
-                                                 String tokenBindingValue,
-                                                 AccessTokenExtendedAttributes tokenExtendedAttributes)
-            throws OAuthSystemException {
-
-        SessionDataCacheEntry sessionDataCacheEntry = oAuthMessage.getSessionDataCacheEntry();
-        AuthorizationGrantCacheEntry authorizationGrantCacheEntry = new AuthorizationGrantCacheEntry(
-                sessionDataCacheEntry.getLoggedInUser().getUserAttributes());
-
-        ClaimMapping key = new ClaimMapping();
-        Claim claimOfKey = new Claim();
-        claimOfKey.setClaimUri(OAuth2Util.SUB);
-        key.setRemoteClaim(claimOfKey);
-        String sub = sessionDataCacheEntry.getLoggedInUser().getUserAttributes().get(key);
-
-        if (StringUtils.isBlank(sub)) {
-            sub = sessionDataCacheEntry.getLoggedInUser().getAuthenticatedSubjectIdentifier();
-        }
-        if (StringUtils.isNotBlank(sub)) {
-            if (log.isDebugEnabled() && IdentityUtil.isTokenLoggable(IdentityConstants.IdentityTokens.USER_CLAIMS)) {
-                log.debug("Setting subject: " + sub + " as the sub claim in cache against the authorization code.");
-            }
-            authorizationGrantCacheEntry.setSubjectClaim(sub);
-        }
-        //PKCE
-        String[] pkceCodeChallengeArray = sessionDataCacheEntry.getParamMap().get(
-                OAuthConstants.OAUTH_PKCE_CODE_CHALLENGE);
-        String[] pkceCodeChallengeMethodArray = sessionDataCacheEntry.getParamMap().get(
-                OAuthConstants.OAUTH_PKCE_CODE_CHALLENGE_METHOD);
-        String pkceCodeChallenge = null;
-        String pkceCodeChallengeMethod = null;
-
-        if (ArrayUtils.isNotEmpty(pkceCodeChallengeArray)) {
-            pkceCodeChallenge = pkceCodeChallengeArray[0];
-        }
-        if (ArrayUtils.isNotEmpty(pkceCodeChallengeMethodArray)) {
-            pkceCodeChallengeMethod = pkceCodeChallengeMethodArray[0];
-        }
-        authorizationGrantCacheEntry.setAcrValue(sessionDataCacheEntry.getoAuth2Parameters().getACRValues());
-        authorizationGrantCacheEntry.setNonceValue(sessionDataCacheEntry.getoAuth2Parameters().getNonce());
-        authorizationGrantCacheEntry.setCodeId(codeId);
-        authorizationGrantCacheEntry.setPkceCodeChallenge(pkceCodeChallenge);
-        authorizationGrantCacheEntry.setPkceCodeChallengeMethod(pkceCodeChallengeMethod);
-        authorizationGrantCacheEntry.setEssentialClaims(
-                sessionDataCacheEntry.getoAuth2Parameters().getEssentialClaims());
-        authorizationGrantCacheEntry.setAuthTime(sessionDataCacheEntry.getAuthTime());
-        authorizationGrantCacheEntry.setMaxAge(sessionDataCacheEntry.getoAuth2Parameters().getMaxAge());
-        authorizationGrantCacheEntry.setTokenBindingValue(tokenBindingValue);
-        authorizationGrantCacheEntry.setSessionContextIdentifier(sessionDataCacheEntry.getSessionContextIdentifier());
-        authorizationGrantCacheEntry.setAccessTokenExtensionDO(tokenExtendedAttributes);
-        if (isApiBasedAuthenticationFlow(oAuthMessage)) {
-            authorizationGrantCacheEntry.setApiBasedAuthRequest(true);
-        }
-
-        String[] sessionIds = sessionDataCacheEntry.getParamMap().get(FrameworkConstants.SESSION_DATA_KEY);
-        if (ArrayUtils.isNotEmpty(sessionIds)) {
-            String commonAuthSessionId = sessionIds[0];
-            SessionContext sessionContext = FrameworkUtils.getSessionContextFromCache(commonAuthSessionId,
-                    sessionDataCacheEntry.getoAuth2Parameters().getLoginTenantDomain());
-            if (sessionContext != null) {
-                String selectedAcr = sessionContext.getSessionAuthHistory().getSelectedAcrValue();
-                authorizationGrantCacheEntry.setSelectedAcrValue(selectedAcr);
-            }
-        }
-
-        String[] amrEntries = sessionDataCacheEntry.getParamMap().get(OAuthConstants.AMR);
-        if (amrEntries != null) {
-            for (String amrEntry : amrEntries) {
-                authorizationGrantCacheEntry.addAmr(amrEntry);
-            }
-        }
-        authorizationGrantCacheEntry.setAuthorizationCode(code);
-        boolean isRequestObjectFlow = sessionDataCacheEntry.getoAuth2Parameters().isRequestObjectFlow();
-        authorizationGrantCacheEntry.setRequestObjectFlow(isRequestObjectFlow);
-        authorizationGrantCacheEntry.setFederatedTokens(sessionDataCacheEntry.getFederatedTokens());
-        sessionDataCacheEntry.setFederatedTokens(null);
-        Map<ClaimMapping, String> mappedRemoteClaims =  sessionDataCacheEntry.getMappedRemoteClaims();
-        if (mappedRemoteClaims != null) {
-            authorizationGrantCacheEntry.setMappedRemoteClaims(mappedRemoteClaims);
-        }
-        oAuthMessage.setAuthorizationGrantCacheEntry(authorizationGrantCacheEntry);
-    }
-
-    /**
-     * http://tools.ietf.org/html/rfc6749#section-4.1.2
-     * <p/>
-     * 4.1.2.1. Error Response
-     * <p/>
-     * If the request fails due to a missing, invalid, or mismatching
-     * redirection URI, or if the client identifier is missing or invalid,
-     * the authorization server SHOULD inform the resource owner of the
-     * error and MUST NOT automatically redirect the user-agent to the
-     * invalid redirection URI.
-     * <p/>
-     * If the resource owner denies the access request or if the request
-     * fails for reasons other than a missing or invalid redirection URI,
-     * the authorization server informs the client by adding the following
-     * parameters to the query component of the redirection URI using the
-     * "application/x-www-form-urlencoded" format
-     *
-     * @param oAuthMessage oAuthMessage
-     * @return String redirectURL
-     * @throws OAuthSystemException  OAuthSystemException
-     * @throws OAuthProblemException OAuthProblemException
-     */
-    private String handleOAuthAuthorizationRequest(OAuthMessage oAuthMessage)
-            throws OAuthSystemException, OAuthProblemException, InvalidRequestException {
-
-        OAuth2ClientValidationResponseDTO validationResponse = validateClient(oAuthMessage);
-
-        if (!validationResponse.isValidClient()) {
-            EndpointUtil.triggerOnRequestValidationFailure(oAuthMessage, validationResponse);
-            return getErrorPageURL(oAuthMessage.getRequest(), validationResponse.getErrorCode(), OAuth2ErrorCodes
-                    .OAuth2SubErrorCodes.INVALID_CLIENT, validationResponse.getErrorMsg(), null);
-        } else {
-            populateValidationResponseWithAppDetail(oAuthMessage, validationResponse);
-            if (LoggerUtils.isDiagnosticLogsEnabled()) {
-                LoggerUtils.triggerDiagnosticLogEvent(new DiagnosticLog.DiagnosticLogBuilder(
-                        OAuthConstants.LogConstants.OAUTH_INBOUND_SERVICE,
-                        OAuthConstants.LogConstants.ActionIDs.VALIDATE_OAUTH_CLIENT)
-                        .inputParam(LogConstants.InputKeys.CLIENT_ID, oAuthMessage.getClientId())
-                        .resultMessage("OAuth client validation is successful.")
-                        .logDetailLevel(DiagnosticLog.LogDetailLevel.APPLICATION)
-                        .resultStatus(DiagnosticLog.ResultStatus.SUCCESS));
-            }
-            String tenantDomain = EndpointUtil.getSPTenantDomainFromClientId(oAuthMessage.getClientId());
-            setSPAttributeToRequest(oAuthMessage.getRequest(), validationResponse.getApplicationName(), tenantDomain);
-        }
-
-        OAuthAuthzRequest oauthRequest = getOAuthAuthzRequest(oAuthMessage.getRequest());
-
-        OAuth2Parameters params = new OAuth2Parameters();
-        String sessionDataKey = UUID.randomUUID().toString();
-        params.setSessionDataKey(sessionDataKey);
-        String redirectURI = populateOauthParameters(params, oAuthMessage, validationResponse, oauthRequest);
-        if (redirectURI != null) {
-            return redirectURI;
-        }
-        // Check whether PAR should be mandated in  the request.
-        checkPARMandatory(params, oAuthMessage);
-        String prompt = oauthRequest.getParam(OAuthConstants.OAuth20Params.PROMPT);
-        params.setPrompt(prompt);
-
-        redirectURI = analyzePromptParameter(oAuthMessage, params, prompt);
-        if (redirectURI != null) {
-            return redirectURI;
-        }
-
-        if (isNonceMandatory(params.getResponseType())) {
-            validateNonceParameter(params.getNonce());
-        }
-
-        if (isFapiConformant(params.getClientId())) {
-            EndpointUtil.validateFAPIAllowedResponseTypeAndMode(params.getResponseType(), params.getResponseMode());
-        }
-
-        addDataToSessionCache(oAuthMessage, params, sessionDataKey);
-
-        if (LoggerUtils.isDiagnosticLogsEnabled()) {
-            LoggerUtils.triggerDiagnosticLogEvent(new DiagnosticLog.DiagnosticLogBuilder(
-                    OAuthConstants.LogConstants.OAUTH_INBOUND_SERVICE,
-                    OAuthConstants.LogConstants.ActionIDs.VALIDATE_INPUT_PARAMS)
-                    .inputParam(LogConstants.InputKeys.CLIENT_ID, params.getClientId())
-                    .resultMessage("OIDC request input parameter validation is successful.")
-                    .logDetailLevel(DiagnosticLog.LogDetailLevel.APPLICATION)
-                    .resultStatus(DiagnosticLog.ResultStatus.SUCCESS));
-        }
-
-        try {
-            oAuthMessage.getRequest().setAttribute(FrameworkConstants.RequestParams.FLOW_STATUS, AuthenticatorFlowStatus
-                    .SUCCESS_COMPLETED);
-            oAuthMessage.getRequest().setAttribute(FrameworkConstants.SESSION_DATA_KEY, sessionDataKey);
-            return getLoginPageURL(oAuthMessage.getClientId(), sessionDataKey, oAuthMessage.isForceAuthenticate(),
-                    oAuthMessage.isPassiveAuthentication(), oauthRequest.getScopes(),
-                    oAuthMessage.getRequest().getParameterMap(), oAuthMessage.getRequest());
-        } catch (IdentityOAuth2Exception e) {
-            return handleException(e);
-        }
-    }
-
-    private void populateValidationResponseWithAppDetail(OAuthMessage oAuthMessage,
-                                                         OAuth2ClientValidationResponseDTO validationResponse)
-            throws OAuthSystemException {
-
-        String clientId = oAuthMessage.getRequest().getParameter(CLIENT_ID);
-        try {
-            OAuthAppDO appDO = OAuth2Util.getAppInformationByClientId(clientId);
-            if (Boolean.TRUE.equals(oAuthMessage.getRequest().getAttribute(OAuthConstants.PKCE_UNSUPPORTED_FLOW))) {
-                validationResponse.setPkceMandatory(false);
-            } else {
-                validationResponse.setPkceMandatory(appDO.isPkceMandatory());
-            }
-            validationResponse.setApplicationName(appDO.getApplicationName());
-            validationResponse.setPkceSupportPlain(appDO.isPkceSupportPlain());
-        } catch (InvalidOAuthClientException | IdentityOAuth2Exception e) {
-            throw new OAuthSystemException("Error while retrieving app information for client_id : " + clientId, e);
-        }
-    }
-
-    /**
-     * Checks whether the given authentication flow requires {@code nonce} as a mandatory parameter.
-     *
-     * @param responseType Response type from the authentication request.
-     * @return {@true} {@code true} if parameter is mandatory, {@code false} if not.
-     */
-    private boolean isNonceMandatory(String responseType) {
-
-        /*
-        nonce parameter is required for the OIDC hybrid flow and implicit flow grant types requesting ID_TOKEN.
-         */
-        return Arrays.stream(responseType.split("\\s+")).anyMatch(OAuthConstants.ID_TOKEN::equals);
-    }
-
-    /**
-     * Validates the nonce parameter as mandatory.
-     *
-     * @param nonce {@code nonce} parameter. Presence of nonce in the request object is honoured over
-     *              oauth2 request parameters.
-     * @throws OAuthProblemException Nonce parameter is not found.
-     */
-    private void validateNonceParameter(String nonce) throws OAuthProblemException {
-
-        DiagnosticLog.DiagnosticLogBuilder diagnosticLogBuilder = null;
-        if (LoggerUtils.isDiagnosticLogsEnabled()) {
-            diagnosticLogBuilder = new DiagnosticLog.DiagnosticLogBuilder(
-                    OAuthConstants.LogConstants.OAUTH_INBOUND_SERVICE,
-                    OAuthConstants.LogConstants.ActionIDs.VALIDATE_INPUT_PARAMS);
-            diagnosticLogBuilder.inputParam("nonce", nonce)
-                    .logDetailLevel(DiagnosticLog.LogDetailLevel.APPLICATION);
-        }
-        if (StringUtils.isBlank(nonce)) {
-            if (diagnosticLogBuilder != null) {
-                // diagnosticLogBuilder will be null if diagnostic logs are disabled.
-                diagnosticLogBuilder.resultMessage("'response_type' contains 'id_token' but 'nonce' param not found.")
-                        .resultStatus(DiagnosticLog.ResultStatus.FAILED);
-                LoggerUtils.triggerDiagnosticLogEvent(diagnosticLogBuilder);
-            }
-            throw OAuthProblemException.error(OAuthError.TokenResponse.INVALID_REQUEST)
-                    .description("\'response_type\' contains \'id_token\'; but \'nonce\' parameter not found");
-        }
-        if (log.isDebugEnabled()) {
-            log.debug("Mandatory " + NONCE + " parameter is successfully validated");
-        }
-        if (diagnosticLogBuilder != null) {
-            // diagnosticLogBuilder will be null if diagnostic logs are disabled.
-            diagnosticLogBuilder.resultMessage("'nonce' parameter validation is successful.")
-                    .resultStatus(DiagnosticLog.ResultStatus.SUCCESS);
-            LoggerUtils.triggerDiagnosticLogEvent(diagnosticLogBuilder);
-        }
-    }
-
-    private void persistRequestObject(OAuth2Parameters params, RequestObject requestObject)
-            throws RequestObjectException {
-
-        String sessionDataKey = params.getSessionDataKey();
-        if (getRequestObjectService() != null) {
-            if (requestObject != null && MapUtils.isNotEmpty(requestObject.getRequestedClaims())) {
-                getRequestObjectService().addRequestObject(params.getClientId(), sessionDataKey,
-                        new ArrayList(requestObject.getRequestedClaims().values()));
-                params.setRequestObjectFlow(true);
-            }
-        }
-    }
-
-    private String handleException(IdentityOAuth2Exception e) throws OAuthSystemException {
-
-        if (log.isDebugEnabled()) {
-            log.debug("Error while retrieving the login page url.", e);
-        }
-        throw new OAuthSystemException("Error when encoding login page URL");
-    }
-
-    private void addDataToSessionCache(OAuthMessage oAuthMessage, OAuth2Parameters params, String sessionDataKey) {
-
-        SessionDataCacheKey cacheKey = new SessionDataCacheKey(sessionDataKey);
-        SessionDataCacheEntry sessionDataCacheEntryNew = new SessionDataCacheEntry();
-        sessionDataCacheEntryNew.setoAuth2Parameters(params);
-        sessionDataCacheEntryNew.setQueryString(oAuthMessage.getRequest().getQueryString());
-
-        if (oAuthMessage.getRequest().getParameterMap() != null) {
-            sessionDataCacheEntryNew.setParamMap(new ConcurrentHashMap<>(oAuthMessage.getRequest().getParameterMap()));
-        }
-        sessionDataCacheEntryNew.setValidityPeriod(TimeUnit.MINUTES.toNanos(IdentityUtil.getTempDataCleanUpTimeout()));
-        SessionDataCache.getInstance().addToCache(cacheKey, sessionDataCacheEntryNew);
-        oAuthMessage.setSessionDataCacheEntry(sessionDataCacheEntryNew);
-    }
-
-    private String analyzePromptParameter(OAuthMessage oAuthMessage, OAuth2Parameters params, String prompt) {
-
-        List promptsList = getSupportedPromtsValues();
-        boolean containsNone = (OAuthConstants.Prompt.NONE).equals(prompt);
-
-        DiagnosticLog.DiagnosticLogBuilder diagnosticLogBuilder = null;
-        if (LoggerUtils.isDiagnosticLogsEnabled()) {
-            diagnosticLogBuilder = new DiagnosticLog.DiagnosticLogBuilder(
-                    OAuthConstants.LogConstants.OAUTH_INBOUND_SERVICE,
-                    OAuthConstants.LogConstants.ActionIDs.VALIDATE_INPUT_PARAMS);
-            diagnosticLogBuilder.inputParam(LogConstants.InputKeys.CLIENT_ID, params.getClientId())
-                    .inputParam(OAuthConstants.LogConstants.InputKeys.PROMPT, prompt)
-                    .configParam("serverSupportedPrompts", promptsList)
-                    .logDetailLevel(DiagnosticLog.LogDetailLevel.APPLICATION)
-                    .resultStatus(DiagnosticLog.ResultStatus.FAILED);
-        }
-        if (StringUtils.isNotBlank(prompt)) {
-            List requestedPrompts = getRequestedPromptList(prompt);
-            if (!CollectionUtils.containsAny(requestedPrompts, promptsList)) {
-                String message = "Invalid prompt variables passed with the authorization request";
-                if (diagnosticLogBuilder != null) {
-                    // diagnosticLogBuilder will be null if diagnostic logs are disabled.
-                    diagnosticLogBuilder.resultMessage(message);
-                    LoggerUtils.triggerDiagnosticLogEvent(diagnosticLogBuilder);
-                }
-                return handleInvalidPromptValues(oAuthMessage, params, prompt, message);
-            }
-
-            if (requestedPrompts.size() > 1) {
-                if (requestedPrompts.contains(OAuthConstants.Prompt.NONE)) {
-
-                    String message =
-                            "Invalid prompt variable combination. The value 'none' cannot be used with others " +
-                                    "prompts. Prompt: ";
-                    if (diagnosticLogBuilder != null) {
-                        // diagnosticLogBuilder will be null if diagnostic logs are disabled.
-                        diagnosticLogBuilder.resultMessage(message);
-                        LoggerUtils.triggerDiagnosticLogEvent(diagnosticLogBuilder);
-                    }
-                    return handleInvalidPromptValues(oAuthMessage, params, prompt, message);
-
-                } else if (requestedPrompts.contains(OAuthConstants.Prompt.LOGIN) &&
-                        (requestedPrompts.contains(OAuthConstants.Prompt.CONSENT))) {
-                    oAuthMessage.setForceAuthenticate(true);
-                    oAuthMessage.setPassiveAuthentication(false);
-                }
-            } else {
-                if ((OAuthConstants.Prompt.LOGIN).equals(prompt)) { // prompt for authentication
-                    oAuthMessage.setForceAuthenticate(true);
-                    oAuthMessage.setPassiveAuthentication(false);
-                } else if (containsNone) {
-                    oAuthMessage.setForceAuthenticate(false);
-                    oAuthMessage.setPassiveAuthentication(true);
-                } else if ((OAuthConstants.Prompt.CONSENT).equals(prompt)) {
-                    oAuthMessage.setForceAuthenticate(false);
-                    oAuthMessage.setPassiveAuthentication(false);
-                }
-            }
-        }
-        return null;
-    }
-
-    private String handleInvalidPromptValues(OAuthMessage oAuthMessage, OAuth2Parameters params, String prompt, String
-            message) {
-
-        if (log.isDebugEnabled()) {
-            log.debug(message + " " + prompt);
-        }
-        OAuthProblemException ex = OAuthProblemException.error(OAuth2ErrorCodes.INVALID_REQUEST, message);
-        return EndpointUtil.getErrorRedirectURL(oAuthMessage.getRequest(), ex, params);
-    }
-
-    private List getRequestedPromptList(String prompt) {
-
-        String[] prompts = prompt.trim().split("\\s");
-        return Arrays.asList(prompts);
-    }
-
-    private List<String> getSupportedPromtsValues() {
-
-        return Arrays.asList(OAuthConstants.Prompt.NONE, OAuthConstants.Prompt.LOGIN,
-                OAuthConstants.Prompt.CONSENT, OAuthConstants.Prompt.SELECT_ACCOUNT);
-    }
-
-    private String validatePKCEParameters(OAuthMessage oAuthMessage, OAuth2ClientValidationResponseDTO
-            validationResponse, String pkceChallengeCode, String pkceChallengeMethod) {
-
-        OAuth2Parameters oAuth2Parameters = getOAuth2ParamsFromOAuthMessage(oAuthMessage);
-
-        DiagnosticLog.DiagnosticLogBuilder diagnosticLogBuilder = null;
-        if (LoggerUtils.isDiagnosticLogsEnabled()) {
-            String clientID = oAuth2Parameters.getClientId();
-            if (clientID == null) {
-                clientID = oAuthMessage.getClientId();
-            }
-            diagnosticLogBuilder = new DiagnosticLog.DiagnosticLogBuilder(
-                    OAuthConstants.LogConstants.OAUTH_INBOUND_SERVICE,
-                    OAuthConstants.LogConstants.ActionIDs.VALIDATE_PKCE)
-                    .inputParam(LogConstants.InputKeys.CLIENT_ID, clientID)
-                    .inputParam("PKCE challenge", pkceChallengeCode)
-                    .inputParam("PKCE method", pkceChallengeMethod)
-                    .logDetailLevel(DiagnosticLog.LogDetailLevel.APPLICATION)
-                    .resultStatus(DiagnosticLog.ResultStatus.FAILED);
-        }
-        // Check if PKCE is mandatory for the application
-        if (validationResponse.isPkceMandatory()) {
-            if (pkceChallengeCode == null || !OAuth2Util.validatePKCECodeChallenge(pkceChallengeCode,
-                    pkceChallengeMethod)) {
-                if (diagnosticLogBuilder != null) {
-                    // diagnosticLogBuilder will be null if diagnostic logs are disabled.
-                    diagnosticLogBuilder.configParam("is PKCE mandatory", "true")
-                            .resultMessage("PKCE Challenge is not provided or is not upto RFC 7636 specification.");
-                    LoggerUtils.triggerDiagnosticLogEvent(diagnosticLogBuilder);
-                }
-                return getErrorPageURL(oAuthMessage.getRequest(), OAuth2ErrorCodes.INVALID_REQUEST, OAuth2ErrorCodes
-                        .OAuth2SubErrorCodes.INVALID_PKCE_CHALLENGE_CODE, "PKCE is mandatory for this application. " +
-                        "PKCE Challenge is not provided or is not upto RFC 7636 " +
-                        "specification.", null, oAuth2Parameters);
-            }
-        }
-        //Check if the code challenge method value is neither "plain" or "s256", if so return error
-        if (pkceChallengeCode != null && pkceChallengeMethod != null) {
-            if (!OAuthConstants.OAUTH_PKCE_PLAIN_CHALLENGE.equals(pkceChallengeMethod) &&
-                    !OAuthConstants.OAUTH_PKCE_S256_CHALLENGE.equals(pkceChallengeMethod)) {
-                if (diagnosticLogBuilder != null) {
-                    // diagnosticLogBuilder will be null if diagnostic logs are disabled.
-                    diagnosticLogBuilder.configParam("is PKCE mandatory",
-                                    Boolean.toString(validationResponse.isPkceMandatory()))
-                            .resultMessage("Unsupported PKCE Challenge Method.");
-                    LoggerUtils.triggerDiagnosticLogEvent(diagnosticLogBuilder);
-                }
-                return getErrorPageURL(oAuthMessage.getRequest(), OAuth2ErrorCodes.INVALID_REQUEST, OAuth2ErrorCodes
-                                .OAuth2SubErrorCodes.INVALID_PKCE_CHALLENGE_CODE,
-                        "Unsupported PKCE Challenge Method", null, oAuth2Parameters);
-            }
-        }
-
-        // Check if "plain" transformation algorithm is disabled for the application
-        if (pkceChallengeCode != null && !validationResponse.isPkceSupportPlain()) {
-            if (pkceChallengeMethod == null || OAuthConstants.OAUTH_PKCE_PLAIN_CHALLENGE.equals(pkceChallengeMethod)) {
-                if (diagnosticLogBuilder != null) {
-                    // diagnosticLogBuilder will be null if diagnostic logs are disabled.
-                    diagnosticLogBuilder.configParam("is PKCE mandatory",
-                                    Boolean.toString(validationResponse.isPkceMandatory()))
-                            .configParam("is PKCE support plain", "false")
-                            .resultMessage("OAuth client does not support 'plain' transformation algorithm.");
-                    LoggerUtils.triggerDiagnosticLogEvent(diagnosticLogBuilder);
-                }
-                return getErrorPageURL(oAuthMessage.getRequest(), OAuth2ErrorCodes.INVALID_REQUEST, OAuth2ErrorCodes
-                        .OAuth2SubErrorCodes.INVALID_PKCE_CHALLENGE_CODE, "This application does not support " +
-                        "\"plain\" transformation algorithm.", null, oAuth2Parameters);
-            }
-        }
-
-        // If PKCE challenge code was sent, check if the code challenge is upto specifications
-        if (pkceChallengeCode != null && !OAuth2Util.validatePKCECodeChallenge(pkceChallengeCode,
-                pkceChallengeMethod)) {
-            if (diagnosticLogBuilder != null) {
-                // diagnosticLogBuilder will be null if diagnostic logs are disabled.
-                diagnosticLogBuilder.configParam("is PKCE mandatory",
-                                Boolean.toString(validationResponse.isPkceMandatory()))
-                        .resultMessage("Code challenge used is not up to RFC 7636 specifications.");
-                LoggerUtils.triggerDiagnosticLogEvent(diagnosticLogBuilder);
-            }
-            return getErrorPageURL(oAuthMessage.getRequest(), OAuth2ErrorCodes.INVALID_REQUEST, OAuth2ErrorCodes
-                    .OAuth2SubErrorCodes.INVALID_PKCE_CHALLENGE_CODE, "Code challenge used is not up to RFC 7636 " +
-                    "specifications.", null, oAuth2Parameters);
-        }
-        if (diagnosticLogBuilder != null) {
-            diagnosticLogBuilder.resultMessage("PKCE validation is successful.")
-                    .resultStatus(DiagnosticLog.ResultStatus.SUCCESS);
-            LoggerUtils.triggerDiagnosticLogEvent(diagnosticLogBuilder);
-        }
-        return null;
-    }
-
-    private boolean isPkceSupportEnabled() {
-
-        return getOAuth2Service().isPKCESupportEnabled();
-    }
-
-    private String getSpDisplayName(String clientId) throws OAuthSystemException {
-
-        if (getOAuthServerConfiguration().isShowDisplayNameInConsentPage()) {
-            ServiceProvider serviceProvider = getServiceProvider(clientId);
-            ServiceProviderProperty[] serviceProviderProperties = serviceProvider.getSpProperties();
-            for (ServiceProviderProperty serviceProviderProperty : serviceProviderProperties) {
-                if (DISPLAY_NAME.equals(serviceProviderProperty.getName())) {
-                    return serviceProviderProperty.getValue();
-                }
-            }
-        }
-        return StringUtils.EMPTY;
-    }
-
-    private String populateOauthParameters(OAuth2Parameters params, OAuthMessage oAuthMessage,
-                                           OAuth2ClientValidationResponseDTO validationResponse,
-                                           OAuthAuthzRequest oauthRequest)
-            throws OAuthSystemException, InvalidRequestException {
-
-        String clientId = oAuthMessage.getClientId();
-        params.setClientId(clientId);
-        params.setRedirectURI(validationResponse.getCallbackURL());
-        params.setResponseType(oauthRequest.getResponseType());
-        params.setResponseMode(oauthRequest.getParam(RESPONSE_MODE));
-        params.setScopes(oauthRequest.getScopes());
-        if (params.getScopes() == null) { // to avoid null pointers
-            Set<String> scopeSet = new HashSet<String>();
-            scopeSet.add("");
-            params.setScopes(scopeSet);
-        }
-        params.setState(oauthRequest.getState());
-        params.setApplicationName(validationResponse.getApplicationName());
-
-        String spDisplayName = getSpDisplayName(clientId);
-        if (StringUtils.isNotBlank(spDisplayName)) {
-            params.setDisplayName(spDisplayName);
-        }
-
-        // OpenID Connect specific request parameters
-        params.setNonce(oauthRequest.getParam(OAuthConstants.OAuth20Params.NONCE));
-        params.setDisplay(oauthRequest.getParam(OAuthConstants.OAuth20Params.DISPLAY));
-        params.setIDTokenHint(oauthRequest.getParam(OAuthConstants.OAuth20Params.ID_TOKEN_HINT));
-        params.setLoginHint(oauthRequest.getParam(OAuthConstants.OAuth20Params.LOGIN_HINT));
-
-        // Set the service provider tenant domain.
-        params.setTenantDomain(getSpTenantDomain(clientId));
-
-        // Set the login tenant domain.
-        String loginTenantDomain = getLoginTenantDomain(oAuthMessage, clientId);
-        params.setLoginTenantDomain(loginTenantDomain);
-
-        if (StringUtils.isNotBlank(oauthRequest.getParam(ACR_VALUES)) && !"null".equals(oauthRequest.getParam
-                (ACR_VALUES))) {
-            List acrValuesList = Arrays.asList(oauthRequest.getParam(ACR_VALUES).split(" "));
-            LinkedHashSet acrValuesHashSet = new LinkedHashSet<>(acrValuesList);
-            params.setACRValues(acrValuesHashSet);
-            oAuthMessage.getRequest().setAttribute(ACR_VALUES, acrValuesList);
-        }
-        if (StringUtils.isNotBlank(oauthRequest.getParam(CLAIMS))) {
-            params.setEssentialClaims(oauthRequest.getParam(CLAIMS));
-        }
-
-        if (AuthorizationDetailsUtils.isRichAuthorizationRequest(oauthRequest)) {
-
-            final String authorizationDetailsJson = oauthRequest
-                    .getParam(AuthorizationDetailsConstants.AUTHORIZATION_DETAILS);
-            params.setAuthorizationDetails(new AuthorizationDetails(authorizationDetailsJson));
-        }
-
-        handleMaxAgeParameter(oauthRequest, params);
-
-        Object isMtls = oAuthMessage.getRequest().getAttribute(OAuthConstants.IS_MTLS_REQUEST);
-        params.setIsMtlsRequest(isMtls != null && Boolean.parseBoolean(isMtls.toString()));
-
-        /*
-            OIDC Request object will supersede parameters sent in the OAuth Authorization request. So handling the
-            OIDC Request object needs to done after processing all request parameters.
-         */
-        if (OAuth2Util.isOIDCAuthzRequest(oauthRequest.getScopes())) {
-            try {
-                handleOIDCRequestObject(oAuthMessage, oauthRequest, params);
-            } catch (RequestObjectException e) {
-                if (log.isDebugEnabled()) {
-                    log.debug("Request Object Handling failed due to : " + e.getErrorCode() + " for client_id: "
-                            + clientId + " of tenantDomain: " + params.getTenantDomain(), e);
-                }
-                if (StringUtils.isNotBlank(oAuthMessage.getRequest().getParameter(REQUEST_URI))) {
-                    return EndpointUtil.getErrorPageURL(oAuthMessage.getRequest(), OAuth2ErrorCodes
-                                    .OAuth2SubErrorCodes.INVALID_REQUEST_URI,
-                            e.getErrorCode(), e.getErrorMessage(), null, params);
-                } else {
-                    return EndpointUtil.getErrorPageURL(oAuthMessage.getRequest(), OAuth2ErrorCodes
-                                    .OAuth2SubErrorCodes.INVALID_REQUEST_OBJECT, e.getErrorCode(), e.getErrorMessage(),
-                            null, params);
-                }
-            }
-        }
-
-        if (isPkceSupportEnabled()) {
-            String pkceChallengeCode = getPkceCodeChallenge(oAuthMessage, params);
-            String pkceChallengeMethod = getPkceCodeChallengeMethod(oAuthMessage, params);
-
-            String redirectURI = validatePKCEParameters(oAuthMessage, validationResponse, pkceChallengeCode,
-                    pkceChallengeMethod);
-            if (redirectURI != null) {
-                return redirectURI;
-            }
-            params.setPkceCodeChallenge(pkceChallengeCode);
-            params.setPkceCodeChallengeMethod(pkceChallengeMethod);
-        }
-        params.setRequestedSubjectId(oAuthMessage.getRequestedSubjectId());
-
-        return null;
-    }
-
-    private String getSpTenantDomain(String clientId) throws InvalidRequestException {
-
-        try {
-            // At this point we have verified that a valid app exists for the client_id. So we directly get the SP
-            // tenantDomain.
-            return OAuth2Util.getTenantDomainOfOauthApp(clientId);
-        } catch (InvalidOAuthClientException | IdentityOAuth2Exception e) {
-            throw new InvalidRequestException("Error retrieving Service Provider tenantDomain for client_id: "
-                    + clientId, OAuth2ErrorCodes.INVALID_REQUEST, OAuth2ErrorCodes.OAuth2SubErrorCodes
-                    .UNEXPECTED_SERVER_ERROR);
-        }
-    }
-
-    private String getLoginTenantDomain(OAuthMessage oAuthMessage, String clientId) throws InvalidRequestException {
-
-        if (!IdentityTenantUtil.isTenantedSessionsEnabled()) {
-            return EndpointUtil.getSPTenantDomainFromClientId(oAuthMessage.getClientId());
-        }
-
-        String loginTenantDomain =
-                oAuthMessage.getRequest().getParameter(FrameworkConstants.RequestParams.LOGIN_TENANT_DOMAIN);
-        if (StringUtils.isBlank(loginTenantDomain)) {
-            return EndpointUtil.getSPTenantDomainFromClientId(oAuthMessage.getClientId());
-        }
-        return loginTenantDomain;
-    }
-
-    private void handleMaxAgeParameter(OAuthAuthzRequest oauthRequest,
-                                       OAuth2Parameters params) throws InvalidRequestException {
-        // Set max_age parameter sent in the authorization request.
-        String maxAgeParam = oauthRequest.getParam(OAuthConstants.OIDCClaims.MAX_AGE);
-        if (StringUtils.isNotBlank(maxAgeParam)) {
-            try {
-                params.setMaxAge(Long.parseLong(maxAgeParam));
-            } catch (NumberFormatException ex) {
-                if (log.isDebugEnabled()) {
-                    log.debug("Invalid max_age parameter: '" + maxAgeParam + "' sent in the authorization request.");
-                }
-                if (LoggerUtils.isDiagnosticLogsEnabled()) {
-                    LoggerUtils.triggerDiagnosticLogEvent(new DiagnosticLog.DiagnosticLogBuilder(
-                            OAuthConstants.LogConstants.OAUTH_INBOUND_SERVICE,
-                            OAuthConstants.LogConstants.ActionIDs.VALIDATE_INPUT_PARAMS)
-                            .inputParam(LogConstants.InputKeys.CLIENT_ID, params.getClientId())
-                            .inputParam("max age", maxAgeParam)
-                            .resultMessage("Invalid max_age parameter value.")
-                            .logDetailLevel(DiagnosticLog.LogDetailLevel.APPLICATION)
-                            .resultStatus(DiagnosticLog.ResultStatus.FAILED));
-                }
-                throw new InvalidRequestException("Invalid max_age parameter value sent in the authorization request" +
-                        ".", OAuth2ErrorCodes.INVALID_REQUEST, OAuth2ErrorCodes.OAuth2SubErrorCodes.INVALID_PARAMETERS);
-            }
-        }
-    }
-
-    private void handleOIDCRequestObject(OAuthMessage oAuthMessage, OAuthAuthzRequest oauthRequest,
-                                         OAuth2Parameters parameters)
-            throws RequestObjectException, InvalidRequestException {
-
-        validateRequestObjectParams(oauthRequest);
-        String requestObjValue = null;
-        if (isRequestUri(oauthRequest)) {
-            requestObjValue = oauthRequest.getParam(REQUEST_URI);
-        } else if (isRequestParameter(oauthRequest)) {
-            requestObjValue = oauthRequest.getParam(REQUEST);
-        }
-        /* Mandate request object for FAPI requests.
-           https://openid.net/specs/openid-financial-api-part-2-1_0.html#authorization-server (5.2.2-1)  */
-        if (isFapiConformant(oAuthMessage.getClientId())) {
-            if (requestObjValue == null) {
-                throw new InvalidRequestException("Request Object is mandatory for FAPI Conformant Applications.",
-                        OAuth2ErrorCodes.INVALID_REQUEST, "Request object is missing.");
-            }
-        }
-
-        if (StringUtils.isNotEmpty(requestObjValue)) {
-            handleRequestObject(oAuthMessage, oauthRequest, parameters);
-        } else {
-            if (log.isDebugEnabled()) {
-                log.debug("Authorization Request does not contain a Request Object or Request Object reference.");
-            }
-        }
-    }
-
-    private void validateRequestObjectParams(OAuthAuthzRequest oauthRequest) throws RequestObjectException {
-
-        if (StringUtils.isNotEmpty(oauthRequest.getParam(REQUEST)) && StringUtils.isNotEmpty(oauthRequest.getParam
-                (REQUEST_URI))) {
-            if (LoggerUtils.isDiagnosticLogsEnabled()) {
-                LoggerUtils.triggerDiagnosticLogEvent(new DiagnosticLog.DiagnosticLogBuilder(
-                        OAuthConstants.LogConstants.OAUTH_INBOUND_SERVICE,
-                        OAuthConstants.LogConstants.ActionIDs.VALIDATE_OAUTH_CLIENT)
-                        .inputParam("request", oauthRequest.getParam(REQUEST))
-                        .inputParam(OAuthConstants.LogConstants.InputKeys.REDIRECT_URI,
-                                oauthRequest.getParam(REQUEST_URI))
-                        .resultMessage("'request' and 'request_uri' parameters associated with the same " +
-                                "authorization request.")
-                        .logDetailLevel(DiagnosticLog.LogDetailLevel.APPLICATION)
-                        .resultStatus(DiagnosticLog.ResultStatus.FAILED
-                ));
-            }
-            throw new RequestObjectException(OAuth2ErrorCodes.INVALID_REQUEST, "Both request and " +
-                    "request_uri parameters can not be associated with the same authorization request.");
-        }
-    }
-
-    private void handleRequestObject(OAuthMessage oAuthMessage, OAuthAuthzRequest oauthRequest,
-                                     OAuth2Parameters parameters)
-            throws RequestObjectException, InvalidRequestException {
-
-        RequestObject requestObject = OIDCRequestObjectUtil.buildRequestObject(oauthRequest, parameters);
-        if (requestObject == null) {
-            throw new RequestObjectException(OAuth2ErrorCodes.INVALID_REQUEST, "Unable to build a valid Request " +
-                    "Object from the authorization request.");
-        }
-            /*
-              When the request parameter is used, the OpenID Connect request parameter values contained in the JWT
-              supersede those passed using the OAuth 2.0 request syntax
-             */
-        boolean isFapiConformant = isFapiConformant(oAuthMessage.getClientId());
-        // If FAPI conformant, claims outside request object should be ignored.
-        overrideAuthzParameters(oAuthMessage, parameters, oauthRequest.getParam(REQUEST),
-                oauthRequest.getParam(REQUEST_URI), requestObject, isFapiConformant);
-
-        // If the redirect uri was not given in auth request the registered redirect uri will be available here,
-        // so validating if the registered redirect uri is a single uri that can be properly redirected.
-        if (StringUtils.isBlank(parameters.getRedirectURI()) ||
-                StringUtils.startsWith(parameters.getRedirectURI(), REGEX_PATTERN)) {
-            if (LoggerUtils.isDiagnosticLogsEnabled()) {
-                LoggerUtils.triggerDiagnosticLogEvent(new DiagnosticLog.DiagnosticLogBuilder(
-                        OAuthConstants.LogConstants.OAUTH_INBOUND_SERVICE,
-                        OAuthConstants.LogConstants.ActionIDs.VALIDATE_INPUT_PARAMS)
-                        .resultMessage("Redirect URI is not present in the authorization request.")
-                        .logDetailLevel(DiagnosticLog.LogDetailLevel.APPLICATION)
-                        .resultStatus(DiagnosticLog.ResultStatus.FAILED));
-            }
-            throw new InvalidRequestException(
-                    OAuthConstants.OAuthError.AuthorizationResponsei18nKey.INVALID_REDIRECT_URI,
-                    OAuth2ErrorCodes.INVALID_REQUEST, OAuth2ErrorCodes.OAuth2SubErrorCodes.INVALID_REDIRECT_URI);
-        }
-        persistRequestObject(parameters, requestObject);
-    }
-
-    private void overrideAuthzParameters(OAuthMessage oAuthMessage, OAuth2Parameters params,
-                                         String requestParameterValue,
-                                         String requestURIParameterValue, RequestObject requestObject,
-                                         boolean ignoreClaimsOutsideRequestObject) {
-
-        if (StringUtils.isNotBlank(requestParameterValue) || StringUtils.isNotBlank(requestURIParameterValue)) {
-            replaceIfPresent(requestObject, REDIRECT_URI, params::setRedirectURI, ignoreClaimsOutsideRequestObject);
-            replaceIfPresent(requestObject, NONCE, params::setNonce, ignoreClaimsOutsideRequestObject);
-            replaceIfPresent(requestObject, STATE, params::setState, ignoreClaimsOutsideRequestObject);
-            replaceIfPresent(requestObject, DISPLAY, params::setDisplay, ignoreClaimsOutsideRequestObject);
-            replaceIfPresent(requestObject, RESPONSE_MODE, params::setResponseMode, ignoreClaimsOutsideRequestObject);
-            replaceIfPresent(requestObject, LOGIN_HINT, params::setLoginHint, ignoreClaimsOutsideRequestObject);
-            replaceIfPresent(requestObject, ID_TOKEN_HINT, params::setIDTokenHint, ignoreClaimsOutsideRequestObject);
-            replaceIfPresent(requestObject, PROMPT, params::setPrompt, ignoreClaimsOutsideRequestObject);
-
-            if (requestObject.getClaim(CLAIMS) instanceof net.minidev.json.JSONObject) {
-                // Claims in the request object is in the type of net.minidev.json.JSONObject,
-                // hence retrieving claims as a JSONObject
-                net.minidev.json.JSONObject claims = (net.minidev.json.JSONObject) requestObject.getClaim(CLAIMS);
-                params.setEssentialClaims(claims.toJSONString());
-            }
-
-            if (isPkceSupportEnabled()) {
-                // If code_challenge and code_challenge_method is sent inside the request object then add them to
-                // Oauth2 parameters.
-                replaceIfPresent(requestObject, CODE_CHALLENGE, params::setPkceCodeChallenge, false);
-                replaceIfPresent(requestObject, CODE_CHALLENGE_METHOD, params::setPkceCodeChallengeMethod, false);
-            }
-
-            if (StringUtils.isNotEmpty(requestObject.getClaimValue(SCOPE))) {
-                String scopeString = requestObject.getClaimValue(SCOPE);
-                params.setScopes(new HashSet<>(Arrays.asList(scopeString.split(SPACE_SEPARATOR))));
-            }
-            if (StringUtils.isNotEmpty(requestObject.getClaimValue(MAX_AGE))) {
-                params.setMaxAge(Integer.parseInt(requestObject.getClaimValue(MAX_AGE)));
-            }
-            if (StringUtils.isNotEmpty(requestObject.getClaimValue(AUTH_TIME))) {
-                params.setAuthTime(Long.parseLong(requestObject.getClaimValue(AUTH_TIME)));
-            }
-            if (StringUtils.isNotEmpty(requestObject.getClaimValue(ACR_VALUES))) {
-                String acrString = requestObject.getClaimValue(ACR_VALUES);
-                params.setACRValues(new LinkedHashSet<>(Arrays.asList(acrString.split(COMMA_SEPARATOR))));
-                oAuthMessage.getRequest().setAttribute(ACR_VALUES,
-                        new ArrayList<>(Arrays.asList(acrString.split(COMMA_SEPARATOR))));
-            } else {
-                List<String> acrRequestedValues = getAcrValues(requestObject);
-                if (CollectionUtils.isNotEmpty(acrRequestedValues)) {
-                    oAuthMessage.getRequest().setAttribute(ACR_VALUES, acrRequestedValues);
-                }
-            }
-            if (LoggerUtils.isDiagnosticLogsEnabled()) {
-                LoggerUtils.triggerDiagnosticLogEvent(new DiagnosticLog.DiagnosticLogBuilder(
-                        OAuthConstants.LogConstants.OAUTH_INBOUND_SERVICE,
-                        OAuthConstants.LogConstants.ActionIDs.OVERRIDE_AUTHZ_PARAMS)
-                        .resultMessage("Successfully overridden the parameters in authorization request with the " +
-                                "parameters available in request object.")
-                        .logDetailLevel(DiagnosticLog.LogDetailLevel.APPLICATION)
-                        .resultStatus(DiagnosticLog.ResultStatus.SUCCESS));
-            }
-        }
-    }
-
-    /**
-     * To get the value(s) for "acr" from request object.
-     *
-     * @param requestObject {@link RequestObject}
-     * @return list of acr value(s)
-     */
-    private List<String> getAcrValues(RequestObject requestObject) {
-
-        List<String> acrRequestedValues = null;
-        if (requestObject != null) {
-            Map<String, List<RequestedClaim>> requestedClaims = requestObject.getRequestedClaims();
-            List<RequestedClaim> requestedClaimsForIdToken = requestedClaims.get(OIDCConstants.ID_TOKEN);
-            if (CollectionUtils.isNotEmpty(requestedClaimsForIdToken)) {
-                for (RequestedClaim requestedClaim : requestedClaimsForIdToken) {
-                    if (OAuthConstants.ACR.equalsIgnoreCase(requestedClaim.getName()) && requestedClaim.isEssential()) {
-                        acrRequestedValues = requestedClaim.getValues();
-                        if (CollectionUtils.isEmpty(acrRequestedValues) && StringUtils
-                                .isNotEmpty(requestedClaim.getValue())) {
-                            acrRequestedValues = Collections.singletonList(requestedClaim.getValue());
-                        }
-                        break;
-                    }
-                }
-            }
-        }
-        return acrRequestedValues;
-    }
-
-    private void replaceIfPresent(RequestObject requestObject, String claim, Consumer<String> consumer,
-                                  boolean ignoreClaimsOutsideRequestObject) {
-
-        String claimValue = requestObject.getClaimValue(claim);
-        if (StringUtils.isNotEmpty(claimValue)) {
-            consumer.accept(claimValue);
-        } else if (ignoreClaimsOutsideRequestObject) {
-            consumer.accept(null);
-        }
-    }
-
-    private static boolean isRequestUri(OAuthAuthzRequest oAuthAuthzRequest) {
-
-        String param = oAuthAuthzRequest.getParam(REQUEST_URI);
-        return StringUtils.isNotBlank(param);
-    }
-
-    private static boolean isRequestParameter(OAuthAuthzRequest oAuthAuthzRequest) {
-
-        String param = oAuthAuthzRequest.getParam(REQUEST);
-        return StringUtils.isNotBlank(param);
-    }
-
-    private OAuth2ClientValidationResponseDTO validateClient(OAuthMessage oAuthMessage) {
-
-        return getOAuth2Service().validateClientInfo(oAuthMessage.getRequest());
-    }
-
-    /**
-     * Return ServiceProvider for the given clientId
-     *
-     * @param clientId clientId
-     * @return ServiceProvider ServiceProvider
-     * @throws OAuthSystemException if couldn't retrieve ServiceProvider Information
-     */
-    private ServiceProvider getServiceProvider(String clientId) throws OAuthSystemException {
-
-        try {
-            return OAuth2Util.getServiceProvider(clientId);
-        } catch (IdentityOAuth2ClientException e) {
-            String msg = "Couldn't retrieve Service Provider for clientId: " + clientId;
-            if (log.isDebugEnabled()) {
-                log.debug(msg, e);
-            }
-            throw new OAuthSystemException(msg, e);
-        } catch (IdentityOAuth2Exception e) {
-            String msg = "Couldn't retrieve Service Provider for clientId: " + clientId;
-            log.error(msg, e);
-            throw new OAuthSystemException(msg, e);
-        }
-    }
-
-    /**
-     * prompt : none
-     * The Authorization Server MUST NOT display any authentication
-     * or consent user interface pages. An error is returned if the
-     * End-User is not already authenticated or the Client does not
-     * have pre-configured consent for the requested scopes. This
-     * can be used as a method to check for existing authentication
-     * and/or consent.
-     * <p/>
-     * prompt : consent
-     * The Authorization Server MUST prompt the End-User for consent before
-     * returning information to the Client.
-     * <p/>
-     * prompt Error : consent_required
-     * The Authorization Server requires End-User consent. This
-     * error MAY be returned when the prompt parameter in the
-     * Authorization Request is set to none to request that the
-     * Authorization Server should not display any user
-     * interfaces to the End-User, but the Authorization Request
-     * cannot be completed without displaying a user interface
-     * for End-User consent.
-     *
-     * @return String URL
-     * @throws OAuthSystemException OAuthSystemException
-     */
-    private String doUserAuthorization(OAuthMessage oAuthMessage, String sessionDataKeyFromLogin,
-                                       OIDCSessionState sessionState, AuthorizationResponseDTO authorizationResponseDTO)
-            throws OAuthSystemException, ConsentHandlingFailedException, OAuthProblemException {
-
-        OAuth2Parameters oauth2Params = getOauth2Params(oAuthMessage);
-        AuthenticatedUser authenticatedUser = getLoggedInUser(oAuthMessage);
-
-        /* Here we validate all scopes before user consent to prevent invalidate scopes prompt for consent in the
-        consent page. */
-        HttpRequestHeaderHandler httpRequestHeaderHandler = new HttpRequestHeaderHandler(oAuthMessage.getRequest());
-        OAuth2AuthorizeReqDTO authzReqDTO =
-                buildAuthRequest(oauth2Params, oAuthMessage.getSessionDataCacheEntry(), httpRequestHeaderHandler,
-                        oAuthMessage.getRequest());
-        try {
-            if (LoggerUtils.isDiagnosticLogsEnabled()) {
-                DiagnosticLog.DiagnosticLogBuilder diagnosticLogBuilder = new DiagnosticLog.DiagnosticLogBuilder(
-                        OAuthConstants.LogConstants.OAUTH_INBOUND_SERVICE,
-                        OAuthConstants.LogConstants.ActionIDs.VALIDATE_SCOPES_BEFORE_CONSENT);
-                diagnosticLogBuilder.inputParam(LogConstants.InputKeys.CLIENT_ID, oauth2Params.getClientId())
-                        .inputParam(LogConstants.InputKeys.APPLICATION_NAME, oauth2Params.getApplicationName())
-                        .inputParam("scopes to be validate", oauth2Params.getScopes())
-                        .resultStatus(DiagnosticLog.ResultStatus.SUCCESS)
-                        .resultMessage("Scope validation started.")
-                        .logDetailLevel(DiagnosticLog.LogDetailLevel.APPLICATION);
-                LoggerUtils.triggerDiagnosticLogEvent(diagnosticLogBuilder);
-            }
-            validateScopesBeforeConsent(oAuthMessage, oauth2Params, authzReqDTO);
-            if (LoggerUtils.isDiagnosticLogsEnabled()) {
-                DiagnosticLog.DiagnosticLogBuilder diagnosticLogBuilder = new DiagnosticLog.DiagnosticLogBuilder(
-                        OAuthConstants.LogConstants.OAUTH_INBOUND_SERVICE,
-                        OAuthConstants.LogConstants.ActionIDs.VALIDATE_SCOPES_BEFORE_CONSENT);
-                diagnosticLogBuilder.inputParam(LogConstants.InputKeys.CLIENT_ID, oauth2Params.getClientId())
-                        .inputParam(LogConstants.InputKeys.APPLICATION_NAME, oauth2Params.getApplicationName())
-                        .inputParam("scopes after validation", oauth2Params.getScopes())
-                        .resultStatus(DiagnosticLog.ResultStatus.SUCCESS)
-                        .resultMessage("Scope validation completed.")
-                        .logDetailLevel(DiagnosticLog.LogDetailLevel.APPLICATION);
-                LoggerUtils.triggerDiagnosticLogEvent(diagnosticLogBuilder);
-            }
-        } catch (IdentityOAuth2UnauthorizedScopeException e) {
-            OAuth2AuthorizeRespDTO authorizeRespDTO = new OAuth2AuthorizeRespDTO();
-            authorizeRespDTO.setErrorCode(e.getErrorCode());
-            authorizeRespDTO.setErrorMsg(e.getMessage());
-            authorizeRespDTO.setCallbackURI(authzReqDTO.getCallbackUrl());
-            authorizationResponseDTO.setError(HttpServletResponse.SC_FOUND, e.getMessage(), e.getErrorCode());
-            return handleAuthorizationFailureBeforeConsent(oAuthMessage, oauth2Params, authorizeRespDTO);
-        }
-
-        try {
-            validateAuthorizationDetailsBeforeConsent(oAuthMessage, oauth2Params);
-        } catch (AuthorizationDetailsProcessingException e) {
-            log.debug("Error occurred while validating authorization details. Caused by, ", e);
-
-            authorizationResponseDTO.setError(HttpServletResponse.SC_FOUND,
-                    AuthorizationDetailsConstants.VALIDATION_FAILED_ERR_MSG,
-                    AuthorizationDetailsConstants.VALIDATION_FAILED_ERR_CODE);
-
-            OAuth2AuthorizeRespDTO oAuth2AuthorizeRespDTO = new OAuth2AuthorizeRespDTO();
-            oAuth2AuthorizeRespDTO.setErrorMsg(AuthorizationDetailsConstants.VALIDATION_FAILED_ERR_MSG);
-            oAuth2AuthorizeRespDTO.setErrorCode(AuthorizationDetailsConstants.VALIDATION_FAILED_ERR_CODE);
-            oAuth2AuthorizeRespDTO.setCallbackURI(authzReqDTO.getCallbackUrl());
-            return handleAuthorizationFailureBeforeConsent(oAuthMessage, oauth2Params, oAuth2AuthorizeRespDTO);
-        }
-
-        boolean hasUserApproved = isUserAlreadyApproved(oauth2Params, authenticatedUser);
-
-        if (hasPromptContainsConsent(oauth2Params)) {
-            // Remove any existing consents.
-            String clientId = oauth2Params.getClientId();
-            OpenIDConnectUserRPStore.getInstance().removeConsentForUser(authenticatedUser, clientId);
-            if (LoggerUtils.isDiagnosticLogsEnabled()) {
-                DiagnosticLog.DiagnosticLogBuilder diagnosticLogBuilder = new DiagnosticLog.DiagnosticLogBuilder(
-                        OAuthConstants.LogConstants.OAUTH_INBOUND_SERVICE,
-                        OAuthConstants.LogConstants.ActionIDs.REMOVE_USER_CONSENT);
-                diagnosticLogBuilder.inputParam(LogConstants.InputKeys.CLIENT_ID, oauth2Params.getClientId())
-                        .inputParam(OAuthConstants.LogConstants.InputKeys.PROMPT, oauth2Params.getPrompt())
-                        .resultMessage("'prompt' contains consent. Hence existing user consent is revoked.")
-                        .logDetailLevel(DiagnosticLog.LogDetailLevel.APPLICATION)
-                        .resultStatus(DiagnosticLog.ResultStatus.SUCCESS);
-                try {
-                    diagnosticLogBuilder.inputParam(LogConstants.InputKeys.USER_ID, authenticatedUser.getUserId());
-                } catch (UserIdNotFoundException e) {
-                    if (StringUtils.isNotBlank(authenticatedUser.getAuthenticatedSubjectIdentifier())) {
-                        diagnosticLogBuilder.inputParam(LogConstants.InputKeys.USER, LoggerUtils.isLogMaskingEnable ?
-                                LoggerUtils.getMaskedContent(authenticatedUser.getAuthenticatedSubjectIdentifier())
-                                : authenticatedUser.getAuthenticatedSubjectIdentifier());
-                    }
-                }
-                LoggerUtils.triggerDiagnosticLogEvent(diagnosticLogBuilder);
-            }
-            if (log.isDebugEnabled()) {
-                log.debug("Prompt parameter contains 'consent'. Existing consents for user: "
-                        + authenticatedUser.toFullQualifiedUsername() + " for oauth app with clientId: " + clientId
-                        + " are revoked and user will be prompted to give consent again.");
-            }
-            // Need to prompt for consent and get user consent for claims as well.
-            return promptUserForConsent(sessionDataKeyFromLogin, oauth2Params, authenticatedUser, true,
-                    oAuthMessage, authorizationResponseDTO);
-        } else if (isPromptNone(oauth2Params)) {
-            return handlePromptNone(oAuthMessage, sessionState, oauth2Params, authenticatedUser, hasUserApproved,
-                    authorizationResponseDTO);
-        } else if (isPromptLogin(oauth2Params) || isPromptParamsNotPresent(oauth2Params)
-                || isPromptSelectAccount(oauth2Params)) {
-            /*
-             * IS does not currently support multiple logged-in sessions.
-             * Therefore, gracefully handling prompt=select_account by mimicking the behaviour of a request that does
-             * not have a prompt param.
-             */
-            return handleConsent(oAuthMessage, sessionDataKeyFromLogin, sessionState, oauth2Params, authenticatedUser,
-                    hasUserApproved, authorizationResponseDTO);
-        } else {
-            return StringUtils.EMPTY;
-        }
-    }
-
-    /**
-     * Validate scopes before consent page.
-     *
-     * @param  oAuthMessage oAuthMessage
-     * @param oauth2Params oauth2Params
-     */
-    private void validateScopesBeforeConsent(OAuthMessage oAuthMessage, OAuth2Parameters oauth2Params,
-                                             OAuth2AuthorizeReqDTO authzReqDTO)
-            throws IdentityOAuth2UnauthorizedScopeException, OAuthSystemException {
-
-        try {
-            OAuthAuthzReqMessageContext authzReqMsgCtx = getOAuth2Service().validateScopesBeforeConsent(authzReqDTO);
-            // Here we need to preserve the OAuthAuthzReqMessageContext to preserve backward compatibility as
-            // extensions might add information to context that needs to be available when authorizing
-            // (issue code, token) the request later.
-            oAuthMessage.getSessionDataCacheEntry().setAuthzReqMsgCtx(authzReqMsgCtx);
-            if (ArrayUtils.isEmpty(authzReqMsgCtx.getApprovedScope())) {
-                oauth2Params.setScopes(new HashSet<>(Collections.emptyList()));
-            } else {
-                oauth2Params.setScopes(new HashSet<>(Arrays.asList(authzReqMsgCtx.getApprovedScope())));
-            }
-        } catch (IdentityOAuth2Exception | InvalidOAuthClientException e) {
-            log.error("Error occurred while validating requested scopes.", e);
-            throw new OAuthSystemException("Error occurred while validating requested scopes", e);
-        }
-    }
-
-    private OAuth2Parameters getOauth2Params(OAuthMessage oAuthMessage) {
-
-        if (oAuthMessage.getSessionDataCacheEntry() == null) {
-            return null;
-        }
-        return oAuthMessage.getSessionDataCacheEntry().getoAuth2Parameters();
-    }
-
-    private AuthenticatedUser getLoggedInUser(OAuthMessage oAuthMessage) {
-
-        return oAuthMessage.getSessionDataCacheEntry().getLoggedInUser();
-    }
-
-    private String handleConsent(OAuthMessage oAuthMessage, String sessionDataKey,
-                                 OIDCSessionState sessionState, OAuth2Parameters oauth2Params,
-                                 AuthenticatedUser authenticatedUser, boolean hasUserApproved, AuthorizationResponseDTO
-                                         authorizationResponseDTO)
-            throws OAuthSystemException, ConsentHandlingFailedException {
-
-        if (isConsentSkipped(oauth2Params)) {
-            sessionState.setAddSessionState(true);
-            return handleUserConsent(oAuthMessage, APPROVE, sessionState, oauth2Params, authorizationResponseDTO);
-        } else if (hasUserApproved) {
-            return handleApproveAlwaysWithPromptForNewConsent(oAuthMessage, sessionState, oauth2Params,
-                    authorizationResponseDTO);
-        } else {
-            return promptUserForConsent(sessionDataKey, oauth2Params, authenticatedUser, false,
-                    oAuthMessage, authorizationResponseDTO);
-        }
-    }
-
-    private boolean isPromptParamsNotPresent(OAuth2Parameters oauth2Params) {
-
-        return StringUtils.isBlank(oauth2Params.getPrompt());
-    }
-
-    private boolean isPromptLogin(OAuth2Parameters oauth2Params) {
-
-        return (OAuthConstants.Prompt.LOGIN).equals(oauth2Params.getPrompt());
-    }
-
-    private String promptUserForConsent(String sessionDataKey, OAuth2Parameters oauth2Params,
-                                        AuthenticatedUser user, boolean ignoreExistingConsents,
-                                        OAuthMessage oAuthMessage, AuthorizationResponseDTO authorizationResponseDTO)
-            throws ConsentHandlingFailedException, OAuthSystemException {
-
-        authorizationResponseDTO.setIsConsentRedirect(true);
-        String clientId = oauth2Params.getClientId();
-        String tenantDomain = oauth2Params.getTenantDomain();
-
-        String preConsent;
-        if (ignoreExistingConsents) {
-            // Ignore existing consents and prompt for all SP mandatory and requested claims.
-            if (log.isDebugEnabled()) {
-                log.debug("Initiating consent handling for user: " + user.toFullQualifiedUsername() + " for client_id: "
-                        + clientId + "  of tenantDomain: " + tenantDomain + " excluding existing consents.");
-            }
-            preConsent = handlePreConsentExcludingExistingConsents(oauth2Params, user);
-        } else {
-            if (log.isDebugEnabled()) {
-                log.debug("Initiating consent handling for user: " + user.toFullQualifiedUsername() + " for client_id: "
-                        + clientId + "  of tenantDomain: " + tenantDomain + " including existing consents.");
-            }
-            preConsent = handlePreConsentIncludingExistingConsents(oauth2Params, user);
-        }
-        if (LoggerUtils.isDiagnosticLogsEnabled()) {
-            LoggerUtils.triggerDiagnosticLogEvent(new DiagnosticLog.DiagnosticLogBuilder(
-                    OAuthConstants.LogConstants.OAUTH_INBOUND_SERVICE,
-                    OAuthConstants.LogConstants.ActionIDs.PROMPT_CONSENT_PAGE)
-                    .inputParam(LogConstants.InputKeys.CLIENT_ID, clientId)
-                    .resultMessage("Redirecting to Consent Page URL.")
-                    .logDetailLevel(DiagnosticLog.LogDetailLevel.APPLICATION)
-                    .resultStatus(DiagnosticLog.ResultStatus.SUCCESS));
-        }
-        return getUserConsentURL(sessionDataKey, oauth2Params, user, preConsent, oAuthMessage);
-    }
-
-    private String handlePromptNone(OAuthMessage oAuthMessage,
-                                    OIDCSessionState sessionState,
-                                    OAuth2Parameters oauth2Params,
-                                    AuthenticatedUser authenticatedUser,
-                                    boolean hasUserApproved, AuthorizationResponseDTO authorizationResponseDTO)
-            throws OAuthSystemException,
-            ConsentHandlingFailedException, OAuthProblemException {
-
-        if (isUserSessionNotExists(authenticatedUser)) {
-            // prompt=none but user is not logged in. Therefore throw error according to
-            // http://openid.net/specs/openid-connect-core-1_0.html#AuthRequest
-            sessionState.setAddSessionState(true);
-            if (LoggerUtils.isDiagnosticLogsEnabled()) {
-                LoggerUtils.triggerDiagnosticLogEvent(new DiagnosticLog.DiagnosticLogBuilder(
-                        OAuthConstants.LogConstants.OAUTH_INBOUND_SERVICE,
-                        OAuthConstants.LogConstants.ActionIDs.VALIDATE_USER_SESSION)
-                        .inputParam(LogConstants.InputKeys.CLIENT_ID, oauth2Params.getClientId())
-                        .resultMessage("Request with 'prompt=none' but user session does not exist.")
-                        .logDetailLevel(DiagnosticLog.LogDetailLevel.APPLICATION)
-                        .resultStatus(DiagnosticLog.ResultStatus.FAILED));
-            }
-            throw OAuthProblemException.error(OAuth2ErrorCodes.LOGIN_REQUIRED,
-                    "Request with \'prompt=none\' but user session does not exist");
-        }
-
-        if (isIdTokenHintExists(oauth2Params)) {
-            // prompt=none with id_token_hint parameter with an id_token indicating a previously authenticated session.
-            return handleIdTokenHint(oAuthMessage, sessionState, oauth2Params, authenticatedUser, hasUserApproved,
-                    authorizationResponseDTO);
-        } else {
-            // Handle previously approved consent for prompt=none scenario
-            return handlePreviouslyApprovedConsent(oAuthMessage, sessionState, oauth2Params, hasUserApproved,
-                    authorizationResponseDTO);
-        }
-    }
-
-    /**
-     * Consent page can be skipped by setting OpenIDConnect configuration or by setting SP property.
-     *
-     * @param oauth2Params oauth2 params related to this request.
-     * @return A boolean stating whether consent page is skipped or not.
-     */
-    private boolean isConsentSkipped(OAuth2Parameters oauth2Params) throws OAuthSystemException {
-
-        ServiceProvider serviceProvider = getServiceProvider(oauth2Params.getClientId());
-        boolean isApiBasedAuthenticationFlow = isApiBasedAuthenticationFlow(oauth2Params);
-
-        // Consent handling is skipped for API based authentication flow.
-        return getOAuthServerConfiguration().getOpenIDConnectSkipeUserConsentConfig()
-                || FrameworkUtils.isConsentPageSkippedForSP(serviceProvider) || isApiBasedAuthenticationFlow;
-    }
-
-    private boolean isConsentFromUserRequired(String preConsentQueryParams) {
-
-        return StringUtils.isNotBlank(preConsentQueryParams);
-    }
-
-    private String handlePreConsentExcludingExistingConsents(OAuth2Parameters oauth2Params, AuthenticatedUser user)
-            throws ConsentHandlingFailedException, OAuthSystemException {
-
-        return handlePreConsent(oauth2Params, user, false);
-    }
-
-    private String handlePreConsentIncludingExistingConsents(OAuth2Parameters oauth2Params, AuthenticatedUser user)
-            throws ConsentHandlingFailedException, OAuthSystemException {
-
-        return handlePreConsent(oauth2Params, user, true);
-    }
-
-    /**
-     * Handle user consent from claims that will be shared in OIDC responses. Claims that require consent will be
-     * sent to the consent page as query params. Consent page will interpret the query params and prompt the user
-     * for consent.
-     *
-     * @param oauth2Params
-     * @param user                Authenticated User
-     * @param useExistingConsents Whether to consider existing user consents
-     * @return
-     * @throws ConsentHandlingFailedException
-     * @throws OAuthSystemException
-     */
-    private String handlePreConsent(OAuth2Parameters oauth2Params, AuthenticatedUser user, boolean useExistingConsents)
-            throws ConsentHandlingFailedException, OAuthSystemException {
-
-        String additionalQueryParam = StringUtils.EMPTY;
-        String clientId = oauth2Params.getClientId();
-        String spTenantDomain = oauth2Params.getTenantDomain();
-        ServiceProvider serviceProvider = getServiceProvider(clientId);
-
-        Map<String, Object> params = new HashMap<>();
-        params.put(LogConstants.InputKeys.CLIENT_ID, clientId);
-        try {
-            params.put(LogConstants.InputKeys.USER_ID, user.getUserId());
-        } catch (UserIdNotFoundException e) {
-            if (StringUtils.isNotBlank(user.getAuthenticatedSubjectIdentifier())) {
-                params.put(LogConstants.InputKeys.USER, LoggerUtils.isLogMaskingEnable ? LoggerUtils.getMaskedContent(
-                        user.getAuthenticatedSubjectIdentifier()) : user.getAuthenticatedSubjectIdentifier());
-            }
-        }
-
-        if (log.isDebugEnabled()) {
-            log.debug("Initiating consent handling for user: " + user.toFullQualifiedUsername() + " for client_id: "
-                    + clientId + " of tenantDomain: " + spTenantDomain);
-        }
-
-        if (isConsentHandlingFromFrameworkSkipped(oauth2Params)) {
-            if (log.isDebugEnabled()) {
-                log.debug("Consent handling from framework skipped for client_id: " + clientId + " of tenantDomain: "
-                        + spTenantDomain + " for user: " + user.toFullQualifiedUsername());
-            }
-            if (LoggerUtils.isDiagnosticLogsEnabled()) {
-                params.put("skip consent", "true");
-                DiagnosticLog.DiagnosticLogBuilder diagnosticLogBuilder = new DiagnosticLog.DiagnosticLogBuilder(
-                            OAuthConstants.LogConstants.OAUTH_INBOUND_SERVICE,
-                        OAuthConstants.LogConstants.ActionIDs.GENERATE_CONSENT_CLAIMS);
-                diagnosticLogBuilder.inputParams(params)
-                        .resultStatus(DiagnosticLog.ResultStatus.SUCCESS)
-                        .logDetailLevel(DiagnosticLog.LogDetailLevel.APPLICATION)
-                        .resultMessage("'skipConsent' is enabled for the OAuth client. Hence consent claims not " +
-                                "generated.");
-                LoggerUtils.triggerDiagnosticLogEvent(diagnosticLogBuilder);
-            }
-            return StringUtils.EMPTY;
-        }
-
-        DiagnosticLog.DiagnosticLogBuilder errorDiagnosticLogBuilder = null;
-        if (LoggerUtils.isDiagnosticLogsEnabled()) {
-            errorDiagnosticLogBuilder = new DiagnosticLog.DiagnosticLogBuilder(
-                    OAuthConstants.LogConstants.OAUTH_INBOUND_SERVICE,
-                    OAuthConstants.LogConstants.ActionIDs.GENERATE_CONSENT_CLAIMS)
-                    .inputParams(params)
-                    .resultStatus(DiagnosticLog.ResultStatus.FAILED)
-                    .logDetailLevel(DiagnosticLog.LogDetailLevel.APPLICATION);
-        }
-        try {
-            ConsentClaimsData claimsForApproval = getConsentRequiredClaims(user, serviceProvider, useExistingConsents);
-            if (claimsForApproval != null) {
-                String requestClaimsQueryParam = null;
-                // Get the mandatory claims and append as query param.
-                String mandatoryClaimsQueryParam = null;
-                // Remove the claims which dont have values given by the user.
-                claimsForApproval.setRequestedClaims(
-                        removeConsentRequestedNullUserAttributes(claimsForApproval.getRequestedClaims(),
-                                user.getUserAttributes(), spTenantDomain));
-                List<ClaimMetaData> requestedOidcClaimsList =
-                        getRequestedOidcClaimsList(claimsForApproval, oauth2Params, spTenantDomain, false);
-                if (CollectionUtils.isNotEmpty(requestedOidcClaimsList)) {
-                    requestClaimsQueryParam = REQUESTED_CLAIMS + "=" +
-                            buildConsentClaimString(requestedOidcClaimsList);
-                }
-
-                List<ClaimMetaData> mandatoryOidcClaims =
-                        getRequestedOidcClaimsList(claimsForApproval, oauth2Params, spTenantDomain, true);
-                if (CollectionUtils.isNotEmpty(mandatoryOidcClaims)) {
-                    mandatoryClaimsQueryParam = MANDATORY_CLAIMS + "=" +
-                            buildConsentClaimString(mandatoryOidcClaims);
-                }
-                additionalQueryParam = buildQueryParamString(requestClaimsQueryParam, mandatoryClaimsQueryParam);
-            }
-        } catch (UnsupportedEncodingException | SSOConsentServiceException e) {
-            String username = LoggerUtils.isLogMaskingEnable ? LoggerUtils.getMaskedContent(
-                    user.toFullQualifiedUsername()) : user.toFullQualifiedUsername();
-            String msg = "Error while handling user consent for claim for user: " + username + " for client_id: " +
-                    clientId + " of tenantDomain: " + spTenantDomain;
-            if (errorDiagnosticLogBuilder != null) {
-                // errorDiagnosticLogBuilder is not null only if diagnostic logs are enabled.
-                errorDiagnosticLogBuilder.inputParam(LogConstants.InputKeys.ERROR_MESSAGE, e.getMessage())
-                        .resultMessage(msg);
-                LoggerUtils.triggerDiagnosticLogEvent(errorDiagnosticLogBuilder);
-            }
-            throw new ConsentHandlingFailedException(msg, e);
-        } catch (ClaimMetadataException e) {
-            if (errorDiagnosticLogBuilder != null) {
-                // errorDiagnosticLogBuilder is not null only if diagnostic logs are enabled.
-                errorDiagnosticLogBuilder.inputParam(LogConstants.InputKeys.ERROR_MESSAGE, e.getMessage())
-                        .resultMessage("System error occurred.");
-                LoggerUtils.triggerDiagnosticLogEvent(errorDiagnosticLogBuilder);
-            }
-            throw new ConsentHandlingFailedException("Error while getting claim mappings for " + OIDC_DIALECT, e);
-        } catch (RequestObjectException e) {
-            if (errorDiagnosticLogBuilder != null) {
-                // errorDiagnosticLogBuilder is not null only if diagnostic logs are enabled.
-                errorDiagnosticLogBuilder.inputParam(LogConstants.InputKeys.ERROR_MESSAGE, e.getMessage())
-                        .resultMessage("System error occurred.");
-                LoggerUtils.triggerDiagnosticLogEvent(errorDiagnosticLogBuilder);
-            }
-            throw new ConsentHandlingFailedException("Error while getting essential claims for the session data key " +
-                    ": " + oauth2Params.getSessionDataKey(), e);
-        }
-
-        if (log.isDebugEnabled()) {
-            log.debug("Additional Query param to be sent to consent page for user: " + user.toFullQualifiedUsername() +
-                    " for client_id: " + clientId + " is '" + additionalQueryParam + "'");
-        }
-
-        return additionalQueryParam;
-    }
-
-    /**
-     * Filter out the requested claims with the user attributes.
-     *
-     * @param requestedClaims List of requested claims metadata.
-     * @param userAttributes  Authenticated users' attributes.
-     * @param spTenantDomain  Tenant domain.
-     * @return Filtered claims with user attributes.
-     * @throws ClaimMetadataException If an error occurred while getting claim mappings.
-     */
-    private List<ClaimMetaData> removeConsentRequestedNullUserAttributes(List<ClaimMetaData> requestedClaims,
-                                                                         Map<ClaimMapping, String> userAttributes,
-                                                                         String spTenantDomain)
-            throws ClaimMetadataException {
-
-        List<String> localClaims = new ArrayList<>();
-        List<ClaimMetaData> filteredRequestedClaims = new ArrayList<>();
-        List<String> localClaimUris = new ArrayList<>();
-
-        if (requestedClaims != null && userAttributes != null) {
-            for (Map.Entry<ClaimMapping, String> attribute : userAttributes.entrySet()) {
-                localClaims.add(attribute.getKey().getLocalClaim().getClaimUri());
-            }
-            if (CollectionUtils.isNotEmpty(localClaims)) {
-                Set<ExternalClaim> externalClaimSetOfOidcClaims = ClaimMetadataHandler.getInstance()
-                        .getMappingsFromOtherDialectToCarbon(OIDC_DIALECT, new HashSet<String>(localClaims),
-                                spTenantDomain);
-                for (ExternalClaim externalClaim : externalClaimSetOfOidcClaims) {
-                    localClaimUris.add(externalClaim.getMappedLocalClaim());
-                }
-            }
-            for (ClaimMetaData claimMetaData : requestedClaims) {
-                if (localClaimUris.contains(claimMetaData.getClaimUri())) {
-                    filteredRequestedClaims.add(claimMetaData);
-                }
-            }
-        }
-        return filteredRequestedClaims;
-    }
-
-    /**
-     * Filter requested or mandatory claims based on OIDC claims and return the claims included in OIDC.
-     *
-     * @param claimsForApproval         Consent required claims.
-     * @param oauth2Params              OAuth parameters.
-     * @param spTenantDomain            Tenant domain.
-     * @param isMandatory               If true, filter mandatory claims; otherwise, filter requested claims.
-     * @return                          Filtered OIDC claim list.
-     * @throws RequestObjectException   If an error occurred while getting essential claims for the session data key.
-     * @throws ClaimMetadataException   If an error occurred while getting claim mappings.
-     */
-    private List<ClaimMetaData> getRequestedOidcClaimsList(ConsentClaimsData claimsForApproval,
-                                                           OAuth2Parameters oauth2Params, String spTenantDomain,
-                                                           boolean isMandatory)
-            throws RequestObjectException, ClaimMetadataException {
-
-        List<ClaimMetaData> requestedOidcClaimsList = new ArrayList<>();
-        List<String> localClaimsOfOidcClaims = new ArrayList<>();
-        List<String> localClaimsOfEssentialClaims = new ArrayList<>();
-
-        // Get the claims uri list of all the requested scopes. Eg:- country, email.
-        List<String> claimListOfScopes =
-                OpenIDConnectClaimFilterFactory.getOpenIdClaimFilterImpl().getClaimsFilteredByOIDCScopes(
-                        oauth2Params.getScopes(), spTenantDomain);
-
-        List<String> essentialRequestedClaims = new ArrayList<>();
-
-        if (!isMandatory && oauth2Params.isRequestObjectFlow()) {
-            // Get the requested claims came through request object.
-            List<RequestedClaim> requestedClaimsOfIdToken = getRequestObjectService()
-                    .getRequestedClaimsForSessionDataKey(oauth2Params.getSessionDataKey(), false);
-
-            List<RequestedClaim> requestedClaimsOfUserInfo = getRequestObjectService()
-                    .getRequestedClaimsForSessionDataKey(oauth2Params.getSessionDataKey(), true);
-
-            // Get the list of id token's essential claims.
-            for (RequestedClaim requestedClaim : requestedClaimsOfIdToken) {
-                if (requestedClaim.isEssential()) {
-                    essentialRequestedClaims.add(requestedClaim.getName());
-                }
-            }
-
-            // Get the list of user info's essential claims.
-            for (RequestedClaim requestedClaim : requestedClaimsOfUserInfo) {
-                if (requestedClaim.isEssential()) {
-                    essentialRequestedClaims.add(requestedClaim.getName());
-                }
-            }
-        }
-
-        // Add user info's essential claims requested using claims parameter. Claims for id_token are skipped
-        // since claims parameter does not support id_token yet.
-        if (!isMandatory && oauth2Params.getEssentialClaims() != null) {
-            essentialRequestedClaims.addAll(OAuth2Util.getEssentialClaims(oauth2Params.getEssentialClaims(),
-                    USERINFO));
-        }
-
-        if (CollectionUtils.isNotEmpty(claimListOfScopes)) {
-            // Get the external claims relevant to all oidc scope claims and essential claims.
-            Set<ExternalClaim> externalClaimSetOfOidcClaims = ClaimMetadataHandler.getInstance()
-                    .getMappingsFromOtherDialectToCarbon(OIDC_DIALECT, new HashSet<String>(claimListOfScopes),
-                            spTenantDomain);
-
-            /* Get the locally mapped claims for all the external claims of requested scope and essential claims.
-            Eg:- http://wso2.org/claims/country, http://wso2.org/claims/emailaddress
-             */
-            for (ExternalClaim externalClaim : externalClaimSetOfOidcClaims) {
-                localClaimsOfOidcClaims.add(externalClaim.getMappedLocalClaim());
-            }
-        }
-
-        if (CollectionUtils.isNotEmpty(essentialRequestedClaims)) {
-            // Get the external claims relevant to all essential requested claims.
-            Set<ExternalClaim> externalClaimSetOfEssentialClaims = ClaimMetadataHandler.getInstance()
-                    .getMappingsFromOtherDialectToCarbon(OIDC_DIALECT, new HashSet<String>(essentialRequestedClaims),
-                            spTenantDomain);
-
-            /* Get the locally mapped claims for all the external claims of essential claims.
-            Eg:- http://wso2.org/claims/country, http://wso2.org/claims/emailaddress
-             */
-            for (ExternalClaim externalClaim : externalClaimSetOfEssentialClaims) {
-                localClaimsOfEssentialClaims.add(externalClaim.getMappedLocalClaim());
-            }
-        }
-
-        // Determine the source claims list based on whether it is mandatory or requested.
-        List<ClaimMetaData> approvalPendingClaims = isMandatory
-                ? claimsForApproval.getMandatoryClaims()
-                : claimsForApproval.getRequestedClaims();
-
-        // Filter claims based on OIDC mappings.
-        for (ClaimMetaData claimMetaData : approvalPendingClaims) {
-            if (localClaimsOfOidcClaims.contains(claimMetaData.getClaimUri()) ||
-                    localClaimsOfEssentialClaims.contains(claimMetaData.getClaimUri())) {
-                requestedOidcClaimsList.add(claimMetaData);
-            }
-        }
-
-        return requestedOidcClaimsList;
-    }
-
-    private ConsentClaimsData getConsentRequiredClaims(AuthenticatedUser user,
-                                                       ServiceProvider serviceProvider,
-                                                       boolean useExistingConsents) throws SSOConsentServiceException {
-
-        if (useExistingConsents) {
-            return getSSOConsentService().getConsentRequiredClaimsWithExistingConsents(serviceProvider, user);
-        } else {
-            return getSSOConsentService().getConsentRequiredClaimsWithoutExistingConsents(serviceProvider, user);
-        }
-    }
-
-    private String buildQueryParamString(String firstQueryParam, String secondQueryParam) {
-
-        StringJoiner joiner = new StringJoiner("&");
-        if (StringUtils.isNotBlank(firstQueryParam)) {
-            joiner.add(firstQueryParam);
-        }
-
-        if (StringUtils.isNotBlank(secondQueryParam)) {
-            joiner.add(secondQueryParam);
-        }
-
-        return joiner.toString();
-    }
-
-    private String buildConsentClaimString(List<ClaimMetaData> consentClaimsData) throws UnsupportedEncodingException {
-
-        StringJoiner joiner = new StringJoiner(",");
-        for (ClaimMetaData claimMetaData : consentClaimsData) {
-            joiner.add(claimMetaData.getId() + "_" + claimMetaData.getDisplayName());
-        }
-        return URLEncoder.encode(joiner.toString(), StandardCharsets.UTF_8.toString());
-    }
-
-    private String handleIdTokenHint(OAuthMessage oAuthMessage,
-                                     OIDCSessionState sessionState,
-                                     OAuth2Parameters oauth2Params,
-                                     AuthenticatedUser loggedInUser,
-                                     boolean hasUserApproved, AuthorizationResponseDTO authorizationResponseDTO)
-            throws OAuthSystemException,
-            ConsentHandlingFailedException, OAuthProblemException {
-
-        sessionState.setAddSessionState(true);
-        DiagnosticLog.DiagnosticLogBuilder diagnosticLogBuilder = null;
-        if (LoggerUtils.isDiagnosticLogsEnabled()) {
-            diagnosticLogBuilder = new DiagnosticLog.DiagnosticLogBuilder(
-                    OAuthConstants.LogConstants.OAUTH_INBOUND_SERVICE,
-                    OAuthConstants.LogConstants.ActionIDs.VALIDATE_ID_TOKEN_HINT);
-            diagnosticLogBuilder.inputParam(LogConstants.InputKeys.CLIENT_ID, oauth2Params.getClientId())
-                    .inputParam(OAuthConstants.LogConstants.InputKeys.PROMPT, oauth2Params.getPrompt())
-                    .inputParam("id token hint", oauth2Params.getIDTokenHint())
-                    .logDetailLevel(DiagnosticLog.LogDetailLevel.APPLICATION)
-                    .resultStatus(DiagnosticLog.ResultStatus.FAILED);
-        }
-        try {
-            String idTokenHint = oauth2Params.getIDTokenHint();
-            if (isIdTokenValidationFailed(idTokenHint)) {
-                if (diagnosticLogBuilder != null) {
-                    // diagnosticLogBuilder is not null only if diagnostic logs are enabled.
-                    diagnosticLogBuilder.resultMessage("ID token signature validation failed.");
-                    LoggerUtils.triggerDiagnosticLogEvent(diagnosticLogBuilder);
-                }
-                throw OAuthProblemException.error(OAuth2ErrorCodes.ACCESS_DENIED,
-                        "Request with \'id_token_hint=" + idTokenHint +
-                                "\' but ID Token validation failed");
-            }
-
-            String loggedInUserSubjectId = loggedInUser.getAuthenticatedSubjectIdentifier();
-            if (isIdTokenSubjectEqualsToLoggedInUser(loggedInUserSubjectId, idTokenHint)) {
-                return handlePreviouslyApprovedConsent(oAuthMessage, sessionState, oauth2Params, hasUserApproved,
-                        authorizationResponseDTO);
-            } else {
-                if (diagnosticLogBuilder != null) {
-                    // diagnosticLogBuilder is not null only if diagnostic logs are enabled.
-                    diagnosticLogBuilder.resultMessage("ID token 'sub' does not match with the authenticated user " +
-                            "subject identifier.");
-                    LoggerUtils.triggerDiagnosticLogEvent(diagnosticLogBuilder);
-                }
-                throw OAuthProblemException.error(OAuth2ErrorCodes.LOGIN_REQUIRED,
-                        "Request with \'id_token_hint=" + idTokenHint +
-                                "\' but user has denied the consent");
-            }
-        } catch (ParseException e) {
-            String msg = "Error while getting clientId from the IdTokenHint.";
-            if (log.isDebugEnabled()) {
-                log.debug(msg, e);
-            }
-            if (diagnosticLogBuilder != null) {
-                // diagnosticLogBuilder is not null only if diagnostic logs are enabled.
-                diagnosticLogBuilder.inputParam(LogConstants.InputKeys.ERROR_MESSAGE, e.getMessage())
-                        .resultMessage("System error occurred.");
-                LoggerUtils.triggerDiagnosticLogEvent(diagnosticLogBuilder);
-            }
-            throw OAuthProblemException.error(OAuth2ErrorCodes.ACCESS_DENIED, msg);
-        }
-    }
-
-    private String handlePreviouslyApprovedConsent(OAuthMessage oAuthMessage, OIDCSessionState sessionState,
-                                                   OAuth2Parameters oauth2Params, boolean hasUserApproved,
-                                                   AuthorizationResponseDTO authorizationResponseDTO)
-            throws OAuthSystemException, ConsentHandlingFailedException, OAuthProblemException {
-
-        sessionState.setAddSessionState(true);
-        DiagnosticLog.DiagnosticLogBuilder diagnosticLogBuilder = null;
-        if (LoggerUtils.isDiagnosticLogsEnabled()) {
-            diagnosticLogBuilder = new DiagnosticLog.DiagnosticLogBuilder(
-                    OAuthConstants.LogConstants.OAUTH_INBOUND_SERVICE,
-                    OAuthConstants.LogConstants.ActionIDs.VALIDATE_EXISTING_CONSENT);
-            diagnosticLogBuilder.inputParam(LogConstants.InputKeys.CLIENT_ID, oauth2Params.getClientId())
-                    .inputParam(OAuthConstants.LogConstants.InputKeys.PROMPT, oauth2Params.getPrompt())
-                    .logDetailLevel(DiagnosticLog.LogDetailLevel.APPLICATION);
-        }
-        if (isConsentSkipped(oauth2Params)) {
-            if (diagnosticLogBuilder != null) {
-                // diagnosticLogBuilder will be null only if diagnostic logs are disabled.
-                diagnosticLogBuilder.configParam("skip consent", "true")
-                        .resultStatus(DiagnosticLog.ResultStatus.SUCCESS)
-                        .resultMessage("'prompt' is set to none, and consent is disabled for the OAuth client.");
-                LoggerUtils.triggerDiagnosticLogEvent(diagnosticLogBuilder);
-            }
-            return handleUserConsent(oAuthMessage, APPROVE, sessionState, oauth2Params, authorizationResponseDTO);
-        } else if (hasUserApproved) {
-            return handleApprovedAlwaysWithoutPromptingForNewConsent(oAuthMessage, sessionState, oauth2Params,
-                    authorizationResponseDTO);
-        } else {
-            if (diagnosticLogBuilder != null) {
-                // diagnosticLogBuilder will be null only if diagnostic logs are disabled.
-                diagnosticLogBuilder.configParam("skip consent", "false")
-                        .resultStatus(DiagnosticLog.ResultStatus.FAILED)
-                        .resultMessage("'prompt' is set to none, but required consent not found.");
-                LoggerUtils.triggerDiagnosticLogEvent(diagnosticLogBuilder);
-            }
-            throw OAuthProblemException.error(OAuth2ErrorCodes.CONSENT_REQUIRED,
-                    "Required consent not found");
-        }
-    }
-
-    private String handleApprovedAlwaysWithoutPromptingForNewConsent(OAuthMessage oAuthMessage,
-                                                                     OIDCSessionState sessionState,
-                                                                     OAuth2Parameters oauth2Params,
-                                                                     AuthorizationResponseDTO authorizationResponseDTO)
-            throws ConsentHandlingFailedException, OAuthSystemException, OAuthProblemException {
-
-        AuthenticatedUser authenticatedUser = getLoggedInUser(oAuthMessage);
-        String preConsent = handlePreConsentIncludingExistingConsents(oauth2Params, authenticatedUser);
-
-        DiagnosticLog.DiagnosticLogBuilder diagnosticLogBuilder = null;
-        if (LoggerUtils.isDiagnosticLogsEnabled()) {
-            diagnosticLogBuilder = new DiagnosticLog.DiagnosticLogBuilder(
-                    OAuthConstants.LogConstants.OAUTH_INBOUND_SERVICE,
-                    OAuthConstants.LogConstants.ActionIDs.VALIDATE_EXISTING_CONSENT);
-            diagnosticLogBuilder.inputParam(LogConstants.InputKeys.CLIENT_ID, oauth2Params.getClientId())
-                    .inputParam(OAuthConstants.LogConstants.InputKeys.PROMPT, oauth2Params.getPrompt())
-                    .logDetailLevel(DiagnosticLog.LogDetailLevel.APPLICATION);
-        }
-        if (isConsentFromUserRequired(preConsent)) {
-            if (diagnosticLogBuilder != null) {
-                // diagnosticLogBuilder will be null only if diagnostic logs are disabled.
-                diagnosticLogBuilder.configParam("consent required claims", preConsent)
-                        .resultMessage("'prompt' is set to none, and existing user consent is incomplete for " +
-                                "the OAuth client.")
-                        .resultStatus(DiagnosticLog.ResultStatus.FAILED);
-                LoggerUtils.triggerDiagnosticLogEvent(diagnosticLogBuilder);
-            }
-            throw OAuthProblemException.error(OAuth2ErrorCodes.CONSENT_REQUIRED,
-                    "Consent approved always without prompting for new consent");
-        } else {
-            if (diagnosticLogBuilder != null) {
-                // diagnosticLogBuilder will be null only if diagnostic logs are disabled.
-                diagnosticLogBuilder.resultMessage("'prompt' is set to none, and existing user consent found for " +
-                        "the OAuth client.")
-                        .resultStatus(DiagnosticLog.ResultStatus.SUCCESS);
-                LoggerUtils.triggerDiagnosticLogEvent(diagnosticLogBuilder);
-            }
-            return handleUserConsent(oAuthMessage, APPROVE, sessionState, oauth2Params, authorizationResponseDTO);
-        }
-    }
-
-    private String handleApproveAlwaysWithPromptForNewConsent(OAuthMessage oAuthMessage, OIDCSessionState sessionState,
-                                                              OAuth2Parameters oauth2Params, AuthorizationResponseDTO
-                                                                      authorizationResponseDTO)
-            throws ConsentHandlingFailedException, OAuthSystemException {
-
-        AuthenticatedUser authenticatedUser = getLoggedInUser(oAuthMessage);
-        String preConsent = handlePreConsentIncludingExistingConsents(oauth2Params, authenticatedUser);
-
-        if (isConsentFromUserRequired(preConsent)) {
-            String sessionDataKeyFromLogin = getSessionDataKeyFromLogin(oAuthMessage);
-            preConsent = buildQueryParamString(preConsent, USER_CLAIMS_CONSENT_ONLY + "=true");
-            authorizationResponseDTO.setIsConsentRedirect(true);
-            return getUserConsentURL(sessionDataKeyFromLogin, oauth2Params,
-                    authenticatedUser, preConsent, oAuthMessage);
-        } else {
-            sessionState.setAddSessionState(true);
-            return handleUserConsent(oAuthMessage, APPROVE, sessionState, oauth2Params, authorizationResponseDTO);
-        }
-    }
-
-    private boolean isIdTokenHintExists(OAuth2Parameters oauth2Params) {
-
-        return StringUtils.isNotEmpty(oauth2Params.getIDTokenHint());
-    }
-
-    private boolean isUserAlreadyApproved(OAuth2Parameters oauth2Params, AuthenticatedUser user)
-            throws OAuthSystemException {
-
-        try {
-            return EndpointUtil.isUserAlreadyConsentedForOAuthScopes(user, oauth2Params) &&
-                    OAuth2ServiceComponentHolder.getInstance().getAuthorizationDetailsService()
-                            .isUserAlreadyConsentedForAuthorizationDetails(user, oauth2Params);
-        } catch (IdentityOAuth2ScopeException | IdentityOAuthAdminException e) {
-            throw new OAuthSystemException("Error occurred while checking user has already approved the consent " +
-                    "required OAuth scopes.", e);
-        } catch (IdentityOAuth2Exception e) {
-            throw new OAuthSystemException("Error occurred while checking user has already approved the consent " +
-                    "required authorization details.", e);
-        }
-    }
-
-    private boolean isIdTokenSubjectEqualsToLoggedInUser(String loggedInUser, String idTokenHint)
-            throws ParseException {
-
-        String subjectValue = getSubjectFromIdToken(idTokenHint);
-        return StringUtils.isNotEmpty(loggedInUser) && loggedInUser.equals(subjectValue);
-    }
-
-    private String getSubjectFromIdToken(String idTokenHint) throws ParseException {
-
-        return SignedJWT.parse(idTokenHint).getJWTClaimsSet().getSubject();
-    }
-
-    private boolean isIdTokenValidationFailed(String idTokenHint) {
-
-        if (!OAuth2Util.validateIdToken(idTokenHint)) {
-            if (log.isDebugEnabled()) {
-                log.debug("ID token signature validation failed for the IDTokenHint: " + idTokenHint);
-            }
-            return true;
-        }
-        return false;
-    }
-
-    private boolean isUserSessionNotExists(AuthenticatedUser user) {
-
-        return user == null;
-    }
-
-    private boolean isPromptNone(OAuth2Parameters oauth2Params) {
-
-        return (OAuthConstants.Prompt.NONE).equals(oauth2Params.getPrompt());
-    }
-
-    private boolean hasPromptContainsConsent(OAuth2Parameters oauth2Params) {
-
-        String[] prompts = null;
-        if (StringUtils.isNotBlank(oauth2Params.getPrompt())) {
-            prompts = oauth2Params.getPrompt().trim().split("\\s");
-        }
-        return prompts != null && Arrays.asList(prompts).contains(OAuthConstants.Prompt.CONSENT);
-    }
-
-    private String getUserConsentURL(String sessionDataKey,
-                                     OAuth2Parameters oauth2Params,
-                                     AuthenticatedUser authenticatedUser,
-                                     String additionalQueryParams, OAuthMessage oAuthMessage)
-            throws OAuthSystemException {
-
-        String loggedInUser = authenticatedUser.getAuthenticatedSubjectIdentifier();
-        return EndpointUtil.getUserConsentURL(oauth2Params, loggedInUser, sessionDataKey, oAuthMessage,
-                additionalQueryParams);
-
-    }
-
-    /**
-     * Here we set the authenticated user to the session data
-     *
-     * @param authzReqMsgCtx authzReqMsgCtx
-     * @return
-     */
-    private OAuth2AuthorizeRespDTO authorize(OAuthAuthzReqMessageContext authzReqMsgCtx) {
-
-        return getOAuth2Service().authorize(authzReqMsgCtx);
-    }
-
-    private OAuth2AuthorizeReqDTO buildAuthRequest(OAuth2Parameters oauth2Params, SessionDataCacheEntry
-            sessionDataCacheEntry, HttpRequestHeaderHandler httpRequestHeaderHandler, HttpServletRequest request) {
-
-        OAuth2AuthorizeReqDTO authzReqDTO = new OAuth2AuthorizeReqDTO();
-        authzReqDTO.setCallbackUrl(oauth2Params.getRedirectURI());
-        authzReqDTO.setConsumerKey(oauth2Params.getClientId());
-        authzReqDTO.setResponseType(oauth2Params.getResponseType());
-        authzReqDTO.setScopes(oauth2Params.getScopes().toArray(new String[oauth2Params.getScopes().size()]));
-        authzReqDTO.setUser(sessionDataCacheEntry.getLoggedInUser());
-        authzReqDTO.setACRValues(oauth2Params.getACRValues());
-        authzReqDTO.setNonce(oauth2Params.getNonce());
-        authzReqDTO.setPkceCodeChallenge(oauth2Params.getPkceCodeChallenge());
-        authzReqDTO.setPkceCodeChallengeMethod(oauth2Params.getPkceCodeChallengeMethod());
-        authzReqDTO.setTenantDomain(oauth2Params.getTenantDomain());
-        authzReqDTO.setAuthTime(sessionDataCacheEntry.getAuthTime());
-        authzReqDTO.setMaxAge(oauth2Params.getMaxAge());
-        authzReqDTO.setEssentialClaims(oauth2Params.getEssentialClaims());
-        authzReqDTO.setSessionDataKey(oauth2Params.getSessionDataKey());
-        authzReqDTO.setRequestObjectFlow(oauth2Params.isRequestObjectFlow());
-        authzReqDTO.setIdpSessionIdentifier(sessionDataCacheEntry.getSessionContextIdentifier());
-        authzReqDTO.setLoggedInTenantDomain(oauth2Params.getLoginTenantDomain());
-        authzReqDTO.setState(oauth2Params.getState());
-        authzReqDTO.setHttpServletRequestWrapper(new HttpServletRequestWrapper(request));
-        authzReqDTO.setRequestedSubjectId(oauth2Params.getRequestedSubjectId());
-        authzReqDTO.setMappedRemoteClaims(sessionDataCacheEntry.getMappedRemoteClaims());
-        authzReqDTO.setAuthorizationDetails(oauth2Params.getAuthorizationDetails());
-
-        if (sessionDataCacheEntry.getParamMap() != null && sessionDataCacheEntry.getParamMap().get(OAuthConstants
-                .AMR) != null) {
-            authzReqDTO.addProperty(OAuthConstants.AMR, sessionDataCacheEntry.getParamMap().get(OAuthConstants.AMR));
-        }
-        // Set Selected acr value.
-        String[] sessionIds = sessionDataCacheEntry.getParamMap().get(FrameworkConstants.SESSION_DATA_KEY);
-        if (ArrayUtils.isNotEmpty(sessionIds)) {
-            String commonAuthSessionId = sessionIds[0];
-            SessionContext sessionContext = FrameworkUtils.getSessionContextFromCache(commonAuthSessionId,
-                    oauth2Params.getLoginTenantDomain());
-            if (sessionContext != null && sessionContext.getSessionAuthHistory() != null) {
-                authzReqDTO.setSelectedAcr(sessionContext.getSessionAuthHistory().getSelectedAcrValue());
-            }
-        }
-        // Adding Httprequest headers and cookies in AuthzDTO.
-        authzReqDTO.setHttpRequestHeaders(httpRequestHeaderHandler.getHttpRequestHeaders());
-        authzReqDTO.setCookie(httpRequestHeaderHandler.getCookies());
-        return authzReqDTO;
-    }
-
-    private AuthenticationResult getAuthenticationResult(OAuthMessage oAuthMessage, String sessionDataKey) {
-
-        AuthenticationResult result = getAuthenticationResultFromRequest(oAuthMessage.getRequest());
-        if (result == null) {
-            isCacheAvailable = true;
-            result = getAuthenticationResultFromCache(sessionDataKey);
-        }
-        return result;
-    }
-
-    private AuthenticationResult getAuthenticationResultFromCache(String sessionDataKey) {
-
-        AuthenticationResult authResult = null;
-        AuthenticationResultCacheEntry authResultCacheEntry = FrameworkUtils
-                .getAuthenticationResultFromCache(sessionDataKey);
-        if (authResultCacheEntry != null) {
-            authResult = authResultCacheEntry.getResult();
-        } else {
-            log.error("Cannot find AuthenticationResult from the cache");
-        }
-        return authResult;
-    }
-
-    /**
-     * Get authentication result from request
-     *
-     * @param request Http servlet request
-     * @return AuthenticationResult
-     */
-    private AuthenticationResult getAuthenticationResultFromRequest(HttpServletRequest request) {
-
-        return (AuthenticationResult) request.getAttribute(FrameworkConstants.RequestAttribute.AUTH_RESULT);
-    }
-
-    private Response handleAuthFlowThroughFramework(OAuthMessage oAuthMessage)
-            throws URISyntaxException, InvalidRequestParentException {
-
-        try {
-            CommonAuthResponseWrapper responseWrapper = new CommonAuthResponseWrapper(oAuthMessage.getResponse());
-            invokeCommonauthFlow(oAuthMessage, responseWrapper);
-            return processAuthResponseFromFramework(oAuthMessage, responseWrapper);
-        } catch (ServletException | IOException | URLBuilderException e) {
-            log.error("Error occurred while sending request to authentication framework.");
-            return Response.status(HttpServletResponse.SC_INTERNAL_SERVER_ERROR).build();
-        }
-    }
-
-    private Response processAuthResponseFromFramework(OAuthMessage oAuthMessage,
-                                                      CommonAuthResponseWrapper responseWrapper)
-            throws IOException, InvalidRequestParentException, URISyntaxException, URLBuilderException {
-
-        if (isAuthFlowStateExists(oAuthMessage)) {
-            if (isFlowStateIncomplete(oAuthMessage)) {
-                return handleIncompleteFlow(oAuthMessage, responseWrapper);
-            } else {
-                return handleSuccessfullyCompletedFlow(oAuthMessage);
-            }
-        } else {
-            return handleUnknownFlowState(oAuthMessage);
-        }
-    }
-
-    private Response handleUnknownFlowState(OAuthMessage oAuthMessage)
-            throws URISyntaxException, InvalidRequestParentException {
-
-        oAuthMessage.getRequest().setAttribute(FrameworkConstants.RequestParams.FLOW_STATUS, AuthenticatorFlowStatus
-                .UNKNOWN);
-        return authorize(oAuthMessage.getRequest(), oAuthMessage.getResponse());
-    }
-
-    private Response handleSuccessfullyCompletedFlow(OAuthMessage oAuthMessage)
-            throws URISyntaxException, InvalidRequestParentException {
-
-        return authorize(oAuthMessage.getRequest(), oAuthMessage.getResponse());
-    }
-
-    private boolean isFlowStateIncomplete(OAuthMessage oAuthMessage) {
-
-        return AuthenticatorFlowStatus.INCOMPLETE.equals(oAuthMessage.getFlowStatus());
-    }
-
-    private Response handleIncompleteFlow(OAuthMessage oAuthMessage, CommonAuthResponseWrapper responseWrapper)
-            throws IOException, URISyntaxException, URLBuilderException {
-
-        if (responseWrapper.isRedirect()) {
-            return Response.status(HttpServletResponse.SC_FOUND)
-                    .location(buildURI(responseWrapper.getRedirectURL())).build();
-        } else {
-            return Response.status(HttpServletResponse.SC_OK).entity(responseWrapper.getContent()).build();
-        }
-    }
-
-    private boolean isAuthFlowStateExists(OAuthMessage oAuthMessage) {
-
-        return oAuthMessage.getFlowStatus() != null;
-    }
-
-    private void invokeCommonauthFlow(OAuthMessage oAuthMessage, CommonAuthResponseWrapper responseWrapper)
-            throws ServletException, IOException {
-
-        CommonAuthenticationHandler commonAuthenticationHandler = new CommonAuthenticationHandler();
-        commonAuthenticationHandler.doGet(oAuthMessage.getRequest(), responseWrapper);
-    }
-
-    /**
-     * This method use to call authentication framework directly via API other than using HTTP redirects.
-     * Sending wrapper request object to doGet method since other original request doesn't exist required parameters
-     * Doesn't check SUCCESS_COMPLETED since taking decision with INCOMPLETE status
-     *
-     * @param type authenticator type
-     * @throws URISyntaxException
-     * @throws InvalidRequestParentException
-     * @Param type OAuthMessage
-     */
-    private Response handleAuthFlowThroughFramework(OAuthMessage oAuthMessage, String type, String redirectUrl)
-            throws URISyntaxException, InvalidRequestParentException {
-
-        if (LoggerUtils.isDiagnosticLogsEnabled()) {
-            DiagnosticLog.DiagnosticLogBuilder diagnosticLogBuilder = new DiagnosticLog.DiagnosticLogBuilder(
-                    OAuthConstants.LogConstants.OAUTH_INBOUND_SERVICE,
-                    OAuthConstants.LogConstants.ActionIDs.HAND_OVER_TO_FRAMEWORK)
-                    .resultMessage("Forward authorization request to framework for user authentication.")
-                    .resultStatus(DiagnosticLog.ResultStatus.SUCCESS)
-                    .inputParam(LogConstants.InputKeys.CLIENT_ID, oAuthMessage.getClientId())
-                    .logDetailLevel(DiagnosticLog.LogDetailLevel.INTERNAL_SYSTEM);
-            LoggerUtils.triggerDiagnosticLogEvent(diagnosticLogBuilder);
-        }
-        try {
-            String sessionDataKey =
-                    (String) oAuthMessage.getRequest().getAttribute(FrameworkConstants.SESSION_DATA_KEY);
-
-
-            CommonAuthRequestWrapper requestWrapper = new CommonAuthRequestWrapper(oAuthMessage.getRequest());
-            requestWrapper.setParameter(FrameworkConstants.SESSION_DATA_KEY, sessionDataKey);
-            requestWrapper.setParameter(FrameworkConstants.RequestParams.TYPE, type);
-
-            CommonAuthResponseWrapper responseWrapper = new CommonAuthResponseWrapper(oAuthMessage.getResponse());
-
-            if (isApiBasedAuthenticationFlow(oAuthMessage)) {
-                // Marking the initial request as additional validation will be done from the auth service.
-                requestWrapper.setAttribute(AuthServiceConstants.REQ_ATTR_IS_INITIAL_API_BASED_AUTH_REQUEST, true);
-                requestWrapper.setAttribute(AuthServiceConstants.REQ_ATTR_RELYING_PARTY, oAuthMessage.getClientId());
-
-                AuthenticationService authenticationService = new AuthenticationService();
-                AuthServiceResponse authServiceResponse = authenticationService.
-                        handleAuthentication(new AuthServiceRequest(requestWrapper, responseWrapper));
-                // This is done to provide a way to propagate the auth service response to needed places.
-                attachAuthServiceResponseToRequest(requestWrapper, authServiceResponse);
-            } else {
-                CommonAuthenticationHandler commonAuthenticationHandler = new CommonAuthenticationHandler();
-                commonAuthenticationHandler.doGet(requestWrapper, responseWrapper);
-            }
-
-            Object attribute = oAuthMessage.getRequest().getAttribute(FrameworkConstants.RequestParams.FLOW_STATUS);
-            if (attribute != null) {
-                if (attribute == AuthenticatorFlowStatus.INCOMPLETE) {
-
-                    if (responseWrapper.isRedirect()) {
-                        return Response.status(HttpServletResponse.SC_FOUND)
-                                .location(buildURI(responseWrapper.getRedirectURL())).build();
-                    } else {
-                        return Response.status(HttpServletResponse.SC_OK).entity(responseWrapper.getContent()).build();
-                    }
-                } else {
-                    try {
-                        String serviceProviderId =
-                                getServiceProvider(oAuthMessage.getRequest().getParameter(CLIENT_ID))
-                                .getApplicationResourceId();
-                        requestWrapper.setParameter(SERVICE_PROVIDER_ID, serviceProviderId);
-                    } catch (Exception e) {
-                        // The value is set to be used for branding purposes. Therefore, if an error occurs,
-                        // the process should continue without breaking.
-                        log.error("Error occurred while getting service provider id.");
-                    }
-                    return authorize(requestWrapper, oAuthMessage.getResponse());
-                }
-            } else {
-                requestWrapper
-                        .setAttribute(FrameworkConstants.RequestParams.FLOW_STATUS, AuthenticatorFlowStatus.UNKNOWN);
-                return authorize(requestWrapper, oAuthMessage.getResponse());
-            }
-        } catch (AuthServiceException e) {
-            return handleApiBasedAuthErrorResponse(oAuthMessage.getRequest(), e);
-        } catch (ServletException | IOException | URLBuilderException e) {
-            log.error("Error occurred while sending request to authentication framework.");
-            if (LoggerUtils.isDiagnosticLogsEnabled()) {
-                LoggerUtils.triggerDiagnosticLogEvent(new DiagnosticLog.DiagnosticLogBuilder(
-                        OAuthConstants.LogConstants.OAUTH_INBOUND_SERVICE,
-                        OAuthConstants.LogConstants.ActionIDs.HAND_OVER_TO_FRAMEWORK)
-                        .inputParam(LogConstants.InputKeys.CLIENT_ID, oAuthMessage.getClientId())
-                        .resultMessage("Server error occurred.")
-                        .logDetailLevel(DiagnosticLog.LogDetailLevel.INTERNAL_SYSTEM)
-                        .resultStatus(DiagnosticLog.ResultStatus.FAILED));
-            }
-            return Response.status(HttpServletResponse.SC_INTERNAL_SERVER_ERROR).build();
-        }
-    }
-
-    private URI buildURI(String redirectUrl) throws URISyntaxException, URLBuilderException {
-
-        URI uri = new URI(redirectUrl);
-        if (uri.isAbsolute()) {
-            return uri;
-        } else {
-            return new URI(ServiceURLBuilder.create().addPath(redirectUrl).build().getAbsolutePublicURL());
-        }
-    }
-
-    private String manageOIDCSessionState(OAuthMessage oAuthMessage,
-                                          OIDCSessionState sessionStateObj, OAuth2Parameters oAuth2Parameters,
-                                          String authenticatedUser, SessionDataCacheEntry sessionDataCacheEntry,
-                                          AuthorizationResponseDTO authorizationResponseDTO) {
-
-        HttpServletRequest request = oAuthMessage.getRequest();
-        HttpServletResponse response = oAuthMessage.getResponse();
-        Cookie opBrowserStateCookie = OIDCSessionManagementUtil.getOPBrowserStateCookie(request);
-        if (sessionStateObj.isAuthenticated()) { // successful user authentication
-            if (opBrowserStateCookie == null) { // new browser session
-                if (log.isDebugEnabled()) {
-                    log.debug("User authenticated. Initiate OIDC browser session.");
-                }
-                opBrowserStateCookie = OIDCSessionManagementUtil.
-                        addOPBrowserStateCookie(response, request, oAuth2Parameters.getLoginTenantDomain(),
-                                sessionDataCacheEntry.getSessionContextIdentifier());
-                // Adding sid claim in the IDtoken to OIDCSessionState class.
-                storeSidClaim(authorizationResponseDTO, oAuthMessage, sessionStateObj);
-                sessionStateObj.setAuthenticatedUser(authenticatedUser);
-                sessionStateObj.addSessionParticipant(oAuth2Parameters.getClientId());
-                OIDCSessionManagementUtil.getSessionManager().storeOIDCSessionState(opBrowserStateCookie.getValue(),
-                        sessionStateObj, oAuth2Parameters.getLoginTenantDomain());
-            } else { // browser session exists
-                OIDCSessionState previousSessionState =
-                        OIDCSessionManagementUtil.getSessionManager().getOIDCSessionState
-                                (opBrowserStateCookie.getValue(), oAuth2Parameters.getLoginTenantDomain());
-                if (previousSessionState != null) {
-                    if (!previousSessionState.getSessionParticipants().contains(oAuth2Parameters.getClientId())) {
-                        // User is authenticated to a new client. Restore browser session state
-                        if (log.isDebugEnabled()) {
-                            log.debug("User is authenticated to a new client. Restore browser session state.");
-                        }
-                        String oldOPBrowserStateCookieId = opBrowserStateCookie.getValue();
-                        opBrowserStateCookie = OIDCSessionManagementUtil
-                                .addOPBrowserStateCookie(response, request, oAuth2Parameters.getLoginTenantDomain(),
-                                        sessionDataCacheEntry.getSessionContextIdentifier());
-                        String newOPBrowserStateCookieId = opBrowserStateCookie.getValue();
-                        previousSessionState.addSessionParticipant(oAuth2Parameters.getClientId());
-                        OIDCSessionManagementUtil.getSessionManager().restoreOIDCSessionState
-                                (oldOPBrowserStateCookieId, newOPBrowserStateCookieId, previousSessionState,
-                                        oAuth2Parameters.getLoginTenantDomain());
-                    }
-                    // Storing the oidc session id.
-                    storeSidClaim(authorizationResponseDTO, oAuthMessage, previousSessionState);
-                } else {
-                    if (log.isDebugEnabled()) {
-                        log.debug(String.format(
-                                "No session state found for the received Session ID : %s. Restore browser session " +
-                                        "state.", opBrowserStateCookie.getValue()
-                        ));
-                    }
-                    opBrowserStateCookie = OIDCSessionManagementUtil
-                            .addOPBrowserStateCookie(response, request, oAuth2Parameters.getLoginTenantDomain(),
-                                    sessionDataCacheEntry.getSessionContextIdentifier());
-                    sessionStateObj.setAuthenticatedUser(authenticatedUser);
-                    sessionStateObj.addSessionParticipant(oAuth2Parameters.getClientId());
-                    storeSidClaim(authorizationResponseDTO, oAuthMessage, sessionStateObj);
-                    OIDCSessionManagementUtil.getSessionManager().storeOIDCSessionState(opBrowserStateCookie.getValue(),
-                            sessionStateObj, oAuth2Parameters.getLoginTenantDomain());
-                }
-            }
-        }
-
-        String sessionStateParam = null;
-        if (sessionStateObj.isAddSessionState() && StringUtils.isNotEmpty(oAuth2Parameters.getRedirectURI())) {
-            sessionStateParam = OIDCSessionManagementUtil.getSessionStateParam(oAuth2Parameters.getClientId(),
-                    oAuth2Parameters.getRedirectURI(),
-                    opBrowserStateCookie == null ? null : opBrowserStateCookie.getValue());
-        }
-        return sessionStateParam;
-    }
-
-    private String appendAuthenticatedIDPs(SessionDataCacheEntry sessionDataCacheEntry, String redirectURL,
-                                           AuthorizationResponseDTO authorizationResponseDTO) {
-
-        if (sessionDataCacheEntry != null) {
-            String authenticatedIdPs = sessionDataCacheEntry.getAuthenticatedIdPs();
-
-            if (authenticatedIdPs != null && !authenticatedIdPs.isEmpty()) {
-                try {
-                    authorizationResponseDTO.setAuthenticatedIDPs(authenticatedIdPs);
-                    String idpAppendedRedirectURL = redirectURL + "&AuthenticatedIdPs=" + URLEncoder.encode
-                            (authenticatedIdPs, "UTF-8");
-                    return idpAppendedRedirectURL;
-                } catch (UnsupportedEncodingException e) {
-                    //this exception should not occur
-                    log.error("Error while encoding the url", e);
-                }
-            }
-        }
-        return redirectURL;
-    }
-
-    /**
-     *  Associates the authentication method references done while logged into the session (if any) to the OAuth cache.
-     *  The SessionDataCacheEntry then will be used when getting "AuthenticationMethodReferences". Please see
-     *  <a href="https://tools.ietf.org/html/draft-ietf-oauth-amr-values-02" >draft-ietf-oauth-amr-values-02</a>.
-     *
-     * @param resultFromLogin The session context.
-     * @param cookieValue The cookie string which contains the commonAuthId value.
-     */
-    private void associateAuthenticationHistory(SessionDataCacheEntry resultFromLogin, String cookieValue) {
-
-        SessionContext sessionContext = getSessionContext(cookieValue,
-                resultFromLogin.getoAuth2Parameters().getLoginTenantDomain());
-        if (sessionContext != null && sessionContext.getSessionAuthHistory() != null
-                && sessionContext.getSessionAuthHistory().getHistory() != null) {
-            List<String> authMethods = new ArrayList<>();
-            for (AuthHistory authHistory : sessionContext.getSessionAuthHistory().getHistory()) {
-                authMethods.add(authHistory.toTranslatableString());
-            }
-            authMethods = getAMRValues(authMethods, sessionContext.getAuthenticatedIdPs());
-            resultFromLogin.getParamMap().put(OAuthConstants.AMR, authMethods.toArray(new String[authMethods.size()]));
-        }
-    }
-
-    /**
-     * Replaces the authenticator names with the AMR values sent by the IDP.
-     *
-     * @param authMethods       The list of authentication methods set by resident IDP.
-     * @param authenticatedIdPs The authenticated IDPs.
-     */
-    private List<String> getAMRValues(List<String> authMethods, Map<String, AuthenticatedIdPData> authenticatedIdPs) {
-
-        boolean readAMRValueFromIdp = Boolean.parseBoolean(IdentityUtil.getProperty(
-                OAuthConstants.READ_AMR_VALUE_FROM_IDP));
-        if (readAMRValueFromIdp) {
-            List<String> resultantAuthMethods = new ArrayList<>();
-            Object[] idpKeySet = authenticatedIdPs.keySet().toArray();
-            for (String authMethod : authMethods) {
-                boolean amrFieldExists = false;
-                for (Object idp : idpKeySet) {
-                    String idpKey = (String) idp;
-                    for (AuthenticatorConfig authenticator : authenticatedIdPs.get(idpKey).getAuthenticators()) {
-                        if (authenticator.getName().equals(authMethod)) {
-                            if (authenticatedIdPs.get(idpKey) != null && authenticatedIdPs.get(idpKey).getUser() != null
-                                    && authenticatedIdPs.get(idpKey).getUser().getUserAttributes() != null) {
-                                for (Map.Entry<ClaimMapping, String> entry : authenticatedIdPs.get(idpKey).getUser()
-                                        .getUserAttributes().entrySet()) {
-                                    if (entry.getKey().getLocalClaim().getClaimUri().equals(OAuthConstants.AMR)) {
-                                        amrFieldExists = true;
-                                        addToAuthMethods(entry.getValue(), resultantAuthMethods);
-                                        break;
-                                    }
-                                }
-                            }
-                        }
-                        if (amrFieldExists) {
-                            break;
-                        }
-                    }
-                }
-                if (!amrFieldExists) {
-                    resultantAuthMethods.add(authMethod);
-                }
-            }
-            return resultantAuthMethods;
-        }
-        return authMethods;
-    }
-
-    /**
-     * Adds the authentication methods to the list.
-     *
-     * @param amrValue             Comma separated authentication method value or values.
-     * @param resultantAuthMethods The resultant list of authentication methods.
-     */
-    private void addToAuthMethods(String amrValue, List<String> resultantAuthMethods) {
-
-        if (amrValue.contains(",")) {
-            String[] amrValues = amrValue.split(",");
-            resultantAuthMethods.addAll(Arrays.asList(amrValues));
-        } else {
-            resultantAuthMethods.add(amrValue);
-        }
-    }
-
-    /**
-     * Returns the SessionContext associated with the cookie value, if there is a one.
-     * @param cookieValue String value of the cookie of commonAuthId.
-     * @param loginTenantDomain Login tenant domain.
-     * @return The associate SessionContext or null.
-     */
-    private SessionContext getSessionContext(String cookieValue, String loginTenantDomain) {
-
-        if (StringUtils.isNotBlank(cookieValue)) {
-            String sessionContextKey = DigestUtils.sha256Hex(cookieValue);
-            return FrameworkUtils.getSessionContextFromCache(sessionContextKey, loginTenantDomain);
-        }
-        return null;
-    }
-
-    /**
-     * Gets the last authenticated value from the commonAuthId cookie value.
-     *
-     * @param cookieValue       String CommonAuthId cookie values.
-     * @param loginTenantDomain String Login tenant domain.
-     * @return long The last authenticated timestamp.
-     */
-    private long getAuthenticatedTimeFromCommonAuthCookieValue(String cookieValue, String loginTenantDomain) {
-
-        long authTime = 0;
-        SessionContext sessionContext = getSessionContext(cookieValue, loginTenantDomain);
-        if (sessionContext == null) {
-            return authTime;
-        }
-            if (sessionContext.getProperty(FrameworkConstants.UPDATED_TIMESTAMP) != null) {
-                authTime = Long.parseLong(
-                        sessionContext.getProperty(FrameworkConstants.UPDATED_TIMESTAMP).toString());
-            } else {
-                authTime = Long.parseLong(
-                        sessionContext.getProperty(FrameworkConstants.CREATED_TIMESTAMP).toString());
-            }
-        return authTime;
-    }
-
-    /**
-     * Build OAuthProblem exception based on error details sent by the Framework as properties in the
-     * AuthenticationResult object.
-     *
-     * @param authenticationResult
-     * @return
-     */
-    OAuthProblemException buildOAuthProblemException(AuthenticationResult authenticationResult,
-                                                     OAuthErrorDTO oAuthErrorDTO) {
-
-        String errorCode = String.valueOf(authenticationResult.getProperty(FrameworkConstants.AUTH_ERROR_CODE));
-        if (IdentityUtil.isBlank(errorCode)) {
-            // If there is no custom error code sent from framework we set our default error code.
-            errorCode = OAuth2ErrorCodes.LOGIN_REQUIRED;
-        }
-
-        String errorMessage = String.valueOf(authenticationResult.getProperty(FrameworkConstants.AUTH_ERROR_MSG));
-        if (IdentityUtil.isBlank(errorMessage)) {
-            if (oAuthErrorDTO != null && StringUtils.isNotBlank(oAuthErrorDTO.getErrorDescription())) {
-                // If there is a custom message from responseTypeHandler we set that as error message.
-                errorMessage = oAuthErrorDTO.getErrorDescription();
-            } else {
-                // If there is no custom error message sent from framework we set our default error message.
-                errorMessage = DEFAULT_ERROR_MSG_FOR_FAILURE;
-            }
-        }
-
-        String errorUri = String.valueOf(authenticationResult.getProperty(FrameworkConstants.AUTH_ERROR_URI));
-        if (IdentityUtil.isBlank(errorUri)) {
-            if (oAuthErrorDTO != null && StringUtils.isNotBlank(oAuthErrorDTO.getErrorURI())) {
-                // If there is a custom message from responseTypeHandler we set that as error message.
-                return OAuthProblemException.error(errorCode, errorMessage).uri(oAuthErrorDTO.getErrorURI());
-            } else {
-                // If there is no custom error URI we set just error code and message.
-                return OAuthProblemException.error(errorCode, errorMessage);
-            }
-        } else {
-            // If there is a error uri sent in the authentication result we add that to the exception.
-            return OAuthProblemException.error(errorCode, errorMessage).uri(errorUri);
-        }
-    }
-
-    /**
-     * Store sessionID using the redirect URl.
-     * @param oAuthMessage
-     * @param sessionState
-     * @param authorizationResponseDTO
-     */
-    private void storeSidClaim(AuthorizationResponseDTO authorizationResponseDTO, OAuthMessage oAuthMessage,
-                               OIDCSessionState sessionState) {
-
-        if (authorizationResponseDTO.getSuccessResponseDTO().getIdToken() != null) {
-            String oidcSessionState = (String) oAuthMessage.getProperty(OIDC_SESSION_ID);
-            sessionState.setSidClaim(oidcSessionState);
-        } else if (authorizationResponseDTO.getSuccessResponseDTO().getAuthorizationCode() != null) {
-            setSidToSessionState(sessionState);
-            addToBCLogoutSessionToOAuthMessage(oAuthMessage, sessionState.getSidClaim());
-        }
-    }
-
-    /**
-     * Generate sessionID if there is no sessionID otherwise get sessionId from Session State
-     *
-     * @param sessionState
-     */
-    private void setSidToSessionState(OIDCSessionState sessionState) {
-
-        String sessionId = sessionState.getSidClaim();
-        if (sessionId == null) {
-            // Generating sid claim for authorization code flow.
-            sessionId = UUID.randomUUID().toString();
-            sessionState.setSidClaim(sessionId);
-        }
-    }
-
-    /**
-     * Return true if the id token is encrypted.
-     *
-     * @param idToken String JWT ID token.
-     * @return Boolean state of encryption.
-     */
-    private boolean isIDTokenEncrypted(String idToken) {
-        // Encrypted ID token contains 5 base64 encoded components separated by periods.
-        return StringUtils.countMatches(idToken, ".") == 4;
-    }
-
-    /**
-     * Get id token from redirect Url fragment.
-     *
-     * @param redirectURL
-     * @return
-     * @throws URISyntaxException
-     */
-    private String getIdTokenFromRedirectURL(String redirectURL) throws URISyntaxException {
-
-        String fragment = new URI(redirectURL).getFragment();
-        Map<String, String> output = new HashMap<>();
-        String[] keys = fragment.split("&");
-        for (String key : keys) {
-            String[] values = key.split("=");
-            output.put(values[0], (values.length > 1 ? values[1] : ""));
-            if (ID_TOKEN.equals(values[0])) {
-                break;
-            }
-        }
-        String idToken = output.get(ID_TOKEN);
-        return idToken;
-    }
-
-    /**
-     * Get AuthorizationCode from redirect Url query parameters.
-     *
-     * @param redirectURL
-     * @return
-     * @throws URISyntaxException
-     */
-    private String getAuthCodeFromRedirectURL(String redirectURL) throws URISyntaxException {
-
-        String authCode = null;
-        List<NameValuePair> queryParameters = new URIBuilder(redirectURL).getQueryParams();
-        for (NameValuePair param : queryParameters) {
-            if ((ACCESS_CODE).equals(param.getName())) {
-                authCode = param.getValue();
-            }
-        }
-        return authCode;
-    }
-
-    /**
-     * Store Authorization Code and SessionID for back-channel logout in the cache.
-     *
-     * @param oAuthMessage
-     * @param sessionId
-     */
-    private void addToBCLogoutSessionToOAuthMessage(OAuthMessage oAuthMessage, String sessionId) {
-
-        AuthorizationGrantCacheEntry entry = oAuthMessage.getAuthorizationGrantCacheEntry();
-        if (entry == null) {
-            log.debug("Authorization code is not found in the redirect URL");
-            return;
-        }
-        entry.setOidcSessionId(sessionId);
-    }
-
-    private void setSPAttributeToRequest(HttpServletRequest req, String spName, String tenantDomain) {
-
-        req.setAttribute(REQUEST_PARAM_SP, spName);
-        req.setAttribute(TENANT_DOMAIN, tenantDomain);
-    }
-
-    /**
-     * Return OAuth2Parameters retrieved from OAuthMessage.
-     * @param oAuthMessage
-     * @return OAuth2Parameters
-     */
-    private OAuth2Parameters getOAuth2ParamsFromOAuthMessage(OAuthMessage oAuthMessage) {
-
-        OAuth2Parameters oAuth2Parameters = new OAuth2Parameters();
-        if (oAuthMessage.getSessionDataCacheEntry() != null) {
-            oAuth2Parameters = getOauth2Params(oAuthMessage);
-        }
-        return oAuth2Parameters;
-    }
-
-    /**
-     * Method to retrieve PkceCodeChallenge.
-     * First check whether PkceCodeChallenge available in OAuth2Parameters and retrieve. If not retrieve from
-     * request query parameters.
-     *
-     * @param oAuthMessage oAuthMessage
-     * @param params       OAuth2 Parameters
-     * @return PKCE code challenge. Priority will be given to the value inside the OAuth2Parameters.
-     */
-    private String getPkceCodeChallenge(OAuthMessage oAuthMessage, OAuth2Parameters params) {
-
-        String pkceChallengeCode;
-        // If the code_challenge is in the request object, then it is added to Oauth2 params before this point.
-        if (params.getPkceCodeChallenge() != null) {
-            // If Oauth2 params contains code_challenge get value from Oauth2 params.
-            pkceChallengeCode = params.getPkceCodeChallenge();
-        } else {
-            // Else retrieve from request query params.
-            pkceChallengeCode = oAuthMessage.getOauthPKCECodeChallenge();
-        }
-
-        return pkceChallengeCode;
-    }
-
-    /**
-     * Method to retrieve PkceCodeChallengeMethod.
-     * First check whether PkceCodeChallengeMethod available in OAuth2Parameters and retrieve. If not retrieve from
-     * request query parameters.
-     *
-     * @param oAuthMessage oAuthMessage
-     * @param params       OAuth2 Parameters
-     * @return PKCE code challenge method. Priority will be given to the value inside the OAuth2Parameters.
-     */
-    private String getPkceCodeChallengeMethod(OAuthMessage oAuthMessage, OAuth2Parameters params) {
-
-        String pkceChallengeMethod;
-        // If the code_challenge_method is in the request object, then it is added to Oauth2 params before this point.
-        if (params.getPkceCodeChallengeMethod() != null) {
-            // If Oauth2 params contains code_challenge_method get value from Oauth2 params.
-            pkceChallengeMethod = params.getPkceCodeChallengeMethod();
-        } else {
-            // Else retrieve from request query params.
-            pkceChallengeMethod = oAuthMessage.getOauthPKCECodeChallengeMethod();
-        }
-
-        return pkceChallengeMethod;
-    }
-
-    private Response forwardToOauthResponseJSP(OAuthMessage oAuthMessage, String params, String redirectURI) {
-
-        try {
-            HttpServletRequest request = oAuthMessage.getRequest();
-            HttpServletResponse response = oAuthMessage.getResponse();
-            request.setAttribute(PARAMETERS, params);
-            request.setAttribute(FORM_POST_REDIRECT_URI, redirectURI);
-            ServletContext authEndpoint = request.getServletContext().getContext(AUTHENTICATION_ENDPOINT);
-            RequestDispatcher requestDispatcher = authEndpoint.getRequestDispatcher(OAUTH_RESPONSE_JSP_PAGE);
-            requestDispatcher.forward(request, response);
-            return Response.ok().build();
-        } catch (ServletException | IOException exception) {
-            log.error("Error occurred while forwarding the request to oauth_response.jsp page.", exception);
-            return Response.status(HttpServletResponse.SC_INTERNAL_SERVER_ERROR).build();
-        }
-    }
-
-    private Response forwardToOauthResponseJSP(OAuthMessage oAuthMessage, String params, String redirectURI,
-                                               AuthorizationResponseDTO authorizationResponseDTO,
-                                               AuthenticatedUser authenticatedUser) {
-        try {
-            HttpServletRequest request = oAuthMessage.getRequest();
-            request.setAttribute(USER_TENANT_DOMAIN, authenticatedUser.getTenantDomain());
-            request.setAttribute(TENANT_DOMAIN, authorizationResponseDTO.getSigningTenantDomain());
-            ServiceProvider serviceProvider = getServiceProvider(authorizationResponseDTO.getClientId());
-            if (serviceProvider != null && serviceProvider.getApplicationName() != null) {
-                request.setAttribute(SERVICE_PROVIDER, serviceProvider.getApplicationName());
-            }
-            forwardToOauthResponseJSP(oAuthMessage, params, redirectURI);
-            return Response.ok().build();
-        } catch (OAuthSystemException exception) {
-            log.error("Error occurred while setting service provider in the request to oauth_response.jsp page.",
-                    exception);
-            return Response.status(HttpServletResponse.SC_INTERNAL_SERVER_ERROR)
-                       .entity("Internal Server Error: " + exception.getMessage())
-                       .build();
-        }
-    }
-
-    private boolean isPromptSelectAccount(OAuth2Parameters oauth2Params) {
-
-        return OAuthConstants.Prompt.SELECT_ACCOUNT.equals(oauth2Params.getPrompt());
-    }
-
-    private void cacheUserAttributesByDeviceCode(SessionDataCacheEntry sessionDataCacheEntry)
-            throws OAuthSystemException {
-
-        String userCode = null;
-        Optional<String> deviceCodeOptional = Optional.empty();
-        String[] userCodeArray = sessionDataCacheEntry.getParamMap().get(Constants.USER_CODE);
-        if (ArrayUtils.isNotEmpty(userCodeArray)) {
-            userCode = userCodeArray[0];
-        }
-        if (StringUtils.isNotBlank(userCode)) {
-            deviceCodeOptional = getDeviceCodeByUserCode(userCode);
-        }
-        if (deviceCodeOptional.isPresent()) {
-            addUserAttributesToCache(sessionDataCacheEntry, deviceCodeOptional.get());
-        }
-    }
-
-    private Optional<String> getDeviceCodeByUserCode(String userCode) throws OAuthSystemException {
-
-        try {
-            return DeviceServiceFactory.getDeviceAuthService().getDeviceCode(userCode);
-        } catch (IdentityOAuth2Exception e) {
-            throw new OAuthSystemException("Error occurred while retrieving device code for user code: " + userCode, e);
-        }
-    }
-
-    private void addUserAttributesToCache(SessionDataCacheEntry sessionDataCacheEntry, String deviceCode) {
-
-        DeviceAuthorizationGrantCacheKey cacheKey = new DeviceAuthorizationGrantCacheKey(deviceCode);
-        DeviceAuthorizationGrantCacheEntry cacheEntry =
-                new DeviceAuthorizationGrantCacheEntry(sessionDataCacheEntry.getLoggedInUser().getUserAttributes());
-        if (sessionDataCacheEntry.getMappedRemoteClaims() != null) {
-            cacheEntry.setMappedRemoteClaims(sessionDataCacheEntry
-                    .getMappedRemoteClaims());
-        }
-        DeviceAuthorizationGrantCache.getInstance().addToCache(cacheKey, cacheEntry);
-    }
-
-    private boolean isFapiConformant(String clientId) throws InvalidRequestException {
-
-        try {
-            return OAuth2Util.isFapiConformantApp(clientId);
-        } catch (InvalidOAuthClientException e) {
-            throw new InvalidRequestException(OAuth2ErrorCodes.INVALID_CLIENT, "Could not find an existing app for " +
-                    "clientId: " + clientId, e);
-        } catch (IdentityOAuth2Exception e) {
-            throw new InvalidRequestException(OAuth2ErrorCodes.SERVER_ERROR, "Error while obtaining the service " +
-                    "provider for clientId: " + clientId, e);
-        }
-    }
-
-    private boolean isApiBasedAuthenticationFlow(OAuthMessage oAuthMessage) {
-
-        OAuth2Parameters oAuth2Parameters = getOauth2Params(oAuthMessage);
-        if (oAuth2Parameters != null) {
-            return isApiBasedAuthenticationFlow(getOauth2Params(oAuthMessage));
-        }
-
-        return OAuth2Util.isApiBasedAuthenticationFlow(oAuthMessage.getRequest());
-    }
-
-    private boolean isApiBasedAuthenticationFlow(OAuth2Parameters oAuth2Parameters) {
-
-        if (oAuth2Parameters == null) {
-            if (log.isDebugEnabled()) {
-                log.debug("OAuth2Parameters is null. Returning false for isApiBasedAuthenticationFlow check.");
-            }
-            return false;
-        }
-        return OAuthConstants.ResponseModes.DIRECT.equals(oAuth2Parameters.getResponseMode());
-    }
-
-    private void attachAuthServiceResponseToRequest(HttpServletRequest request,
-                                                    AuthServiceResponse authServiceResponse) {
-
-        request.setAttribute(AUTH_SERVICE_RESPONSE, authServiceResponse);
-    }
-
-    private Response handleApiBasedAuthenticationResponse(OAuthMessage oAuthMessage, Response oauthResponse) {
-
-        // API based auth response transformation has already been handled no need for further handling.
-        if (Boolean.TRUE.equals(oAuthMessage.getRequest().getAttribute(IS_API_BASED_AUTH_HANDLED))) {
-            return oauthResponse;
-        }
-        try {
-            Object attribute = oAuthMessage.getRequest().getAttribute(FrameworkConstants.RequestParams.FLOW_STATUS);
-            if (attribute == AuthenticatorFlowStatus.INCOMPLETE) {
-                AuthServiceResponse authServiceResponse = (AuthServiceResponse) oAuthMessage.getRequest()
-                        .getAttribute(AUTH_SERVICE_RESPONSE);
-
-                if (authServiceResponse.getFlowStatus() == AuthServiceConstants.FlowStatus.FAIL_COMPLETED) {
-                    if (authServiceResponse.getErrorInfo().isPresent()) {
-                        throw new AuthServiceClientException(authServiceResponse.getErrorInfo().get().getErrorCode(),
-                                authServiceResponse.getErrorInfo().get().getErrorDescription());
-                    } else {
-                        throw new AuthServiceClientException(
-                                AuthServiceConstants.ErrorMessage.ERROR_INVALID_AUTH_REQUEST.message());
-                    }
-                }
-
-                AuthResponse authResponse = API_AUTHN_HANDLER.handleResponse(authServiceResponse);
-                ObjectMapper objectMapper = new ObjectMapper();
-                objectMapper.setSerializationInclusion(JsonInclude.Include.NON_EMPTY);
-                String jsonString = null;
-                try {
-                    jsonString = objectMapper.writeValueAsString(authResponse);
-                } catch (JsonProcessingException e) {
-                    throw new AuthServiceException(AuthServiceConstants.ErrorMessage.ERROR_UNABLE_TO_PROCEED.code(),
-                            "Error while building JSON response.", e);
-                }
-                oAuthMessage.getRequest().setAttribute(IS_API_BASED_AUTH_HANDLED, true);
-                return Response.ok().entity(jsonString).build();
-            } else {
-                List<Object> locationHeader = oauthResponse.getMetadata().get("Location");
-                if (CollectionUtils.isNotEmpty(locationHeader)) {
-                    String location = locationHeader.get(0).toString();
-                    if (StringUtils.isNotBlank(location)) {
-                        Map<String, String> queryParams;
-                        try {
-                            queryParams = getQueryParamsFromUrl(location);
-                        } catch (UnsupportedEncodingException | URISyntaxException e) {
-                            throw new AuthServiceException(
-                                    AuthServiceConstants.ErrorMessage.ERROR_UNABLE_TO_PROCEED.code(),
-                                    "Error while extracting query params from provided url.", e);
-                        }
-                        if (isRedirectToClient(location)) {
-                            SuccessCompleteAuthResponse successCompleteAuthResponse =
-                                    new SuccessCompleteAuthResponse(queryParams);
-                            String jsonPayload = new Gson().toJson(successCompleteAuthResponse);
-                            oAuthMessage.getRequest().setAttribute(IS_API_BASED_AUTH_HANDLED, true);
-                            return Response.status(HttpServletResponse.SC_OK).entity(jsonPayload).build();
-                        } else {
-                            /* At this point if the location header doesn't indicate a redirection to the client
-                             we can assume it is an error scenario which redirects to the error page. Therefore,
-                             we need to handle the response as an API based error response.*/
-                            String errorMsg = getErrorMessageForApiBasedClientError(queryParams);
-                            if (StringUtils.isBlank(errorMsg)) {
-                                errorMsg = AuthServiceConstants.ErrorMessage.ERROR_INVALID_AUTH_REQUEST.description();
-                            }
-                            throw new AuthServiceClientException(
-                                    AuthServiceConstants.ErrorMessage.ERROR_INVALID_AUTH_REQUEST.code(), errorMsg);
-
-                        }
-                    }
-                }
-            }
-        } catch (AuthServiceException e) {
-            return handleApiBasedAuthErrorResponse(oAuthMessage.getRequest(), e);
-        }
-
-        // Returning the original response as it hasn't been handled as an API based authentication response.
-        return oauthResponse;
-    }
-
-    private Response handleApiBasedAuthErrorResponse(HttpServletRequest request, AuthServiceException e) {
-
-        if (e instanceof AuthServiceClientException) {
-            request.setAttribute(IS_API_BASED_AUTH_HANDLED, true);
-            return ApiAuthnUtils.buildResponseForClientError((AuthServiceClientException) e, log);
-        } else {
-            request.setAttribute(IS_API_BASED_AUTH_HANDLED, true);
-            return ApiAuthnUtils.buildResponseForServerError(e, log);
-        }
-    }
-
-    private Map<String, String> getQueryParamsFromUrl(String url) throws UnsupportedEncodingException,
-            URISyntaxException {
-
-        Map<String, String> queryParams = new HashMap<>();
-
-        if (StringUtils.isBlank(url)) {
-            return queryParams;
-        }
-
-        URI uri = new URI(url);
-        String query = uri.getQuery();
-        if (StringUtils.isNotBlank(query)) {
-            String[] pairs = query.split(FrameworkUtils.QUERY_SEPARATOR);
-            for (String pair : pairs) {
-                int idx = pair.indexOf(FrameworkUtils.EQUAL);
-                queryParams.put(URLDecoder.decode(pair.substring(0, idx), StandardCharsets.UTF_8.toString()),
-                        URLDecoder.decode(pair.substring(idx + 1), StandardCharsets.UTF_8.toString()));
-            }
-        }
-        return queryParams;
-    }
-
-    private void checkPARMandatory(OAuth2Parameters params, OAuthMessage oAuthMessage)
-            throws InvalidRequestException {
-
-        OAuthAppDO oAuthAppDO;
-        try {
-            oAuthAppDO = OAuth2Util.getAppInformationByClientId(params.getClientId(), params.getTenantDomain());
-        } catch (IdentityOAuth2Exception | InvalidOAuthClientException e) {
-            throw new InvalidRequestException(e.getMessage(), e.getErrorCode());
-        }
-        if (oAuthAppDO.isRequirePushedAuthorizationRequests()) {
-            if (!Boolean.TRUE.equals(oAuthMessage.getRequest()
-                    .getAttribute(OAuthConstants.IS_PUSH_AUTHORIZATION_REQUEST))) {
-                throw new InvalidRequestException("PAR request is mandatory for the application.",
-                        OAuth2ErrorCodes.INVALID_REQUEST,
-                        OAuth2ErrorCodes.OAuth2SubErrorCodes.INVALID_AUTHORIZATION_REQUEST);
-            }
-        }
-    }
-
-    private boolean isRedirectToClient(String url) {
-
-        if (StringUtils.isBlank(url)) {
-            return false;
-        }
-
-        if (url.startsWith(OAuth2Util.OAuthURL.getOAuth2ErrorPageUrl())) {
-            return false;
-        }
-
-        return true;
-    }
-
-    private String getErrorMessageForApiBasedClientError(Map<String, String> params) {
-
-        String oauthErrorCode = params.get(OAuthConstants.OAUTH_ERROR_CODE);
-        String oauthErrorMsg = params.get(OAuthConstants.OAUTH_ERROR_MESSAGE);
-
-        if (StringUtils.isBlank(oauthErrorCode)) {
-            return oauthErrorMsg != null ? oauthErrorMsg : StringUtils.EMPTY;
-        } else if (StringUtils.isBlank(oauthErrorMsg)) {
-            return oauthErrorCode;
-        } else {
-            return oauthErrorCode + " " + AuthServiceConstants.INTERNAL_ERROR_MSG_SEPARATOR + " " + oauthErrorMsg;
-        }
-    }
-
-    private OAuthClientAuthnContext getClientAuthnContext(HttpServletRequest request) {
-
-        OAuthClientAuthnContext oAuthClientAuthnContext;
-        Object oauthClientAuthnContextObj = request.getAttribute(OAuthConstants.CLIENT_AUTHN_CONTEXT);
-        if (oauthClientAuthnContextObj instanceof OAuthClientAuthnContext) {
-            oAuthClientAuthnContext = (OAuthClientAuthnContext) oauthClientAuthnContextObj;
-        } else {
-            oAuthClientAuthnContext = new OAuthClientAuthnContext();
-            oAuthClientAuthnContext.setAuthenticated(false);
-            oAuthClientAuthnContext.setErrorCode(OAuthError.TokenResponse.INVALID_REQUEST);
-        }
-        return oAuthClientAuthnContext;
-    }
-
-    private ClientAttestationContext getClientAttestationContext(HttpServletRequest request) {
-
-        ClientAttestationContext clientAttestationContext;
-        Object clientAttestationContextObj = request.getAttribute(CLIENT_ATTESTATION_CONTEXT);
-        if (clientAttestationContextObj instanceof ClientAttestationContext) {
-            clientAttestationContext = (ClientAttestationContext) clientAttestationContextObj;
-        } else {
-            clientAttestationContext = new ClientAttestationContext(false);
-            clientAttestationContext.setAttested(false);
-        }
-        return clientAttestationContext;
-    }
-
-    /**
-     * Handle the authentication failure response for API based authentication.
-     *
-     * @param oAuthClientAuthnContext OAuth client authentication context.
-     * @return Auth failure response.
-     */
-    private Response handleAuthFailureResponse(OAuthClientAuthnContext oAuthClientAuthnContext) {
-
-        if (OAuth2ErrorCodes.SERVER_ERROR.equals(oAuthClientAuthnContext.getErrorCode())) {
-            String msg = "Server encountered an error while authorizing the request.";
-            return ApiAuthnUtils.buildResponseForServerError(new AuthServiceException(msg), log);
-        }
-        return ApiAuthnUtils.buildResponseForAuthorizationFailure(oAuthClientAuthnContext.getErrorMessage(), log);
-    }
-
-    private Response handleAttestationFailureResponse(ClientAttestationContext clientAttestationContext) {
-
-        return ApiAuthnUtils.buildResponseForAuthorizationFailure(
-                clientAttestationContext.getValidationFailureMessage(), log);
-    }
-
-    private Response handleUnsupportedGrantForApiBasedAuth() {
-
-        return ApiAuthnUtils.buildResponseForClientError(
-                new AuthServiceClientException(AuthServiceConstants.ErrorMessage.ERROR_INVALID_AUTH_REQUEST.code(),
-                        "App native authentication is only supported with code response type."), log);
-    }
-
-    private String addServiceProviderIdToRedirectURI(String redirectURI, String serviceProviderId) {
-
-        if (StringUtils.isNotBlank(redirectURI) && StringUtils.isNotBlank(serviceProviderId)) {
-            try {
-                URI uri = new URI(redirectURI);
-                String query = uri.getRawQuery();
-                if (StringUtils.isNotBlank(query)) {
-                    if (!query.contains(SERVICE_PROVIDER_ID + "=")) {
-                        redirectURI = redirectURI + "&" + SERVICE_PROVIDER_ID + "=" + serviceProviderId;
-                    }
-                } else {
-                    redirectURI = redirectURI + "?" + SERVICE_PROVIDER_ID + "=" + serviceProviderId;
-                }
-            } catch (URISyntaxException e) {
-                log.debug("Error occurred while adding service provider id to redirect URI.", e);
-            }
-        }
-        return redirectURI;
-    }
-
-    /**
-     * Validates the authorization details in the provided OAuth message before user consent.
-     *
-     * <p>This method checks if the request is a rich authorization request. If it is, it
-     * retrieves and validates the authorization details, updating the parameters and context
-     * accordingly. If any validation errors occur, it logs the issue and throws an appropriate
-     * exception.</p>
-     *
-     * @param oAuthMessage          The {@link OAuthMessage} containing the authorization request details.
-     * @param oAuth2Parameters      The {@link OAuth2Parameters} object holding the parameters of the OAuth request.
-     * @throws AuthorizationDetailsProcessingException If there is an error processing the authorization details.
-     * @throws OAuthSystemException                    If there is an error during the validation process.
-     */
-    private void validateAuthorizationDetailsBeforeConsent(final OAuthMessage oAuthMessage,
-                                                           final OAuth2Parameters oAuth2Parameters)
-            throws AuthorizationDetailsProcessingException, OAuthSystemException {
-
-        if (!AuthorizationDetailsUtils.isRichAuthorizationRequest(oAuth2Parameters)) {
-            log.debug("Authorization request is not a rich authorization request. Skipping validation.");
-            return;
-        }
-
-        try {
-            if (LoggerUtils.isDiagnosticLogsEnabled()) {
-                DiagnosticLog.DiagnosticLogBuilder diagnosticLogBuilder = new DiagnosticLog.DiagnosticLogBuilder(
-                        OAuthConstants.LogConstants.OAUTH_INBOUND_SERVICE,
-                        OAuthConstants.LogConstants.ActionIDs.VALIDATE_AUTHORIZATION_DETAILS_BEFORE_CONSENT);
-                diagnosticLogBuilder.inputParam(LogConstants.InputKeys.CLIENT_ID, oAuth2Parameters.getClientId())
-                        .inputParam(LogConstants.InputKeys.APPLICATION_NAME, oAuth2Parameters.getApplicationName())
-                        .inputParam("authorization details to be validated",
-                                oAuth2Parameters.getAuthorizationDetails().toSet())
-                        .resultStatus(DiagnosticLog.ResultStatus.SUCCESS)
-                        .resultMessage("authorization details validation started")
-                        .logDetailLevel(DiagnosticLog.LogDetailLevel.APPLICATION);
-                LoggerUtils.triggerDiagnosticLogEvent(diagnosticLogBuilder);
-            }
-
-            final OAuthAuthzReqMessageContext oAuthAuthzReqMessageContext =
-                    oAuthMessage.getSessionDataCacheEntry().getAuthzReqMsgCtx();
-
-            // Validate the authorization details
-            final AuthorizationDetails validatedAuthorizationDetails = OAuth2ServiceComponentHolder.getInstance()
-                    .getAuthorizationDetailsValidator()
-                    .getValidatedAuthorizationDetails(oAuthAuthzReqMessageContext);
-
-            // Update the authorization message context with validated authorization details
-            oAuthAuthzReqMessageContext.setRequestedAuthorizationDetails(AuthorizationDetailsUtils
-                    .assignUniqueIDsToAuthorizationDetails(validatedAuthorizationDetails));
-            oAuthMessage.getSessionDataCacheEntry().setAuthzReqMsgCtx(oAuthAuthzReqMessageContext);
-
-            // update oAuth2Parameters with validated authorization details
-            oAuth2Parameters.setAuthorizationDetails(oAuthAuthzReqMessageContext.getRequestedAuthorizationDetails());
-
-            if (LoggerUtils.isDiagnosticLogsEnabled()) {
-                DiagnosticLog.DiagnosticLogBuilder diagnosticLogBuilder = new DiagnosticLog.DiagnosticLogBuilder(
-                        OAuthConstants.LogConstants.OAUTH_INBOUND_SERVICE,
-                        OAuthConstants.LogConstants.ActionIDs.VALIDATE_AUTHORIZATION_DETAILS_BEFORE_CONSENT);
-                diagnosticLogBuilder.inputParam(LogConstants.InputKeys.CLIENT_ID, oAuth2Parameters.getClientId())
-                        .inputParam(LogConstants.InputKeys.APPLICATION_NAME, oAuth2Parameters.getApplicationName())
-                        .inputParam("authorization details after validation",
-                                oAuth2Parameters.getAuthorizationDetails().toSet())
-                        .resultStatus(DiagnosticLog.ResultStatus.SUCCESS)
-                        .resultMessage("authorization details validation completed")
-                        .logDetailLevel(DiagnosticLog.LogDetailLevel.APPLICATION);
-                LoggerUtils.triggerDiagnosticLogEvent(diagnosticLogBuilder);
-            }
-        } catch (IdentityOAuth2ServerException e) {
-            log.error("Error occurred while validating authorization details. Caused by, ", e);
-            throw new OAuthSystemException("Error occurred while validating requested authorization details", e);
-        }
-    }
-
-    private void setAuthorizationDetails(final OAuth2AuthorizeRespDTO oAuth2AuthorizeRespDTO,
-                                         final OAuthASResponse.OAuthAuthorizationResponseBuilder builder,
-                                         final AuthorizationResponseDTO authorizationResponseDTO) {
-
-        final AuthorizationDetails authorizationDetails = oAuth2AuthorizeRespDTO.getAuthorizationDetails();
-        builder.setParam(AuthorizationDetailsConstants.AUTHORIZATION_DETAILS,
-                AuthorizationDetailsUtils.getUrlEncodedAuthorizationDetails(authorizationDetails));
-        authorizationResponseDTO.getSuccessResponseDTO().setAuthorizationDetails(authorizationDetails);
-    }
->>>>>>> 10f55684
 }