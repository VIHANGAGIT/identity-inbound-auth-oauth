--- conflicted
+++ resolved
@@ -100,11 +100,8 @@
 import org.wso2.carbon.identity.oauth2.dto.OAuth2AuthorizeReqDTO;
 import org.wso2.carbon.identity.oauth2.dto.OAuth2AuthorizeRespDTO;
 import org.wso2.carbon.identity.oauth2.dto.OAuth2ClientValidationResponseDTO;
-<<<<<<< HEAD
+import org.wso2.carbon.identity.oauth2.model.AccessTokenExtendedAttributes;
 import org.wso2.carbon.identity.oauth2.internal.OAuth2ServiceComponentHolder;
-=======
-import org.wso2.carbon.identity.oauth2.model.AccessTokenExtendedAttributes;
->>>>>>> 41ca4881
 import org.wso2.carbon.identity.oauth2.model.CarbonOAuthAuthzRequest;
 import org.wso2.carbon.identity.oauth2.model.HttpRequestHeaderHandler;
 import org.wso2.carbon.identity.oauth2.model.OAuth2Parameters;
@@ -1529,11 +1526,7 @@
                             "generate-token-binding-value", configs);
                 }
             }
-<<<<<<< HEAD
-            setAuthorizationCode(oAuthMessage, authzRespDTO, builder, tokenBindingValue, authorizationResponseDTO);
-=======
-            setAuthorizationCode(oAuthMessage, authzRespDTO, builder, tokenBindingValue, oauth2Params);
->>>>>>> 41ca4881
+            setAuthorizationCode(oAuthMessage, authzRespDTO, builder, tokenBindingValue, oauth2Params, authorizationResponseDTO);
         }
         if (isResponseTypeNotIdTokenOrNone(responseType, authzRespDTO)) {
             setAccessToken(authzRespDTO, builder, authorizationResponseDTO);
@@ -1635,25 +1628,19 @@
 
     private void setAuthorizationCode(OAuthMessage oAuthMessage, OAuth2AuthorizeRespDTO authzRespDTO,
                                       OAuthASResponse.OAuthAuthorizationResponseBuilder builder,
-<<<<<<< HEAD
-                                      String tokenBindingValue, AuthorizationResponseDTO authorizationResponseDTO)
-                                      throws OAuthSystemException {
+                                      String tokenBindingValue, OAuth2Parameters oauth2Params, AuthorizationResponseDTO
+                                      authorizationResponseDTO)
+            throws OAuthSystemException {
 
         String authorizationCode = authzRespDTO.getAuthorizationCode();
         builder.setCode(authorizationCode);
         authorizationResponseDTO.getSuccessResponseDTO().setAuthorizationCode(authorizationCode);
-        addUserAttributesToOAuthMessage(oAuthMessage, authorizationCode, authzRespDTO.getCodeId(),
-                tokenBindingValue);
-=======
-                                      String tokenBindingValue, OAuth2Parameters oauth2Params)
-            throws OAuthSystemException {
-
-        builder.setCode(authzRespDTO.getAuthorizationCode());
+
         AccessTokenExtendedAttributes tokenExtendedAttributes = null;
         if (isConsentResponseFromUser(oAuthMessage)) {
             tokenExtendedAttributes = getExtendedTokenAttributes(oAuthMessage, oauth2Params);
         }
-        addUserAttributesToOAuthMessage(oAuthMessage, authzRespDTO.getAuthorizationCode(), authzRespDTO.getCodeId(),
+        addUserAttributesToOAuthMessage(oAuthMessage, authorizationCode, authzRespDTO.getCodeId(),
                 tokenBindingValue, tokenExtendedAttributes);
     }
 
@@ -1701,7 +1688,6 @@
             log.warn(msg, e);
         }
         return null;
->>>>>>> 41ca4881
     }
 
     private void setAccessToken(OAuth2AuthorizeRespDTO authzRespDTO,
