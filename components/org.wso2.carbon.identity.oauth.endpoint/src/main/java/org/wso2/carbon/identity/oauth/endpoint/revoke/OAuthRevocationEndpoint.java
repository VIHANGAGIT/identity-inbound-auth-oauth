/*
 * Copyright (c) 2013, WSO2 Inc. (http://www.wso2.org) All Rights Reserved.
 *
 * WSO2 Inc. licenses this file to you under the Apache License,
 * Version 2.0 (the "License"); you may not use this file except
 * in compliance with the License.
 * You may obtain a copy of the License at
 *
 * http://www.apache.org/licenses/LICENSE-2.0
 *
 * Unless required by applicable law or agreed to in writing,
 * software distributed under the License is distributed on an
 * "AS IS" BASIS, WITHOUT WARRANTIES OR CONDITIONS OF ANY
 * KIND, either express or implied.  See the License for the
 * specific language governing permissions and limitations
 * under the License.
 */

package org.wso2.carbon.identity.oauth.endpoint.revoke;

import org.apache.axis2.transport.http.HTTPConstants;
import org.apache.commons.lang.StringUtils;
import org.apache.commons.logging.Log;
import org.apache.commons.logging.LogFactory;
import org.apache.oltu.oauth2.as.response.OAuthASResponse;
import org.apache.oltu.oauth2.common.OAuth;
import org.apache.oltu.oauth2.common.exception.OAuthSystemException;
import org.apache.oltu.oauth2.common.message.OAuthResponse;
import org.wso2.carbon.context.PrivilegedCarbonContext;
import org.wso2.carbon.identity.oauth.common.OAuth2ErrorCodes;
import org.wso2.carbon.identity.oauth.common.OAuthConstants;
import org.wso2.carbon.identity.oauth.common.exception.OAuthClientException;
import org.wso2.carbon.identity.oauth.endpoint.OAuthRequestWrapper;
import org.wso2.carbon.identity.oauth.endpoint.util.EndpointUtil;
import org.wso2.carbon.identity.oauth2.ResponseHeader;
import org.wso2.carbon.identity.oauth2.dto.OAuthRevocationRequestDTO;
import org.wso2.carbon.identity.oauth2.dto.OAuthRevocationResponseDTO;
import org.wso2.carbon.utils.multitenancy.MultitenantConstants;

import javax.servlet.http.HttpServletRequest;
import javax.servlet.http.HttpServletRequestWrapper;
import javax.servlet.http.HttpServletResponse;
import javax.ws.rs.Consumes;
import javax.ws.rs.POST;
import javax.ws.rs.Path;
import javax.ws.rs.core.Context;
import javax.ws.rs.core.MultivaluedMap;
import javax.ws.rs.core.Response;
import javax.ws.rs.core.Response.ResponseBuilder;
import java.util.Enumeration;

@Path("/revoke")
public class OAuthRevocationEndpoint {

    private static final Log log = LogFactory.getLog(OAuthRevocationEndpoint.class);
    private static final String TOKEN_PARAM = "token";
    private static final String TOKEN_TYPE_HINT_PARAM = "token_type_hint";
    private static final String CALLBACK_PARAM = "callback";

    @POST
    @Path("/")
    @Consumes("application/x-www-form-urlencoded")
    public Response revokeAccessToken(@Context HttpServletRequest request,
                                      MultivaluedMap<String, String> paramMap) throws OAuthSystemException {

        try {
            PrivilegedCarbonContext.startTenantFlow();
            PrivilegedCarbonContext carbonContext = PrivilegedCarbonContext
                    .getThreadLocalCarbonContext();
            carbonContext.setTenantId(MultitenantConstants.SUPER_TENANT_ID);
            carbonContext.setTenantDomain(MultitenantConstants.SUPER_TENANT_DOMAIN_NAME);

            HttpServletRequestWrapper httpRequest = new OAuthRequestWrapper(request, paramMap);

            String token = httpRequest.getParameter(TOKEN_PARAM);
            if (StringUtils.isBlank(token) && paramMap.get(TOKEN_PARAM) != null &&
                    !paramMap.get(TOKEN_PARAM).isEmpty()) {
                token = paramMap.get(TOKEN_PARAM).get(0);
            }
            String tokenType = httpRequest.getParameter(TOKEN_TYPE_HINT_PARAM);
            if (StringUtils.isBlank(tokenType) && paramMap.get(TOKEN_TYPE_HINT_PARAM) != null && !paramMap
                    .get(TOKEN_TYPE_HINT_PARAM).isEmpty()) {
                tokenType = paramMap.get(TOKEN_TYPE_HINT_PARAM).get(0);
            }
            String callback = httpRequest.getParameter(CALLBACK_PARAM);
            if (StringUtils.isBlank(callback) && paramMap.get(CALLBACK_PARAM) != null && !paramMap.get
                    (CALLBACK_PARAM).isEmpty()) {
                callback = paramMap.get(CALLBACK_PARAM).get(0);
            }

            // extract the basic auth credentials if present in the request and use for
            // authentication.
            if (request.getHeader(OAuthConstants.HTTP_REQ_HEADER_AUTHZ) != null) {
                try {
                    String[] clientCredentials = EndpointUtil.extractCredentialsFromAuthzHeader(
                            request.getHeader(OAuthConstants.HTTP_REQ_HEADER_AUTHZ));

<<<<<<< HEAD
                    // The client MUST NOT use more than one authentication method in each request
                    if (paramMap.containsKey(OAuth.OAUTH_CLIENT_ID) &&
                            paramMap.containsKey(OAuth.OAUTH_CLIENT_SECRET)) {
                        return handleBasicAuthFailure(callback);
                    }

                    if(clientCredentials.length != 2){
                        handleBasicAuthFailure(callback);
=======
                    // The client MUST NOT use more than one authentication method in each request as per section
                    // 2.3.  Client Authentication of 'The OAuth 2.0 Authorization Framework' spec and not accepting in
                    // the request URI.
                    if (paramMap.containsKey(OAuth.OAUTH_CLIENT_ID) && paramMap
                            .containsKey(OAuth.OAUTH_CLIENT_SECRET)) {
                        log.error("Authorization header is already present. Client MUST NOT use more than one "
                                + "authentication method in each request ");
                        return handleBasicAuthFailure(callback);
                    }

                    if (clientCredentials.length != 2) {
                        log.error("Client credentials are not properly set in the request. "
                                + "The Authorization header is invalid.");
                        return handleBasicAuthFailure(callback);
>>>>>>> 23f6a77f
                    }

                    // add the credentials available in Authorization to the parameter map
                    paramMap.add(OAuth.OAUTH_CLIENT_ID, clientCredentials[0]);
                    paramMap.add(OAuth.OAUTH_CLIENT_SECRET, clientCredentials[1]);
                } catch (OAuthClientException e) {
                    // malformed credential string is considered as an auth failure.
                    log.error("Error while extracting credentials from authorization header", e);
                    return handleBasicAuthFailure(callback);
                }
            }

            try {
                OAuthRevocationRequestDTO revokeRequest = new OAuthRevocationRequestDTO();
                if (paramMap.get(OAuth.OAUTH_CLIENT_ID) != null) {
                    revokeRequest.setConsumerKey(paramMap.get(OAuth.OAUTH_CLIENT_ID).get(0));
                }
                if (paramMap.get(OAuth.OAUTH_CLIENT_SECRET) != null) {
                    revokeRequest.setConsumerSecret(paramMap.get(OAuth.OAUTH_CLIENT_SECRET).get(0));
                }
                if (StringUtils.isNotEmpty(token)) {
                    revokeRequest.setToken(token);
                } else {
                    handleClientFailure(callback);
                }
                if (StringUtils.isNotEmpty(tokenType)) {
                    revokeRequest.setToken_type(tokenType);
                }
                OAuthRevocationResponseDTO oauthRevokeResp = revokeTokens(revokeRequest);
                // if there BE has returned an error
                if (oauthRevokeResp.getErrorMsg() != null) {
                    // if there is an auth failure, HTTP 401 Status Code should be sent back to the client.
                    if (OAuth2ErrorCodes.INVALID_CLIENT.equals(oauthRevokeResp.getErrorCode())) {
                        return handleBasicAuthFailure(callback);
                    } else if (OAuth2ErrorCodes.UNAUTHORIZED_CLIENT.equals(oauthRevokeResp.getErrorCode())) {
                        return handleAuthorizationFailure(callback);
                    }
                    // Otherwise send back HTTP 400 Status Code
                    return handleClientFailure(callback, oauthRevokeResp);
                } else {
                    OAuthResponse response;
                    if (StringUtils.isNotEmpty(callback)) {
                        response = CarbonOAuthASResponse.revokeResponse(HttpServletResponse.SC_OK).buildBodyMessage();
                        response.setBody(callback + "();");
                    } else {
                        response = CarbonOAuthASResponse.revokeResponse(HttpServletResponse.SC_OK).buildBodyMessage();
                    }
                    ResponseHeader[] headers = oauthRevokeResp.getResponseHeaders();
                    ResponseBuilder respBuilder = Response
                            .status(response.getResponseStatus())
                            .header(OAuthConstants.HTTP_RESP_HEADER_CACHE_CONTROL,
                                    OAuthConstants.HTTP_RESP_HEADER_VAL_CACHE_CONTROL_NO_STORE)
                            .header(HTTPConstants.HEADER_CONTENT_LENGTH,
                                    "0")
                            .header(OAuthConstants.HTTP_RESP_HEADER_PRAGMA,
                                    OAuthConstants.HTTP_RESP_HEADER_VAL_PRAGMA_NO_CACHE);
                    if (headers != null && headers.length > 0) {
                        for (int i = 0; i < headers.length; i++) {
                            if (headers[i] != null) {
                                respBuilder.header(headers[i].getKey(), headers[i].getValue());
                            }
                        }
                    }
                    if (StringUtils.isNotEmpty(callback)) {
                        respBuilder.header("Content-Type", "application/javascript");
                    } else {
                        respBuilder.header("Content-Type", "text/html");
                    }

                    return respBuilder.entity(response.getBody()).build();
                }

            } catch (OAuthClientException e) {
                return handleServerFailure(callback, e);
            }
        } finally {
            PrivilegedCarbonContext.endTenantFlow();
        }

    }

    private Response handleBasicAuthFailure(String callback)
            throws OAuthSystemException {
        if (callback == null || "".equals(callback)) {
            OAuthResponse response = OAuthASResponse.errorResponse(HttpServletResponse.SC_UNAUTHORIZED)
                    .setError(OAuth2ErrorCodes.INVALID_CLIENT)
                    .setErrorDescription("Client Authentication failed.").buildJSONMessage();
            return Response.status(response.getResponseStatus())
                    .header(OAuthConstants.HTTP_RESP_HEADER_AUTHENTICATE, EndpointUtil.getRealmInfo())
                    .header("Content-Type", "text/html")
                    .entity(response.getBody()).build();
        } else {
            OAuthResponse response = OAuthASResponse.errorResponse(HttpServletResponse.SC_UNAUTHORIZED)
                    .setError(OAuth2ErrorCodes.INVALID_CLIENT).buildJSONMessage();
            return Response.status(response.getResponseStatus())
                    .header(OAuthConstants.HTTP_RESP_HEADER_AUTHENTICATE, EndpointUtil.getRealmInfo())
                    .header("Content-Type", "application/javascript")
                    .entity(callback + "(" + response.getBody() + ");").build();
        }
    }

    private Response handleAuthorizationFailure(String callback)
            throws OAuthSystemException {
        if (callback == null || "".equals(callback)) {
            OAuthResponse response = OAuthASResponse.errorResponse(HttpServletResponse.SC_UNAUTHORIZED)
                    .setError(OAuth2ErrorCodes.UNAUTHORIZED_CLIENT)
                    .setErrorDescription("Client Authentication failed.").buildJSONMessage();
            return Response.status(response.getResponseStatus())
                    .header(OAuthConstants.HTTP_RESP_HEADER_AUTHENTICATE, EndpointUtil.getRealmInfo())
                    .header("Content-Type", "text/html")
                    .entity(response.getBody()).build();
        } else {
            OAuthResponse response = OAuthASResponse.errorResponse(HttpServletResponse.SC_UNAUTHORIZED)
                    .setError(OAuth2ErrorCodes.UNAUTHORIZED_CLIENT).buildJSONMessage();
            return Response.status(response.getResponseStatus())
                    .header(OAuthConstants.HTTP_RESP_HEADER_AUTHENTICATE, EndpointUtil.getRealmInfo())
                    .header("Content-Type", "application/javascript")
                    .entity(callback + "(" + response.getBody() + ");").build();
        }
    }

    private Response handleServerFailure(String callback, Exception e)
            throws OAuthSystemException {
        if (callback == null || "".equals(callback)) {
            OAuthResponse response = OAuthASResponse.errorResponse(HttpServletResponse.SC_INTERNAL_SERVER_ERROR)
                    .setError(OAuth2ErrorCodes.SERVER_ERROR)
                    .setErrorDescription(e.getMessage()).buildJSONMessage();
            return Response.status(response.getResponseStatus())
                    .header("Content-Type", "text/html")
                    .entity(response.getBody()).build();
        } else {
            OAuthResponse response = OAuthASResponse.errorResponse(HttpServletResponse.SC_INTERNAL_SERVER_ERROR)
                    .setError(OAuth2ErrorCodes.SERVER_ERROR).buildJSONMessage();
            return Response.status(response.getResponseStatus())
                    .header("Content-Type", "application/javascript")
                    .entity(callback + "(" + response.getBody() + ");").build();
        }
    }

    private Response handleClientFailure(String callback)
            throws OAuthSystemException {
        if (callback == null || "".equals(callback)) {
            OAuthResponse response = OAuthASResponse.errorResponse(HttpServletResponse.SC_BAD_REQUEST)
                    .setError(OAuth2ErrorCodes.INVALID_REQUEST)
                    .setErrorDescription("Invalid revocation request").buildJSONMessage();
            return Response.status(response.getResponseStatus())
                    .header("Content-Type", "text/html")
                    .entity(response.getBody()).build();
        } else {
            OAuthResponse response = OAuthASResponse.errorResponse(HttpServletResponse.SC_BAD_REQUEST)
                    .setError(OAuth2ErrorCodes.INVALID_REQUEST).buildJSONMessage();
            return Response.status(response.getResponseStatus())
                    .header("Content-Type", "application/javascript")
                    .entity(callback + "(" + response.getBody() + ");").build();
        }
    }

    private Response handleClientFailure(String callback, OAuthRevocationResponseDTO dto)
            throws OAuthSystemException {
        if (callback == null || "".equals(callback)) {
            OAuthResponse response = OAuthASResponse.errorResponse(HttpServletResponse.SC_BAD_REQUEST)
                    .setError(dto.getErrorCode())
                    .setErrorDescription(dto.getErrorMsg()).buildJSONMessage();
            return Response.status(response.getResponseStatus())
                    .header("Content-Type", "text/html")
                    .entity(response.getBody()).build();
        } else {
            OAuthResponse response = OAuthASResponse.errorResponse(HttpServletResponse.SC_BAD_REQUEST)
                    .setError(dto.getErrorCode()).buildJSONMessage();
            return Response.status(response.getResponseStatus())
                    .header("Content-Type", "application/javascript")
                    .entity(callback + "(" + response.getBody() + ");").build();
        }
    }

    private OAuthRevocationResponseDTO revokeTokens(OAuthRevocationRequestDTO oauthRequest)
            throws OAuthClientException {

        OAuthRevocationRequestDTO revokeReqDTO = new OAuthRevocationRequestDTO();

        revokeReqDTO.setConsumerKey(oauthRequest.getConsumerKey());
        revokeReqDTO.setConsumerSecret(oauthRequest.getConsumerSecret());
        revokeReqDTO.setToken(oauthRequest.getToken());
        revokeReqDTO.setToken_type(oauthRequest.getToken_type());

        return EndpointUtil.getOAuth2Service().revokeTokenByOAuthClient(revokeReqDTO);
    }
}<|MERGE_RESOLUTION|>--- conflicted
+++ resolved
@@ -92,19 +92,9 @@
             // authentication.
             if (request.getHeader(OAuthConstants.HTTP_REQ_HEADER_AUTHZ) != null) {
                 try {
-                    String[] clientCredentials = EndpointUtil.extractCredentialsFromAuthzHeader(
-                            request.getHeader(OAuthConstants.HTTP_REQ_HEADER_AUTHZ));
-
-<<<<<<< HEAD
-                    // The client MUST NOT use more than one authentication method in each request
-                    if (paramMap.containsKey(OAuth.OAUTH_CLIENT_ID) &&
-                            paramMap.containsKey(OAuth.OAUTH_CLIENT_SECRET)) {
-                        return handleBasicAuthFailure(callback);
-                    }
-
-                    if(clientCredentials.length != 2){
-                        handleBasicAuthFailure(callback);
-=======
+                    String[] clientCredentials = EndpointUtil
+                            .extractCredentialsFromAuthzHeader(request.getHeader(OAuthConstants.HTTP_REQ_HEADER_AUTHZ));
+
                     // The client MUST NOT use more than one authentication method in each request as per section
                     // 2.3.  Client Authentication of 'The OAuth 2.0 Authorization Framework' spec and not accepting in
                     // the request URI.
@@ -119,7 +109,6 @@
                         log.error("Client credentials are not properly set in the request. "
                                 + "The Authorization header is invalid.");
                         return handleBasicAuthFailure(callback);
->>>>>>> 23f6a77f
                     }
 
                     // add the credentials available in Authorization to the parameter map
