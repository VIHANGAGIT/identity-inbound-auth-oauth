/*
 * Copyright (c) 2017, WSO2 Inc. (http://www.wso2.org) All Rights Reserved.
 *
 * WSO2 Inc. licenses this file to you under the Apache License,
 * Version 2.0 (the "License"); you may not use this file except
 * in compliance with the License.
 * You may obtain a copy of the License at
 *
 * http://www.apache.org/licenses/LICENSE-2.0
 *
 * Unless required by applicable law or agreed to in writing,
 * software distributed under the License is distributed on an
 * "AS IS" BASIS, WITHOUT WARRANTIES OR CONDITIONS OF ANY
 * KIND, either express or implied.  See the License for the
 * specific language governing permissions and limitations
 * under the License.
 */
package org.wso2.carbon.identity.oauth.endpoint.authz;

import com.nimbusds.jwt.JWTClaimsSet;
import com.nimbusds.jwt.SignedJWT;
import org.apache.axis2.transport.http.HTTPConstants;
import org.apache.commons.collections.CollectionUtils;
import org.apache.commons.lang.StringUtils;
import org.apache.commons.lang3.ArrayUtils;
import org.apache.oltu.oauth2.as.request.OAuthAuthzRequest;
import org.apache.oltu.oauth2.as.validator.CodeValidator;
import org.apache.oltu.oauth2.as.validator.TokenValidator;
import org.apache.oltu.oauth2.common.OAuth;
import org.apache.oltu.oauth2.common.exception.OAuthProblemException;
import org.apache.oltu.oauth2.common.message.OAuthResponse;
import org.apache.oltu.oauth2.common.message.types.ResponseType;
import org.apache.oltu.oauth2.common.validators.OAuthValidator;
import org.mockito.Matchers;
import org.mockito.Mock;
import org.mockito.invocation.InvocationOnMock;
import org.mockito.stubbing.Answer;
import org.powermock.api.mockito.PowerMockito;
import org.powermock.core.classloader.annotations.PrepareForTest;
import org.testng.Assert;
import org.testng.annotations.AfterTest;
import org.testng.annotations.BeforeClass;
import org.testng.annotations.DataProvider;
import org.testng.annotations.Test;
import org.wso2.carbon.base.CarbonBaseConstants;
import org.wso2.carbon.base.MultitenantConstants;
import org.wso2.carbon.identity.application.authentication.framework.AuthenticatorFlowStatus;
import org.wso2.carbon.identity.application.authentication.framework.CommonAuthenticationHandler;
import org.wso2.carbon.identity.application.authentication.framework.cache.AuthenticationResultCacheEntry;
import org.wso2.carbon.identity.application.authentication.framework.context.SessionContext;
import org.wso2.carbon.identity.application.authentication.framework.handler.request.RequestCoordinator;
import org.wso2.carbon.identity.application.authentication.framework.handler.request.impl.consent.ConsentClaimsData;
import org.wso2.carbon.identity.application.authentication.framework.handler.request.impl.consent.SSOConsentService;
import org.wso2.carbon.identity.application.authentication.framework.model.AuthenticatedUser;
import org.wso2.carbon.identity.application.authentication.framework.model.AuthenticationResult;
import org.wso2.carbon.identity.application.authentication.framework.model.CommonAuthRequestWrapper;
import org.wso2.carbon.identity.application.authentication.framework.model.CommonAuthResponseWrapper;
import org.wso2.carbon.identity.application.authentication.framework.util.FrameworkConstants;
import org.wso2.carbon.identity.application.authentication.framework.util.FrameworkUtils;
import org.wso2.carbon.identity.application.common.IdentityApplicationManagementException;
import org.wso2.carbon.identity.application.common.model.Claim;
import org.wso2.carbon.identity.application.common.model.ClaimMapping;
import org.wso2.carbon.identity.application.common.model.ServiceProvider;
import org.wso2.carbon.identity.application.common.model.ServiceProviderProperty;
import org.wso2.carbon.identity.application.mgt.ApplicationManagementService;
import org.wso2.carbon.identity.central.log.mgt.internal.CentralLogMgtServiceComponentHolder;
import org.wso2.carbon.identity.central.log.mgt.utils.LoggerUtils;
import org.wso2.carbon.identity.claim.metadata.mgt.ClaimMetadataHandler;
import org.wso2.carbon.identity.claim.metadata.mgt.model.ExternalClaim;
import org.wso2.carbon.identity.core.ServiceURL;
import org.wso2.carbon.identity.core.ServiceURLBuilder;
import org.wso2.carbon.identity.core.URLBuilderException;
import org.wso2.carbon.identity.core.util.IdentityDatabaseUtil;
import org.wso2.carbon.identity.core.util.IdentityTenantUtil;
import org.wso2.carbon.identity.core.util.IdentityUtil;
import org.wso2.carbon.identity.event.services.IdentityEventService;
import org.wso2.carbon.identity.oauth.OAuthAdminServiceImpl;
import org.wso2.carbon.identity.oauth.cache.SessionDataCache;
import org.wso2.carbon.identity.oauth.cache.SessionDataCacheEntry;
import org.wso2.carbon.identity.oauth.cache.SessionDataCacheKey;
import org.wso2.carbon.identity.oauth.common.OAuth2ErrorCodes;
import org.wso2.carbon.identity.oauth.common.OAuthConstants;
import org.wso2.carbon.identity.oauth.config.OAuthServerConfiguration;
import org.wso2.carbon.identity.oauth.dao.OAuthAppDO;
import org.wso2.carbon.identity.oauth.dto.OAuthErrorDTO;
import org.wso2.carbon.identity.oauth.endpoint.exception.InvalidRequestParentException;
import org.wso2.carbon.identity.oauth.endpoint.expmapper.InvalidRequestExceptionMapper;
import org.wso2.carbon.identity.oauth.endpoint.message.OAuthMessage;
import org.wso2.carbon.identity.oauth.endpoint.util.EndpointUtil;
import org.wso2.carbon.identity.oauth.endpoint.util.OpenIDConnectUserRPStore;
import org.wso2.carbon.identity.oauth.endpoint.util.TestOAuthEndpointBase;
import org.wso2.carbon.identity.oauth.tokenprocessor.TokenPersistenceProcessor;
import org.wso2.carbon.identity.oauth2.IdentityOAuth2ClientException;
import org.wso2.carbon.identity.oauth2.IdentityOAuth2Exception;
import org.wso2.carbon.identity.oauth2.OAuth2ScopeService;
import org.wso2.carbon.identity.oauth2.OAuth2Service;
import org.wso2.carbon.identity.oauth2.authz.AuthorizationHandlerManager;
import org.wso2.carbon.identity.oauth2.authz.OAuthAuthzReqMessageContext;
import org.wso2.carbon.identity.oauth2.device.api.DeviceAuthService;
import org.wso2.carbon.identity.oauth2.device.api.DeviceAuthServiceImpl;
import org.wso2.carbon.identity.oauth2.device.constants.Constants;
import org.wso2.carbon.identity.oauth2.dto.OAuth2AuthorizeReqDTO;
import org.wso2.carbon.identity.oauth2.dto.OAuth2AuthorizeRespDTO;
import org.wso2.carbon.identity.oauth2.dto.OAuth2ClientValidationResponseDTO;
import org.wso2.carbon.identity.oauth2.internal.OAuth2ServiceComponentHolder;
import org.wso2.carbon.identity.oauth2.model.CarbonOAuthAuthzRequest;
import org.wso2.carbon.identity.oauth2.model.OAuth2Parameters;
import org.wso2.carbon.identity.oauth2.model.OAuth2ScopeConsentResponse;
import org.wso2.carbon.identity.oauth2.responsemode.provider.ResponseModeProvider;
import org.wso2.carbon.identity.oauth2.responsemode.provider.impl.DefaultResponseModeProvider;
import org.wso2.carbon.identity.oauth2.responsemode.provider.impl.FormPostResponseModeProvider;
import org.wso2.carbon.identity.oauth2.responsemode.provider.impl.FragmentResponseModeProvider;
import org.wso2.carbon.identity.oauth2.responsemode.provider.impl.QueryResponseModeProvider;
import org.wso2.carbon.identity.oauth2.util.OAuth2Util;
import org.wso2.carbon.identity.oidc.session.OIDCSessionManager;
import org.wso2.carbon.identity.oidc.session.OIDCSessionState;
import org.wso2.carbon.identity.oidc.session.util.OIDCSessionManagementUtil;
import org.wso2.carbon.identity.openidconnect.DefaultOIDCClaimsCallbackHandler;
import org.wso2.carbon.identity.openidconnect.OIDCConstants;
import org.wso2.carbon.identity.openidconnect.OpenIDConnectClaimFilterImpl;
import org.wso2.carbon.identity.openidconnect.RequestObjectService;
import org.wso2.carbon.identity.openidconnect.model.RequestObject;
import org.wso2.carbon.identity.openidconnect.model.RequestedClaim;
import org.wso2.carbon.utils.CarbonUtils;

import java.io.IOException;
import java.lang.reflect.Field;
import java.lang.reflect.InvocationTargetException;
import java.lang.reflect.Method;
import java.lang.reflect.Modifier;
import java.nio.file.Paths;
import java.sql.Connection;
import java.text.ParseException;
import java.util.ArrayList;
import java.util.Arrays;
import java.util.Collections;
import java.util.HashMap;
import java.util.HashSet;
import java.util.Hashtable;
import java.util.List;
import java.util.Map;
import java.util.Optional;
import java.util.Set;
import java.util.Vector;
import java.util.concurrent.ConcurrentHashMap;

import javax.servlet.RequestDispatcher;
import javax.servlet.ServletContext;
import javax.servlet.ServletRequest;
import javax.servlet.ServletResponse;
import javax.servlet.http.Cookie;
import javax.servlet.http.HttpServletRequest;
import javax.servlet.http.HttpServletResponse;
import javax.servlet.http.HttpSession;
import javax.ws.rs.HttpMethod;
import javax.ws.rs.core.MultivaluedHashMap;
import javax.ws.rs.core.MultivaluedMap;
import javax.ws.rs.core.Response;

import static org.mockito.ArgumentMatchers.isNull;
import static org.mockito.ArgumentMatchers.nullable;
import static org.mockito.Matchers.any;
import static org.mockito.Matchers.anyBoolean;
import static org.mockito.Matchers.anyInt;
import static org.mockito.Matchers.anyList;
import static org.mockito.Matchers.anyMap;
import static org.mockito.Matchers.anySet;
import static org.mockito.Matchers.anyString;
import static org.mockito.MockitoAnnotations.initMocks;
import static org.powermock.api.mockito.PowerMockito.doAnswer;
import static org.powermock.api.mockito.PowerMockito.doCallRealMethod;
import static org.powermock.api.mockito.PowerMockito.doNothing;
import static org.powermock.api.mockito.PowerMockito.doReturn;
import static org.powermock.api.mockito.PowerMockito.doThrow;
import static org.powermock.api.mockito.PowerMockito.mock;
import static org.powermock.api.mockito.PowerMockito.mockStatic;
import static org.powermock.api.mockito.PowerMockito.spy;
import static org.powermock.api.mockito.PowerMockito.when;
import static org.powermock.api.mockito.PowerMockito.whenNew;
import static org.testng.Assert.assertEquals;
import static org.testng.Assert.assertFalse;
import static org.testng.Assert.assertNotNull;
import static org.testng.Assert.assertTrue;
import static org.testng.FileAssert.fail;

@PrepareForTest({OAuth2Util.class, SessionDataCache.class, OAuthServerConfiguration.class, IdentityDatabaseUtil.class,
        EndpointUtil.class, FrameworkUtils.class, EndpointUtil.class, OpenIDConnectUserRPStore.class, SignedJWT.class,
        IdentityTenantUtil.class, OAuthResponse.class, OIDCSessionManagementUtil.class, ServiceURLBuilder.class,
        CarbonUtils.class, SessionDataCache.class, IdentityUtil.class, OAuth2AuthzEndpoint.class, LoggerUtils.class,
        ClaimMetadataHandler.class, IdentityEventService.class, CentralLogMgtServiceComponentHolder.class,
        AuthorizationHandlerManager.class})
public class OAuth2AuthzEndpointTest extends TestOAuthEndpointBase {

    @Mock
    HttpServletRequest httpServletRequest;

    @Mock
    HttpServletResponse httpServletResponse;

    @Mock
    SessionDataCache sessionDataCache;

    @Mock
    SessionDataCacheEntry loginCacheEntry, consentCacheEntry;

    @Mock
    OAuthServerConfiguration oAuthServerConfiguration;

    @Mock
    TokenPersistenceProcessor tokenPersistenceProcessor;

    @Mock
    OAuth2Service oAuth2Service;

    @Mock
    OAuthAdminServiceImpl oAuthAdminService;

    @Mock
    OAuth2ScopeService oAuth2ScopeService;

    @Mock
    RequestObjectService requestObjectService;

    @Mock
    HttpSession httpSession;

    @Mock
    RequestCoordinator requestCoordinator;

    @Mock
    OpenIDConnectUserRPStore openIDConnectUserRPStore;

    @Mock
    OAuth2ClientValidationResponseDTO oAuth2ClientValidationResponseDTO;

    @Mock
    CarbonOAuthAuthzRequest carbonOAuthAuthzRequest;

    @Mock
    OAuthAuthzRequest oAuthAuthzRequest;

    @Mock
    DeviceAuthService deviceAuthService;

    @Mock
    SignedJWT signedJWT;

    @Mock
    OIDCSessionManager oidcSessionManager;

    @Mock
    ApplicationManagementService applicationManagementService;

    @Mock
    OAuthMessage oAuthMessage;

    @Mock
    OAuthErrorDTO oAuthErrorDTO;

    @Mock
    OAuthProblemException oAuthProblemException;

    @Mock
    Cookie authCookie;

    @Mock
    OpenIDConnectClaimFilterImpl openIDConnectClaimFilter;

    @Mock
    ClaimMetadataHandler claimMetadataHandler;

    @Mock
    ServletContext servletContext;

    @Mock
    RequestDispatcher requestDispatcher;

    @Mock
    AuthorizationHandlerManager authorizationHandlerManager;

    @Mock
    private CentralLogMgtServiceComponentHolder centralLogMgtServiceComponentHolderMock;

    private static final String ERROR_PAGE_URL = "https://localhost:9443/authenticationendpoint/oauth2_error.do";
    private static final String LOGIN_PAGE_URL = "https://localhost:9443/authenticationendpoint/login.do";
    private static final String USER_CONSENT_URL =
            "https://localhost:9443/authenticationendpoint/oauth2_authz.do";
    private static final String CLIENT_ID = "client_id";
    private static final String REDIRECT_URI = "redirect_uri";
    private static final String RESPONSE_MODE = "response_mode";
    private static final String RESPONSE_MODE_FORM_POST = "form_post";
    private static final String SESSION_DATA_KEY_CONSENT_VALUE = "savedSessionDataKeyForConsent";
    private static final String SESSION_DATA_KEY_VALUE = "savedSessionDataKey";
    private static final String CLIENT_ID_VALUE = "ca19a540f544777860e44e75f605d927";
    private static final String APP_NAME = "myApp";
    private static final String INACTIVE_CLIENT_ID_VALUE = "inactiveId";
    private static final String SECRET = "87n9a540f544777860e44e75f605d435";
    private static final String INACTIVE_APP_NAME = "inactiveApp";
    private static final String USERNAME = "user1";
    public static final String USER_ID = "4b4414e1-916b-4475-aaee-6b0751c29ff6";
    private static final String APP_REDIRECT_URL = "http://localhost:8080/redirect";
    private static final String APP_REDIRECT_URL_JSON = "{\"url\":\"http://localhost:8080/redirect\"}";
    private static final String SP_DISPLAY_NAME = "DisplayName";
    private static final String SP_NAME = "Name";
    private static final String STATE = "JEZGpTb8IF";
    private static final String OIDC_DIALECT = "http://wso2.org/oidc/claim";

    private OAuth2AuthzEndpoint oAuth2AuthzEndpoint;
    private Object authzEndpointObject;
    private OAuth2ScopeConsentResponse oAuth2ScopeConsentResponse;
    private ServiceProvider dummySp;

    @BeforeClass
    public void setUp() throws Exception {

        System.setProperty(
                CarbonBaseConstants.CARBON_HOME,
                Paths.get(System.getProperty("user.dir"), "src", "test", "resources").toString()
                          );
        oAuth2AuthzEndpoint = new OAuth2AuthzEndpoint();

        initiateInMemoryH2();
        createOAuthApp(CLIENT_ID_VALUE, SECRET, USERNAME, APP_NAME, "ACTIVE");
        createOAuthApp(INACTIVE_CLIENT_ID_VALUE, "dummySecret", USERNAME, INACTIVE_APP_NAME, "INACTIVE");

        Class<?> clazz = OAuth2AuthzEndpoint.class;
        authzEndpointObject = clazz.newInstance();

        oAuth2ScopeConsentResponse = new OAuth2ScopeConsentResponse("sampleUser", "sampleApp",
                -1234, new ArrayList<>(), new ArrayList<>());
        dummySp = new ServiceProvider();
        dummySp.setApplicationResourceId("sampleApp");
    }

    @AfterTest
    public void cleanData() throws Exception {

        super.cleanData();
    }

    @DataProvider(name = "providePostParams")
    public Object[][] providePostParams() {

        MultivaluedMap<String, String> paramMap1 = new MultivaluedHashMap<String, String>();
        List<String> list1 = new ArrayList<>();
        list1.add("value1");
        list1.add("value2");
        paramMap1.put("paramName1", list1);

        Map<String, String[]> requestParams1 = new HashMap<>();
        requestParams1.put("reqParam1", new String[]{"val1", "val2"});

        MultivaluedMap<String, String> paramMap2 = new MultivaluedHashMap<String, String>();
        List<String> list2 = new ArrayList<>();
        list2.add("value1");
        paramMap2.put("paramName1", list2);

        Map<String, String[]> requestParams2 = new HashMap<>();
        requestParams2.put("reqParam1", new String[]{"val1"});

        return addDiagnosticLogStatusToExistingDataProvider(new Object[][]{
                {paramMap2, requestParams2, HttpServletResponse.SC_FOUND},
                {paramMap1, requestParams2, HttpServletResponse.SC_BAD_REQUEST},
        });
    }

    @Test(dataProvider = "providePostParams")
    public void testAuthorizePost(Object paramObject, Map<String, String[]> requestParams, int expected,
                                  boolean diagnosticLogsEnabled)
            throws Exception {

        mockStatic(LoggerUtils.class);
        when(LoggerUtils.isDiagnosticLogsEnabled()).thenReturn(diagnosticLogsEnabled);
        MultivaluedMap<String, String> paramMap = (MultivaluedMap<String, String>) paramObject;
        when(httpServletRequest.getParameterMap()).thenReturn(requestParams);
        when(httpServletRequest.getParameterNames()).thenReturn(new Vector(requestParams.keySet()).elements());
        mockStatic(IdentityTenantUtil.class);
        when(IdentityTenantUtil.getTenantId(anyString())).thenReturn(MultitenantConstants.SUPER_TENANT_ID);
        mockStatic(OAuth2Util.OAuthURL.class);
        when(OAuth2Util.OAuthURL.getOAuth2ErrorPageUrl()).thenReturn(ERROR_PAGE_URL);
        mockOAuthServerConfiguration();

        Response response;

        try {
            response = oAuth2AuthzEndpoint.authorizePost(httpServletRequest, httpServletResponse, paramMap);
        } catch (InvalidRequestParentException ire) {
            InvalidRequestExceptionMapper invalidRequestExceptionMapper = new InvalidRequestExceptionMapper();
            response = invalidRequestExceptionMapper.toResponse(ire);
        }

        assertEquals(response.getStatus(), expected, "Unexpected HTTP response status");
    }

    @DataProvider(name = "provideParams")
    public Object[][] provideParams() {

        initMocks(this);

        return addDiagnosticLogStatusToExistingDataProvider(new Object[][]{
                {AuthenticatorFlowStatus.SUCCESS_COMPLETED, new String[]{"val1", "val2"},
                        SESSION_DATA_KEY_CONSENT_VALUE, "true", "scope1", SESSION_DATA_KEY_VALUE, null,
                        HttpServletResponse.SC_BAD_REQUEST, OAuth2ErrorCodes.INVALID_REQUEST, null, false},

                {AuthenticatorFlowStatus.SUCCESS_COMPLETED, new String[]{CLIENT_ID_VALUE},
                        SESSION_DATA_KEY_CONSENT_VALUE, "true", "scope1", SESSION_DATA_KEY_VALUE, null,
                        HttpServletResponse.SC_FOUND, OAuth2ErrorCodes.INVALID_REQUEST, null, false},

                {null, new String[]{""}, null, "true", "scope1", null, null, HttpServletResponse.SC_FOUND, null, null,
                        false},

                {null, new String[]{""}, null, "false", "scope1", null, null, HttpServletResponse.SC_FOUND,
                        OAuth2ErrorCodes.INVALID_REQUEST, null, false},

                {null, new String[]{"invalidId"}, null, "false", "scope1", null, null, HttpServletResponse.SC_FOUND,
                        OAuth2ErrorCodes.INVALID_CLIENT, null, false},

                {null, new String[]{INACTIVE_CLIENT_ID_VALUE}, null, "false", "scope1", null, null,
                        HttpServletResponse.SC_FOUND, OAuth2ErrorCodes.INVALID_CLIENT, null, false},

                {AuthenticatorFlowStatus.SUCCESS_COMPLETED, new String[]{CLIENT_ID_VALUE}, "invalidConsentCacheKey",
                        "true", "scope1", SESSION_DATA_KEY_VALUE, null, HttpServletResponse.SC_FOUND,
                        OAuth2ErrorCodes.INVALID_REQUEST, null, false},

                {null, new String[]{CLIENT_ID_VALUE}, SESSION_DATA_KEY_CONSENT_VALUE, "false", "scope1",
                        SESSION_DATA_KEY_VALUE, null, HttpServletResponse.SC_FOUND, OAuth2ErrorCodes.INVALID_REQUEST,
                        null, false},

                {null, new String[]{CLIENT_ID_VALUE}, null, "true", "scope1",
                      null, new IOException(), HttpServletResponse.SC_INTERNAL_SERVER_ERROR, null, null, false},

                {AuthenticatorFlowStatus.SUCCESS_COMPLETED, new String[]{CLIENT_ID_VALUE}, null, "true", "scope1",
                        null, null, HttpServletResponse.SC_FOUND, OAuth2ErrorCodes.INVALID_REQUEST, null, false},

                {AuthenticatorFlowStatus.SUCCESS_COMPLETED, new String[]{CLIENT_ID_VALUE}, null, "true", "scope1",
                        null, OAuthProblemException.error("error"), HttpServletResponse.SC_FOUND,
                        OAuth2ErrorCodes.INVALID_REQUEST, null, false},

                {AuthenticatorFlowStatus.SUCCESS_COMPLETED, new String[]{CLIENT_ID_VALUE}, null, "true", "scope1",
                        null, new IOException(), HttpServletResponse.SC_FOUND, OAuth2ErrorCodes.INVALID_REQUEST, null,
                        false},

                {null, new String[]{CLIENT_ID_VALUE}, null, "false", null, null, null, HttpServletResponse.SC_FOUND,
                        OAuth2ErrorCodes.INVALID_REQUEST, null, false},

                {AuthenticatorFlowStatus.INCOMPLETE, new String[]{CLIENT_ID_VALUE}, null, "false",
                        OAuthConstants.Scope.OPENID, null, null, HttpServletResponse.SC_FOUND,
                        OAuth2ErrorCodes.INVALID_REQUEST, null, false},

                {AuthenticatorFlowStatus.INCOMPLETE, null, null, "false", OAuthConstants.Scope.OPENID, null, null,
                        HttpServletResponse.SC_FOUND, OAuth2ErrorCodes.INVALID_REQUEST, null, false},

                {AuthenticatorFlowStatus.SUCCESS_COMPLETED, new String[]{CLIENT_ID_VALUE}, null, "true", "scope1",
                        null, null, HttpServletResponse.SC_FOUND, OAuth2ErrorCodes.INVALID_REQUEST,
                        RESPONSE_MODE_FORM_POST, true},

                {AuthenticatorFlowStatus.SUCCESS_COMPLETED, new String[]{CLIENT_ID_VALUE}, null, "true", "scope1",
                        null, null, HttpServletResponse.SC_FOUND, OAuth2ErrorCodes.INVALID_REQUEST,
                        RESPONSE_MODE_FORM_POST, false}
        });
    }

    @Test(dataProvider = "provideParams", groups = "testWithConnection")
    public void testAuthorize(Object flowStatusObject, String[] clientId, String sessionDataKayConsent,
                              String toCommonAuth, String scope, String sessionDataKey, Exception e, int expectedStatus,
                              String expectedError, String responseMode, boolean isOAuthResponseJspPageAvailable,
                              boolean diagnosticLogsEnabled)
            throws Exception {

        AuthenticatorFlowStatus flowStatus = (AuthenticatorFlowStatus) flowStatusObject;
        mockOAuthServerConfiguration();

        Map<String, String[]> requestParams = new HashMap<>();
        Map<String, Object> requestAttributes = new HashMap<>();

        if (clientId != null) {
            requestParams.put(CLIENT_ID, clientId);
        }
        requestParams.put(OAuthConstants.SESSION_DATA_KEY_CONSENT, new String[]{sessionDataKayConsent});
        requestParams.put(FrameworkConstants.RequestParams.TO_COMMONAUTH, new String[]{toCommonAuth});
        requestParams.put(OAuthConstants.OAuth20Params.SCOPE, new String[]{scope});
        if (StringUtils.equals(responseMode, RESPONSE_MODE_FORM_POST)) {
            requestParams.put(RESPONSE_MODE, new String[]{RESPONSE_MODE_FORM_POST});
            when(oAuthServerConfiguration.isOAuthResponseJspPageAvailable())
                    .thenReturn(isOAuthResponseJspPageAvailable);
        }

        requestAttributes.put(FrameworkConstants.RequestParams.FLOW_STATUS, flowStatus);
        requestAttributes.put(FrameworkConstants.SESSION_DATA_KEY, sessionDataKey);
        requestParams.put(REDIRECT_URI, new String[]{APP_REDIRECT_URL});

        if (e instanceof OAuthProblemException) {
            requestParams.put(REDIRECT_URI, new String[]{APP_REDIRECT_URL});
        }

        mockHttpRequest(requestParams, requestAttributes, HttpMethod.POST);

        mockStatic(OAuth2Util.OAuthURL.class);
        when(OAuth2Util.OAuthURL.getOAuth2ErrorPageUrl()).thenReturn(ERROR_PAGE_URL);

        spy(FrameworkUtils.class);
        doNothing().when(FrameworkUtils.class, "startTenantFlow", anyString());
        doNothing().when(FrameworkUtils.class, "endTenantFlow");
        mockStatic(IdentityTenantUtil.class);
        mockStatic(LoggerUtils.class);
        when(LoggerUtils.isDiagnosticLogsEnabled()).thenReturn(diagnosticLogsEnabled);
        when(IdentityTenantUtil.getTenantDomain(anyInt())).thenReturn(MultitenantConstants.SUPER_TENANT_DOMAIN_NAME);
        when(IdentityTenantUtil.getTenantId(anyString())).thenReturn(MultitenantConstants.SUPER_TENANT_ID);
        IdentityEventService eventServiceMock = mock(IdentityEventService.class);
        mockStatic(CentralLogMgtServiceComponentHolder.class);
        when(CentralLogMgtServiceComponentHolder.getInstance()).thenReturn(centralLogMgtServiceComponentHolderMock);
        when(centralLogMgtServiceComponentHolderMock.getIdentityEventService()).thenReturn(eventServiceMock);
        PowerMockito.doNothing().when(eventServiceMock).handleEvent(any());

        when(httpServletRequest.getServletContext()).thenReturn(servletContext);
        when(servletContext.getContext(anyString())).thenReturn(servletContext);
        when(servletContext.getRequestDispatcher(anyString())).thenReturn(requestDispatcher);
        doNothing().when(requestDispatcher).forward(any(ServletRequest.class), any(ServletResponse.class));

        mockStatic(SessionDataCache.class);
        when(SessionDataCache.getInstance()).thenReturn(sessionDataCache);
        SessionDataCacheKey loginDataCacheKey = new SessionDataCacheKey(SESSION_DATA_KEY_VALUE);
        SessionDataCacheKey consentDataCacheKey = new SessionDataCacheKey(SESSION_DATA_KEY_CONSENT_VALUE);
        when(sessionDataCache.getValueFromCache(loginDataCacheKey)).thenReturn(loginCacheEntry);
        when(sessionDataCache.getValueFromCache(consentDataCacheKey)).thenReturn(consentCacheEntry);
        when(loginCacheEntry.getoAuth2Parameters()).thenReturn(setOAuth2Parameters(
                new HashSet<>(Collections.singletonList(OAuthConstants.Scope.OPENID)), APP_NAME, null, null));

        mockEndpointUtil(false);
        when(oAuth2Service.getOauthApplicationState(CLIENT_ID_VALUE)).thenReturn("ACTIVE");
        doCallRealMethod().when(oAuth2Service).validateInputParameters(httpServletRequest);
        if (ArrayUtils.isNotEmpty(clientId) && (clientId[0].equalsIgnoreCase("invalidId") || clientId[0]
                .equalsIgnoreCase(INACTIVE_CLIENT_ID_VALUE) || StringUtils.isEmpty(clientId[0]))) {
            when(oAuth2Service.validateClientInfo(httpServletRequest)).thenCallRealMethod();

        } else {
            when(oAuth2Service.validateClientInfo(httpServletRequest))
                    .thenReturn(oAuth2ClientValidationResponseDTO);
            when(oAuth2ClientValidationResponseDTO.isValidClient()).thenReturn(true);
        }

        if (e instanceof IOException) {
            CommonAuthenticationHandler handler = mock(CommonAuthenticationHandler.class);
            doThrow(e).when(handler).doGet(any(), any());
            whenNew(CommonAuthenticationHandler.class).withNoArguments().thenReturn(handler);
        }

        Response response;
        try (Connection connection = getConnection()) {
            mockStatic(IdentityDatabaseUtil.class);
            when(IdentityDatabaseUtil.getDBConnection()).thenReturn(connection);
            mockServiceURLBuilder();
            try {
                setSupportedResponseModes();
                response = oAuth2AuthzEndpoint.authorize(httpServletRequest, httpServletResponse);
            } catch (InvalidRequestParentException ire) {
                InvalidRequestExceptionMapper invalidRequestExceptionMapper = new InvalidRequestExceptionMapper();
                response = invalidRequestExceptionMapper.toResponse(ire);
            }
        }

        if (!StringUtils.equals(responseMode, RESPONSE_MODE_FORM_POST)) {
            assertEquals(response.getStatus(), expectedStatus, "Unexpected HTTP response status");
            MultivaluedMap<String, Object> responseMetadata = response.getMetadata();

            assertNotNull(responseMetadata, "HTTP response metadata is null");

            if (expectedStatus == HttpServletResponse.SC_FOUND) {
                if (expectedError != null) {
                    List<Object> redirectPath = responseMetadata.get(HTTPConstants.HEADER_LOCATION);
                    if (CollectionUtils.isNotEmpty(redirectPath)) {
                        String location = String.valueOf(redirectPath.get(0));
                        assertTrue(location.contains(expectedError), "Expected error code not found in URL");
                    } else {
                        assertNotNull(response.getEntity(), "Response entity is null");
                        assertTrue(response.getEntity().toString().contains(expectedError),
                                "Expected error code not found response entity");
                    }
                } else {
                    // This is the case where a redirect outside happens.
                    List<Object> redirectPath = responseMetadata.get(HTTPConstants.HEADER_LOCATION);
                    assertTrue(CollectionUtils.isNotEmpty(redirectPath));
                    String location = String.valueOf(redirectPath.get(0));
                    assertNotNull(location);
                    assertFalse(location.contains("error"), "Expected no errors in the redirect url, but found one.");
                }
            }
        } else {
            if (expectedError != null) {
                if (isOAuthResponseJspPageAvailable) {
                    assertEquals(response.getStatus(), 200);
                } else {
                    // Check if the error response is of form post mode
                    assertTrue(response.getEntity().toString()
                            .contains("<form method=\"post\" action=\"" + APP_REDIRECT_URL + "\">"));
                }
            }
        }

    }

    @DataProvider(name = "provideAuthenticatedData")
    public Object[][] provideAuthenticatedData() {

        return addDiagnosticLogStatusToExistingDataProvider(new Object[][]{
                {true, true, new HashMap(), null, null, null, new HashSet<>(Arrays.asList(OAuthConstants.Scope.OPENID)),
                        RESPONSE_MODE_FORM_POST, APP_REDIRECT_URL, HttpServletResponse.SC_FOUND},

                {false, true, null, null, null, null, new HashSet<>(Arrays.asList(OAuthConstants.Scope.OPENID)),
                        RESPONSE_MODE_FORM_POST, APP_REDIRECT_URL, HttpServletResponse.SC_FOUND},

                {true, true, new HashMap(), null, null, null, new HashSet<>(Arrays.asList("scope1")), "not_form_post",
                        APP_REDIRECT_URL, HttpServletResponse.SC_FOUND},

                {true, true, new HashMap(), null, null, null, new HashSet<>(Arrays.asList(OAuthConstants.Scope.OPENID)),
                        RESPONSE_MODE_FORM_POST, APP_REDIRECT_URL_JSON, HttpServletResponse.SC_OK},

                {true, true, new HashMap(), null, null, null, new HashSet<>(Arrays.asList("scope1")),
                        RESPONSE_MODE_FORM_POST, APP_REDIRECT_URL_JSON, HttpServletResponse.SC_OK},

                {true, false, null, OAuth2ErrorCodes.INVALID_REQUEST, null, null,
                        new HashSet<>(Arrays.asList("scope1")),
                        RESPONSE_MODE_FORM_POST, APP_REDIRECT_URL, HttpServletResponse.SC_OK},

                {true, false, null, null, "Error!", null, new HashSet<>(Arrays.asList(OAuthConstants.Scope.OPENID)),
                        RESPONSE_MODE_FORM_POST, APP_REDIRECT_URL, HttpServletResponse.SC_OK},

                {true, false, null, null, null, "http://localhost:8080/error",
                        new HashSet<>(Arrays.asList(OAuthConstants.Scope.OPENID)), RESPONSE_MODE_FORM_POST,
                        APP_REDIRECT_URL, HttpServletResponse.SC_OK}
        });
    }

    @Test(dataProvider = "provideAuthenticatedData", groups = "testWithConnection")
    public void testAuthorizeForAuthenticationResponse(boolean isResultInRequest, boolean isAuthenticated,
                                                       Map<ClaimMapping, String> attributes, String errorCode,
                                                       String errorMsg, String errorUri, Set<String> scopes,
                                                       String responseMode, String redirectUri, int expected,
                                                       boolean diagnosticLogsEnabled)
            throws Exception {

        mockStatic(SessionDataCache.class);
        when(SessionDataCache.getInstance()).thenReturn(sessionDataCache);
        SessionDataCacheKey loginDataCacheKey = new SessionDataCacheKey(SESSION_DATA_KEY_VALUE);
        when(sessionDataCache.getValueFromCache(loginDataCacheKey)).thenReturn(loginCacheEntry);
        mockStatic(LoggerUtils.class);
        when(LoggerUtils.isDiagnosticLogsEnabled()).thenReturn(diagnosticLogsEnabled);

        AuthenticationResult result =
                setAuthenticationResult(isAuthenticated, attributes, errorCode, errorMsg, errorUri);

        AuthenticationResult resultInRequest = null;
        AuthenticationResultCacheEntry authResultCacheEntry = null;
        if (isResultInRequest) {
            resultInRequest = result;
        } else {
            authResultCacheEntry = new AuthenticationResultCacheEntry();
            authResultCacheEntry.setResult(result);
        }

        Map<String, String[]> requestParams = new HashMap<>();
        Map<String, Object> requestAttributes = new HashMap<>();

        requestParams.put(CLIENT_ID, new String[]{CLIENT_ID_VALUE});
        requestParams.put(FrameworkConstants.RequestParams.TO_COMMONAUTH, new String[]{"false"});
        requestParams.put(OAuthConstants.OAuth20Params.SCOPE, new String[]{OAuthConstants.Scope.OPENID});

        requestAttributes.put(FrameworkConstants.RequestParams.FLOW_STATUS, AuthenticatorFlowStatus.INCOMPLETE);
        requestAttributes.put(FrameworkConstants.SESSION_DATA_KEY, SESSION_DATA_KEY_VALUE);
        requestAttributes.put(FrameworkConstants.RequestAttribute.AUTH_RESULT, resultInRequest);

        mockHttpRequest(requestParams, requestAttributes, HttpMethod.POST);

        spy(FrameworkUtils.class);
        doReturn(requestCoordinator).when(FrameworkUtils.class, "getRequestCoordinator");
        doNothing().when(FrameworkUtils.class, "startTenantFlow", anyString());
        doNothing().when(FrameworkUtils.class, "endTenantFlow");

        spy(IdentityUtil.class);
        doReturn("https://localhost:9443/carbon").when(IdentityUtil.class, "getServerURL", anyString(), anyBoolean
                (), anyBoolean());

        OAuth2Parameters oAuth2Params = setOAuth2Parameters(scopes, APP_NAME, responseMode, redirectUri);
        oAuth2Params.setClientId(CLIENT_ID_VALUE);
        oAuth2Params.setState(STATE);
        when(loginCacheEntry.getoAuth2Parameters()).thenReturn(oAuth2Params);
        when(loginCacheEntry.getLoggedInUser()).thenReturn(result.getSubject());

        mockOAuthServerConfiguration();

        mockStatic(IdentityTenantUtil.class);
        when(IdentityTenantUtil.getTenantDomain(anyInt())).thenReturn(MultitenantConstants.SUPER_TENANT_DOMAIN_NAME);
        when(IdentityTenantUtil.getTenantId(anyString())).thenReturn(MultitenantConstants.SUPER_TENANT_ID);

        mockStatic(OAuth2Util.OAuthURL.class);
        when(OAuth2Util.OAuthURL.getOAuth2ErrorPageUrl()).thenReturn(ERROR_PAGE_URL);

        mockStatic(AuthorizationHandlerManager.class);
        when(AuthorizationHandlerManager.getInstance()).thenReturn(authorizationHandlerManager);

        OAuth2AuthorizeReqDTO authzReqDTO =  new OAuth2AuthorizeReqDTO();
        authzReqDTO.setConsumerKey(CLIENT_ID_VALUE);
        authzReqDTO.setScopes(new String[]{OAuthConstants.Scope.OPENID});
        authzReqDTO.setCallbackUrl(redirectUri);
        authzReqDTO.setUser(loginCacheEntry.getLoggedInUser());
        authzReqDTO.setResponseType("code");
        OAuthAuthzReqMessageContext authzReqMsgCtx = new OAuthAuthzReqMessageContext(authzReqDTO);
        authzReqMsgCtx.setApprovedScope(new String[]{OAuthConstants.Scope.OPENID});
        when(oAuth2Service.validateScopesBeforeConsent(any(OAuth2AuthorizeReqDTO.class))).thenReturn(authzReqMsgCtx);
        when(authorizationHandlerManager.validateScopesBeforeConsent(any(OAuth2AuthorizeReqDTO.class)))
                .thenReturn(authzReqMsgCtx);

        when(loginCacheEntry.getAuthzReqMsgCtx()).thenReturn(authzReqMsgCtx);

        spy(FrameworkUtils.class);
        doReturn("sample").when(FrameworkUtils.class, "resolveUserIdFromUsername", anyInt(), anyString(), anyString());
        doNothing().when(FrameworkUtils.class, "startTenantFlow", anyString());
        doNothing().when(FrameworkUtils.class, "endTenantFlow");
        try (Connection connection = getConnection()) {
            mockStatic(IdentityDatabaseUtil.class);
            when(IdentityDatabaseUtil.getDBConnection()).thenReturn(connection);

            mockStatic(OpenIDConnectUserRPStore.class);
            when(OpenIDConnectUserRPStore.getInstance()).thenReturn(openIDConnectUserRPStore);
            when(openIDConnectUserRPStore.hasUserApproved(any(AuthenticatedUser.class), anyString(), anyString())).
                    thenReturn(true);

            mockEndpointUtil(false);
            when(oAuth2Service.getOauthApplicationState(CLIENT_ID_VALUE)).thenReturn("ACTIVE");

            mockApplicationManagementService();

            mockEndpointUtil(false);
            when(oAuth2Service.handleAuthenticationFailure(oAuth2Params)).thenReturn(oAuthErrorDTO);
            when(oAuth2ScopeService.hasUserProvidedConsentForAllRequestedScopes(
                    anyString(), isNull(), anyInt(), anyList())).thenReturn(true);

            mockServiceURLBuilder();
            setSupportedResponseModes();
            Response response = oAuth2AuthzEndpoint.authorize(httpServletRequest, httpServletResponse);
            assertEquals(response.getStatus(), expected, "Unexpected HTTP response status");
            if (!isAuthenticated) {
                String expectedState = "name=\"" + OAuthConstants.OAuth20Params.STATE + "\" value=\"" + STATE + "\"";
                assertTrue(response.getEntity().toString().contains(expectedState));
            }
        }
    }

    @DataProvider(name = "provideConsentData")
    public Object[][] provideConsentData() {

        return addDiagnosticLogStatusToExistingDataProvider(new Object[][]{
                {null, APP_REDIRECT_URL, new HashSet<>(Arrays.asList(OAuthConstants.Scope.OPENID)),
                        HttpServletResponse.SC_FOUND, null, OAuth2ErrorCodes.INVALID_REQUEST},

                {"deny", APP_REDIRECT_URL, new HashSet<>(Arrays.asList(OAuthConstants.Scope.OPENID)),
                        HttpServletResponse.SC_OK, null, OAuth2ErrorCodes.ACCESS_DENIED},

                {"deny", APP_REDIRECT_URL, new HashSet<>(Arrays.asList("scope1")), HttpServletResponse.SC_OK, null,
                        OAuth2ErrorCodes.ACCESS_DENIED},

                {"deny", APP_REDIRECT_URL, new HashSet<>(Arrays.asList("scope1")), HttpServletResponse.SC_OK,
                        "User denied the consent", OAuth2ErrorCodes.ACCESS_DENIED},

                {"approve", APP_REDIRECT_URL, new HashSet<>(Arrays.asList(OAuthConstants.Scope.OPENID)),
                        HttpServletResponse.SC_FOUND, null, null},

                {"approve", APP_REDIRECT_URL, new HashSet<>(Arrays.asList("scope1")),
                        HttpServletResponse.SC_FOUND, null, null},

                {"approve", APP_REDIRECT_URL_JSON, new HashSet<>(Arrays.asList(OAuthConstants.Scope.OPENID)),
                        HttpServletResponse.SC_OK, null, null},

                {"approve", APP_REDIRECT_URL_JSON, new HashSet<>(Arrays.asList("scope1")),
                        HttpServletResponse.SC_OK, null, null},
        });
    }

    @DataProvider(name = "provideRequestObject")
    public Object[][] provideRequestObject() {

        List<String> claimValues = Arrays.asList("test", "test1", "test2");
        String claimValue = "test";

        RequestObject requestObjectWithValue = new RequestObject();
        Map<String, List<RequestedClaim>> claimsforRequestParameter = new HashMap<>();
        RequestedClaim requestedClaim = new RequestedClaim();
        requestedClaim.setName(OAuthConstants.ACR);
        requestedClaim.setValue(claimValue);
        requestedClaim.setEssential(true);
        claimsforRequestParameter.put(OIDCConstants.ID_TOKEN, Collections.singletonList(requestedClaim));
        requestObjectWithValue.setRequestedClaims(claimsforRequestParameter);

        RequestObject requestObjectWithValues = new RequestObject();
        requestedClaim = new RequestedClaim();
        requestedClaim.setName(OAuthConstants.ACR);
        requestedClaim.setEssential(true);
        claimsforRequestParameter = new HashMap<>();
        requestedClaim.setValues(claimValues);
        claimsforRequestParameter.put(OIDCConstants.ID_TOKEN, Collections.singletonList(requestedClaim));
        requestObjectWithValues.setRequestedClaims(claimsforRequestParameter);

        return new Object[][]{
                {null, null},
                {new RequestObject(), null},
                {requestObjectWithValue, Collections.singletonList(claimValue)},
                {requestObjectWithValues, claimValues}
        };
    }

    @Test(dataProvider = "provideRequestObject", description = "This test case tests the flow when the request object"
            + " includes acr claims")
    public void testGetAcrValues(Object requestObject, List<String> expectedAcrValues) throws NoSuchMethodException,
            InvocationTargetException, IllegalAccessException {

        Method method = authzEndpointObject.getClass().getDeclaredMethod("getAcrValues", RequestObject.class);
        method.setAccessible(true);
        Object acrValues = method.invoke(authzEndpointObject, requestObject);
        Assert.assertEquals(acrValues, expectedAcrValues, "Actual ACR values does not match with expected ACR values");
    }

    @Test(dataProvider = "provideConsentData", groups = "testWithConnection")
    public void testUserConsentResponse(String consent, String redirectUrl, Set<String> scopes,
                                        int expectedStatus, String oAuthErrorDTODescription, String expectedError,
                                        boolean diagnosticLogsEnabled)
            throws Exception {

        initMocks(this);
        spy(FrameworkUtils.class);
        when(authCookie.getValue()).thenReturn("dummyValue");
        doReturn(authCookie).when(FrameworkUtils.class, "getAuthCookie", any());
        doNothing().when(FrameworkUtils.class, "startTenantFlow", anyString());
        doNothing().when(FrameworkUtils.class, "endTenantFlow");
        mockStatic(LoggerUtils.class);
        when(LoggerUtils.isDiagnosticLogsEnabled()).thenReturn(diagnosticLogsEnabled);
        mockStatic(IdentityTenantUtil.class);
        when(IdentityTenantUtil.getTenantId(anyString())).thenReturn(MultitenantConstants.SUPER_TENANT_ID);

        SessionContext sessionContext = new SessionContext();
        sessionContext.addProperty(FrameworkConstants.CREATED_TIMESTAMP, 1479249799770L);

        doReturn(sessionContext)
                .when(FrameworkUtils.class, "getSessionContextFromCache", anyString(), anyString());

        when(openIDConnectClaimFilter.getClaimsFilteredByOIDCScopes(any(), anyString())).thenReturn(Arrays.asList(
                "country"));
        OAuth2AuthzEndpoint.setOpenIDConnectClaimFilter(openIDConnectClaimFilter);

        Set<ExternalClaim> mappings = new HashSet<>();
        ExternalClaim claim = new ExternalClaim(OIDC_DIALECT, "country", "http://wso2.org/country");
        mappings.add(claim);
        when(claimMetadataHandler.getMappingsFromOtherDialectToCarbon(anyString(), any(), anyString()))
                .thenReturn(mappings);
        mockStatic(ClaimMetadataHandler.class);
        when(ClaimMetadataHandler.getInstance()).thenReturn(claimMetadataHandler);

        mockStatic(SessionDataCache.class);
        when(SessionDataCache.getInstance()).thenReturn(sessionDataCache);
        SessionDataCacheKey consentDataCacheKey = new SessionDataCacheKey(SESSION_DATA_KEY_CONSENT_VALUE);
        when(sessionDataCache.getValueFromCache(consentDataCacheKey)).thenReturn(consentCacheEntry);

        Map<String, String[]> requestParams = new HashMap<>();
        Map<String, Object> requestAttributes = new ConcurrentHashMap<>();

        requestParams.put(OAuthConstants.SESSION_DATA_KEY_CONSENT, new String[]{SESSION_DATA_KEY_CONSENT_VALUE});
        requestParams.put(FrameworkConstants.RequestParams.TO_COMMONAUTH, new String[]{"false"});
        requestParams.put(OAuthConstants.OAuth20Params.SCOPE, new String[]{OAuthConstants.Scope.OPENID});
        requestParams.put(OAuthConstants.Prompt.CONSENT, new String[]{consent});
        requestParams.put(CLIENT_ID, new String[]{CLIENT_ID_VALUE});

        requestAttributes.put(FrameworkConstants.RequestParams.FLOW_STATUS, AuthenticatorFlowStatus.INCOMPLETE);

        mockHttpRequest(requestParams, requestAttributes, HttpMethod.POST);

        OAuth2Parameters oAuth2Params = setOAuth2Parameters(scopes, APP_NAME, RESPONSE_MODE_FORM_POST, redirectUrl);
        oAuth2Params.setClientId(CLIENT_ID_VALUE);

        when(consentCacheEntry.getoAuth2Parameters()).thenReturn(oAuth2Params);
        when(consentCacheEntry.getLoggedInUser()).thenReturn(new AuthenticatedUser());

        OAuth2AuthorizeReqDTO authorizeReqDTO =  new OAuth2AuthorizeReqDTO();
        OAuthAuthzReqMessageContext authzReqMsgCtx = new OAuthAuthzReqMessageContext(authorizeReqDTO);
        when(consentCacheEntry.getAuthzReqMsgCtx()).thenReturn(authzReqMsgCtx);

        mockStatic(OpenIDConnectUserRPStore.class);
        when(OpenIDConnectUserRPStore.getInstance()).thenReturn(openIDConnectUserRPStore);
        doNothing().when(openIDConnectUserRPStore).putUserRPToStore(any(AuthenticatedUser.class),
                anyString(), anyBoolean(), anyString());

        mockOAuthServerConfiguration();

        mockStatic(OAuth2Util.OAuthURL.class);
        when(OAuth2Util.OAuthURL.getOAuth2ErrorPageUrl()).thenReturn(ERROR_PAGE_URL);

        spy(OAuth2Util.class);
        doReturn(new ServiceProvider())
                .when(OAuth2Util.class, "getServiceProvider", CLIENT_ID_VALUE);

        mockEndpointUtil(true);
        when(oAuth2Service.getOauthApplicationState(CLIENT_ID_VALUE)).thenReturn("ACTIVE");

        mockApplicationManagementService();

        when(oAuth2Service.handleUserConsentDenial(oAuth2Params)).thenReturn(oAuthErrorDTO);

        when(oAuthErrorDTO.getErrorDescription()).thenReturn(oAuthErrorDTODescription);

        Response response;
        try {
            setSupportedResponseModes();
            response = oAuth2AuthzEndpoint.authorize(httpServletRequest, httpServletResponse);
        } catch (InvalidRequestParentException ire) {
            InvalidRequestExceptionMapper invalidRequestExceptionMapper = new InvalidRequestExceptionMapper();
            response = invalidRequestExceptionMapper.toResponse(ire);
        }

        if (response != null) {
            assertEquals(response.getStatus(), expectedStatus, "Unexpected HTTP response status");

            MultivaluedMap<String, Object> responseMetadata = response.getMetadata();
            assertNotNull(responseMetadata);

            if (expectedError != null) {
                if (response.getEntity() != null) {
                    String htmlPost = response.getEntity().toString();
                    assertTrue(htmlPost.contains(expectedError));
                } else {
                    CollectionUtils.isNotEmpty(responseMetadata.get(HTTPConstants.HEADER_LOCATION));
                    assertTrue(CollectionUtils.isNotEmpty(responseMetadata.get(HTTPConstants.HEADER_LOCATION)),
                            "Location header not found in the response");
                    String location = String.valueOf(responseMetadata.get(HTTPConstants.HEADER_LOCATION).get(0));
                    assertTrue(location.contains(expectedError), "Expected error code not found in URL");
                }
            }
        }
    }

    @DataProvider(name = "provideAuthzRequestData")
    public Object[][] provideAuthzRequestData() {

        String validPKCEChallenge = "abcdef1234A46gfdhhjhnmvmu764745463565nnnvbnn6";
        return addDiagnosticLogStatusToExistingDataProvider(new Object[][]{
                // Authz request from Valid client, PKCE not enabled. request sent to framework for authentication
                {CLIENT_ID_VALUE, APP_REDIRECT_URL, null, null, null, true, false, true, LOGIN_PAGE_URL},

                // Blank client ID is received. Redirected to error page with invalid_request error
                {"", APP_REDIRECT_URL, null, null, null, true, false, true, ERROR_PAGE_URL},

                // Valid client, ACR url null, PKCE not enabled. request sent to framework for authentication
                {CLIENT_ID_VALUE, null, null, null, null, true, false, true, LOGIN_PAGE_URL},

                // Valid client, ACR value is "null". Correctly considers it as a null ACR.
                // PKCE not enabled. Request sent to framework for authentication
                {CLIENT_ID_VALUE, "null", null, null, null, true, false, true, LOGIN_PAGE_URL},

                // Invalid client. Redirected to error page.
                {CLIENT_ID_VALUE, APP_REDIRECT_URL, null, null, null, false, false, true, ERROR_PAGE_URL},

                // Valid client, PKCE is enabled and mandatory, PKCE code is null.
                // Redirected to error page with invalid_request error
                {CLIENT_ID_VALUE, APP_REDIRECT_URL, null, null, null, true, true, true, ERROR_PAGE_URL},

                // Valid client, PKCE is enabled but not mandatory, PKCE code is null.
                // Request sent to framework for authentication
                {CLIENT_ID_VALUE, APP_REDIRECT_URL, null, null, null, true, true, false, LOGIN_PAGE_URL},

                // Valid client, PKCE is enabled and mandatory, valid PKCE code, plain PKCE challenge method,
                // plain PKCE is supported. Request sent to framework for authentication
                {CLIENT_ID_VALUE, APP_REDIRECT_URL, validPKCEChallenge, OAuthConstants.OAUTH_PKCE_PLAIN_CHALLENGE, null,
                        true, true, true, LOGIN_PAGE_URL},

                // Valid client, PKCE is enabled and mandatory, invalid PKCE code, plain PKCE challenge method,
                // plain PKCE is supported. Redirected to error page with invalid_request error
                {CLIENT_ID_VALUE, APP_REDIRECT_URL, "dummmyPkceChallenge", OAuthConstants.OAUTH_PKCE_PLAIN_CHALLENGE,
                        null, true, true, true, ERROR_PAGE_URL},

                // Valid client, PKCE is enabled but not mandatory, valid plain PKCE code, un supported PKCE
                // challenge method, plain PKCE is not supported. Redirected to error page with invalid_request error
                {CLIENT_ID_VALUE, APP_REDIRECT_URL, validPKCEChallenge, "invalidMethod", null, true, true, false,
                        ERROR_PAGE_URL},

                // Valid client, PKCE is enabled but not mandatory, valid plain PKCE code, plain PKCE challenge method,
                // plain PKCE is not supported. Redirected to error page with invalid_request error
                {CLIENT_ID_VALUE, APP_REDIRECT_URL, validPKCEChallenge, OAuthConstants.OAUTH_PKCE_PLAIN_CHALLENGE, null,
                        true, true, false, ERROR_PAGE_URL},

                // Valid client, PKCE is enabled but not mandatory, valid plain PKCE code, PKCE challenge method is
                // null plain PKCE is not supported. Redirected to error page with invalid_request error
                {CLIENT_ID_VALUE, APP_REDIRECT_URL, validPKCEChallenge, null, null, true, true, false, ERROR_PAGE_URL},

                // Valid client, PKCE is enabled but not mandatory, valid plain PKCE code, PKCE challenge method is
                // s256, plain PKCE is not supported. Redirected to error page with invalid_request error
                {CLIENT_ID_VALUE, APP_REDIRECT_URL, validPKCEChallenge, OAuthConstants.OAUTH_PKCE_S256_CHALLENGE, null,
                        true, true, false, ERROR_PAGE_URL},

                // Valid client, prompt is "none", PKCE not supported. Request sent to framework for authentication
                // since user is not authenticated
                {CLIENT_ID_VALUE, APP_REDIRECT_URL, null, null, OAuthConstants.Prompt.NONE, true, false, true,
                        LOGIN_PAGE_URL},

                // Valid client, prompt is "consent" and "login", PKCE not supported.
                // Request sent to framework for authentication
                {CLIENT_ID_VALUE, APP_REDIRECT_URL, null, null, OAuthConstants.Prompt.CONSENT + " " +
                        OAuthConstants.Prompt.LOGIN, true, false, true, LOGIN_PAGE_URL},

                // Valid client, prompt is "login", PKCE not supported. Request sent to framework for authentication
                {CLIENT_ID_VALUE, APP_REDIRECT_URL, null, null, OAuthConstants.Prompt.SELECT_ACCOUNT + " " +
                        OAuthConstants.Prompt.LOGIN, true, false, true, LOGIN_PAGE_URL},

                // Valid client, prompt is "consent" and "select_account", PKCE not supported.
                // Request sent to framework for authentication
                {CLIENT_ID_VALUE, APP_REDIRECT_URL, null, null, OAuthConstants.Prompt.SELECT_ACCOUNT + " " +
                        OAuthConstants.Prompt.CONSENT, true, false, true, LOGIN_PAGE_URL},

                // Valid client, prompt is "none" and "login", PKCE not supported.
                // Redirected to application with invalid_request error
                {CLIENT_ID_VALUE, APP_REDIRECT_URL, null, null, OAuthConstants.Prompt.NONE + " " +
                        OAuthConstants.Prompt.LOGIN, true, false, true, APP_REDIRECT_URL},

                // Valid client, unsupported prompt, PKCE not supported.
                // Redirected to application with invalid_request error
                {CLIENT_ID_VALUE, APP_REDIRECT_URL, null, null, "dummyPrompt", true, false, true, APP_REDIRECT_URL},

                // Valid client, prompt is "login", PKCE not supported. Request sent to framework for authentication
                {CLIENT_ID_VALUE, APP_REDIRECT_URL, null, null, OAuthConstants.Prompt.LOGIN, true, false, true,
                        LOGIN_PAGE_URL},

                // Valid client, prompt is "consent", PKCE not supported. Request sent to framework for authentication
                {CLIENT_ID_VALUE, APP_REDIRECT_URL, null, null, OAuthConstants.Prompt.CONSENT, true, false, true,
                        LOGIN_PAGE_URL},

                // Valid client, prompt is "select_account", PKCE not supported.
                // Request sent to framework for authentication
                {CLIENT_ID_VALUE, APP_REDIRECT_URL, null, null, OAuthConstants.Prompt.SELECT_ACCOUNT, true, false, true,
                        LOGIN_PAGE_URL},

                // Special data manipulation. For this combination of inputs, EndpointUtil.getLoginPageURL() is set to
                // throw a IdentityOAuth2Exception.
                // Redirected to error page with invalid_request error because of the exception
                {CLIENT_ID_VALUE, APP_REDIRECT_URL, null, null, OAuthConstants.Prompt.NONE, true, false, true,
                        ERROR_PAGE_URL},
        });
    }

    /**
     * Tests the scenario of authorization request from the client
     */
    @Test(dataProvider = "provideAuthzRequestData", groups = "testWithConnection")
    public void testHandleOAuthAuthorizationRequest(String clientId, String redirectUri, String pkceChallengeCode,
                                                    String pkceChallengeMethod, String prompt, boolean clientValid,
                                                    boolean pkceEnabled, boolean supportPlainPkce,
                                                    String expectedLocation, boolean diagnosticLogsEnabled)
            throws Exception {

        Map<String, String[]> requestParams = new HashMap();
        Map<String, Object> requestAttributes = new HashMap();

        requestParams.put(CLIENT_ID, new String[]{clientId});

        // No consent data is saved in the cache yet and client doesn't send cache key
        requestParams.put(OAuthConstants.SESSION_DATA_KEY_CONSENT, new String[]{null});
        requestParams.put(FrameworkConstants.RequestParams.TO_COMMONAUTH, new String[]{"false"});
        requestParams.put(REDIRECT_URI, new String[]{APP_REDIRECT_URL});
        requestParams.put(OAuthConstants.OAUTH_PKCE_CODE_CHALLENGE, new String[]{pkceChallengeCode});
        requestParams.put(OAuthConstants.OAUTH_PKCE_CODE_CHALLENGE_METHOD, new String[]{pkceChallengeMethod});
        requestParams.put(OAuth.OAUTH_RESPONSE_TYPE, new String[]{ResponseType.TOKEN.toString()});
        if (redirectUri != null) {
            requestParams.put("acr_values", new String[]{redirectUri});
            requestParams.put("claims", new String[]{"essentialClaims"});
            requestParams.put(MultitenantConstants.TENANT_DOMAIN,
                    new String[]{MultitenantConstants.SUPER_TENANT_DOMAIN_NAME});
        }
        requestAttributes.put(FrameworkConstants.RequestParams.FLOW_STATUS, AuthenticatorFlowStatus.INCOMPLETE);
        // No authentication data is saved in the cache yet and client doesn't send cache key
        requestAttributes.put(FrameworkConstants.SESSION_DATA_KEY, null);

        if (prompt != null) {
            requestParams.put(OAuthConstants.OAuth20Params.PROMPT, new String[]{prompt});
        }

        boolean checkErrorCode = ERROR_PAGE_URL.equals(expectedLocation);
        mockHttpRequest(requestParams, requestAttributes, HttpMethod.POST);

        mockOAuthServerConfiguration();

        Map<String, Class<? extends OAuthValidator<HttpServletRequest>>> responseTypeValidators = new Hashtable<>();
        responseTypeValidators.put(ResponseType.CODE.toString(), CodeValidator.class);
        responseTypeValidators.put(ResponseType.TOKEN.toString(), TokenValidator.class);

        when(oAuthServerConfiguration.getSupportedResponseTypeValidators()).thenReturn(responseTypeValidators);

        spy(FrameworkUtils.class);
        doNothing().when(FrameworkUtils.class, "startTenantFlow", anyString());
        doNothing().when(FrameworkUtils.class, "endTenantFlow");
        mockStatic(IdentityTenantUtil.class);
        when(IdentityTenantUtil.getTenantDomain(anyInt())).thenReturn(MultitenantConstants.SUPER_TENANT_DOMAIN_NAME);
        when(IdentityTenantUtil.getTenantId(anyString())).thenReturn(MultitenantConstants.SUPER_TENANT_ID);
        mockStatic(LoggerUtils.class);
        when(LoggerUtils.isDiagnosticLogsEnabled()).thenReturn(diagnosticLogsEnabled);
        IdentityEventService eventServiceMock = mock(IdentityEventService.class);
        mockStatic(CentralLogMgtServiceComponentHolder.class);
        when(CentralLogMgtServiceComponentHolder.getInstance()).thenReturn(centralLogMgtServiceComponentHolderMock);
        when(centralLogMgtServiceComponentHolderMock.getIdentityEventService()).thenReturn(eventServiceMock);
        PowerMockito.doNothing().when(eventServiceMock).handleEvent(any());

        mockStatic(IdentityDatabaseUtil.class);
        when(IdentityDatabaseUtil.getDBConnection()).thenReturn(connection);

        mockEndpointUtil(false);
        when(oAuth2Service.getOauthApplicationState(CLIENT_ID_VALUE)).thenReturn("ACTIVE");
        when(oAuth2Service.isPKCESupportEnabled()).thenReturn(pkceEnabled);
        if (ERROR_PAGE_URL.equals(expectedLocation) && OAuthConstants.Prompt.NONE.equals(prompt)) {
            doThrow(new IdentityOAuth2Exception("error")).when(EndpointUtil.class, "getLoginPageURL", anyString(),
                    anyString(), anyBoolean(), anyBoolean(), anySet(), anyMap(), any());
            checkErrorCode = false;
        }

        mockStatic(OAuth2Util.class);
        when(OAuth2Util.validatePKCECodeChallenge(anyString(), anyString())).thenCallRealMethod();
        when(OAuth2Util.validatePKCECodeVerifier(anyString())).thenCallRealMethod();
        mockStatic(OAuth2Util.OAuthURL.class);
        when(OAuth2Util.OAuthURL.getOAuth2ErrorPageUrl()).thenReturn(ERROR_PAGE_URL);

        OAuth2ClientValidationResponseDTO validationResponseDTO = new OAuth2ClientValidationResponseDTO();
        validationResponseDTO.setValidClient(clientValid);
        validationResponseDTO.setCallbackURL(APP_REDIRECT_URL);
        if (!clientValid) {
            validationResponseDTO.setErrorCode(OAuth2ErrorCodes.INVALID_REQUEST);
            validationResponseDTO.setErrorMsg("client is invalid");
        }
        OAuthAppDO oAuthAppDO = new OAuthAppDO();
        oAuthAppDO.setPkceMandatory(supportPlainPkce);
        oAuthAppDO.setPkceSupportPlain(supportPlainPkce);
        when(OAuth2Util.getAppInformationByClientId(any())).thenReturn(oAuthAppDO);
        when(oAuth2Service.validateClientInfo(any())).thenReturn(validationResponseDTO);
        if (StringUtils.equals(expectedLocation, LOGIN_PAGE_URL) ||
                StringUtils.equals(expectedLocation, ERROR_PAGE_URL)) {
            CommonAuthenticationHandler handler = mock(CommonAuthenticationHandler.class);
            doAnswer(invocation -> {

                CommonAuthRequestWrapper request = (CommonAuthRequestWrapper) invocation.getArguments()[0];
                request.setAttribute(FrameworkConstants.RequestParams.FLOW_STATUS,
                        AuthenticatorFlowStatus.INCOMPLETE);

                CommonAuthResponseWrapper wrapper = (CommonAuthResponseWrapper) invocation.getArguments()[1];
                wrapper.sendRedirect(expectedLocation);
                return null;
            }).when(handler).doGet(any(), any());

            whenNew(CommonAuthenticationHandler.class).withNoArguments().thenReturn(handler);
        }

        mockServiceURLBuilder();

        Response response;
        try {
            response = oAuth2AuthzEndpoint.authorize(httpServletRequest, httpServletResponse);
        } catch (InvalidRequestParentException ire) {
            InvalidRequestExceptionMapper invalidRequestExceptionMapper = new InvalidRequestExceptionMapper();
            response = invalidRequestExceptionMapper.toResponse(ire);
        }

        assertNotNull(response);
        assertEquals(response.getStatus(), HttpServletResponse.SC_FOUND, "Unexpected HTTP response status");

        MultivaluedMap<String, Object> responseMetadata = response.getMetadata();
        assertNotNull(responseMetadata, "Response metadata is null");

        assertTrue(CollectionUtils.isNotEmpty(responseMetadata.get(HTTPConstants.HEADER_LOCATION)),
                "Location header not found in the response");
        String location = String.valueOf(responseMetadata.get(HTTPConstants.HEADER_LOCATION).get(0));
        assertTrue(location.contains(expectedLocation), "Unexpected redirect url in the response");

        if (checkErrorCode) {
            assertTrue(location.contains(OAuth2ErrorCodes.INVALID_REQUEST), "Expected error code not found in URL");
        }
    }

    @DataProvider(name = "provideUserConsentData")
    public Object[][] provideUserConsentData() {

        String authzCode = "67428657950009705658674645643";
        String accessToken = "56789876734982650746509776325";
        String idToken = "eyJzdWIiOiJQUklNQVJZXC9zdXJlc2hhdHQiLCJlbWFpbCI6InN1cmVzaGdlbXVudUBteW1haWwuY29tIiwibmFtZSI" +
                "6IlN1cmVzaCBBdHRhbmF5YWtlIiwiZmFtaWx5X25hbWUiOiJBdHRhbmF5YWtlIiwicHJlZmVycmVkX3VzZXJuYW1lIjoic3VyZXN" +
                "oZ2VtdW51IiwiZ2l2ZW5fbmFtZSI6IlN1cmVzaCJ9";

        // These values are provided to cover all the branches in handleUserConsent private method.
        return new Object[][]{
                {true, OAuthConstants.Consent.APPROVE_ALWAYS, false, OAuth2ErrorCodes.SERVER_ERROR, null, null, null,
                        null, null, null, null, HttpServletResponse.SC_FOUND, APP_REDIRECT_URL},

                {false, OAuthConstants.Consent.APPROVE_ALWAYS, true, null, authzCode, null, null, null, null, "idp1",
                        null, HttpServletResponse.SC_FOUND, APP_REDIRECT_URL},

                {false, OAuthConstants.Consent.APPROVE_ALWAYS, false, null, null, accessToken, null,
                        OAuthConstants.ACCESS_TOKEN, RESPONSE_MODE_FORM_POST, "idp1", "ACTIVE",
                        HttpServletResponse.SC_OK, null},

                {false, OAuthConstants.Consent.APPROVE_ALWAYS, false, null, null, accessToken, idToken,
                        OAuthConstants.ID_TOKEN, RESPONSE_MODE_FORM_POST, null, "ACTIVE", HttpServletResponse.SC_OK,
                        null},

                {false, OAuthConstants.Consent.APPROVE, false, null, null, accessToken, idToken,
                        OAuthConstants.NONE, RESPONSE_MODE_FORM_POST, "", "", HttpServletResponse.SC_OK, null},

                {false, OAuthConstants.Consent.APPROVE, false, null, null, accessToken, idToken,
                        OAuthConstants.ID_TOKEN, null, null, "ACTIVE", HttpServletResponse.SC_FOUND, APP_REDIRECT_URL},

                {false, OAuthConstants.Consent.APPROVE, false, null, null, accessToken, null, OAuthConstants.ID_TOKEN,
                        null, null, "ACTIVE", HttpServletResponse.SC_FOUND, APP_REDIRECT_URL},

                {false, OAuthConstants.Consent.APPROVE_ALWAYS, false, OAuth2ErrorCodes.INVALID_CLIENT, null, null,
                        null, null, null, null, null, HttpServletResponse.SC_FOUND, APP_REDIRECT_URL},

        };
    }

    @Test(dataProvider = "provideUserConsentData", groups = "testWithConnection")
    public void testHandleUserConsent(boolean isRespDTONull, String consent, boolean skipConsent, String errorCode,
                                      String authCode, String accessToken, String idToken, String responseType,
                                      String responseMode, String authenticatedIdps, String state, int expectedStatus,
                                      String expectedLocation) throws Exception {

        Map<String, String[]> requestParams = new HashMap<>();
        Map<String, Object> requestAttributes = new HashMap<>();

        requestParams.put(OAuthConstants.SESSION_DATA_KEY_CONSENT, new String[]{SESSION_DATA_KEY_CONSENT_VALUE});
        requestParams.put(FrameworkConstants.RequestParams.TO_COMMONAUTH, new String[]{"false"});
        requestParams.put(OAuthConstants.OAuth20Params.SCOPE, new String[]{OAuthConstants.Scope.OPENID});
        requestParams.put(OAuthConstants.Prompt.CONSENT, new String[]{consent});
        requestParams.put(CLIENT_ID, new String[]{CLIENT_ID_VALUE});

        requestAttributes.put(FrameworkConstants.RequestParams.FLOW_STATUS, AuthenticatorFlowStatus.INCOMPLETE);

        mockHttpRequest(requestParams, requestAttributes, HttpMethod.POST);

        mockStatic(SessionDataCache.class);
        when(SessionDataCache.getInstance()).thenReturn(sessionDataCache);
        SessionDataCacheKey consentDataCacheKey = new SessionDataCacheKey(SESSION_DATA_KEY_CONSENT_VALUE);
        when(sessionDataCache.getValueFromCache(consentDataCacheKey)).thenReturn(consentCacheEntry);

        OAuth2Parameters oAuth2Params =
                setOAuth2Parameters(new HashSet<String>(), APP_NAME, responseMode, APP_REDIRECT_URL);
        oAuth2Params.setResponseType(responseType);
        oAuth2Params.setState(state);
        oAuth2Params.setClientId(CLIENT_ID_VALUE);

        when(consentCacheEntry.getoAuth2Parameters()).thenReturn(oAuth2Params);
        when(consentCacheEntry.getLoggedInUser()).thenReturn(new AuthenticatedUser());
        when(consentCacheEntry.getAuthenticatedIdPs()).thenReturn(authenticatedIdps);

        OAuth2AuthorizeRespDTO authzRespDTO = null;
        if (!isRespDTONull) {
            authzRespDTO = new OAuth2AuthorizeRespDTO();
            authzRespDTO.setAuthorizationCode(authCode);
            authzRespDTO.setCallbackURI(APP_REDIRECT_URL);
            authzRespDTO.setAccessToken(accessToken);
            authzRespDTO.setIdToken(idToken);
            authzRespDTO.setErrorCode(errorCode);

            if (OAuthConstants.ID_TOKEN.equals(responseType) && idToken == null) {
                authzRespDTO.setCallbackURI(APP_REDIRECT_URL + "?");
            }
        }
        mockEndpointUtil(false);
        when(oAuth2Service.authorize(any(OAuthAuthzReqMessageContext.class))).thenReturn(authzRespDTO);
        when(oAuth2Service.getOauthApplicationState(CLIENT_ID_VALUE)).thenReturn("ACTIVE");
        mockStatic(OpenIDConnectUserRPStore.class);
        when(OpenIDConnectUserRPStore.getInstance()).thenReturn(openIDConnectUserRPStore);
        doNothing().when(openIDConnectUserRPStore).putUserRPToStore(any(AuthenticatedUser.class),
                anyString(), anyBoolean(), anyString());

        when(oAuthServerConfiguration.getOpenIDConnectSkipeUserConsentConfig()).thenReturn(skipConsent);

        mockStatic(OAuthServerConfiguration.class);
        when(OAuthServerConfiguration.getInstance()).thenReturn(oAuthServerConfiguration);
        when(oAuthServerConfiguration.getAuthorizationCodeValidityPeriodInSeconds()).thenReturn(300L);

        mockStatic(OAuth2Util.class);
        when(OAuth2Util.getServiceProvider(CLIENT_ID_VALUE)).thenReturn(new ServiceProvider());
        mockApplicationManagementService();
        spy(FrameworkUtils.class);
        doNothing().when(FrameworkUtils.class, "startTenantFlow", anyString());
        doNothing().when(FrameworkUtils.class, "endTenantFlow");
        mockStatic(IdentityTenantUtil.class);
        when(IdentityTenantUtil.getTenantDomain(anyInt())).thenReturn(MultitenantConstants.SUPER_TENANT_DOMAIN_NAME);
        when(IdentityTenantUtil.getTenantId(anyString())).thenReturn(MultitenantConstants.SUPER_TENANT_ID);

        OAuth2AuthorizeReqDTO authorizeReqDTO =  new OAuth2AuthorizeReqDTO();
        OAuthAuthzReqMessageContext authzReqMsgCtx = new OAuthAuthzReqMessageContext(authorizeReqDTO);
        when(consentCacheEntry.getAuthzReqMsgCtx()).thenReturn(authzReqMsgCtx);

        Response response;
        try {
            setSupportedResponseModes();
            response = oAuth2AuthzEndpoint.authorize(httpServletRequest, httpServletResponse);
        } catch (InvalidRequestParentException ire) {
            InvalidRequestExceptionMapper invalidRequestExceptionMapper = new InvalidRequestExceptionMapper();
            response = invalidRequestExceptionMapper.toResponse(ire);
        }

        assertNotNull(response, "Authorization response is null");
        assertEquals(response.getStatus(), expectedStatus, "Unexpected HTTP response status");

        if (expectedLocation != null) {
            MultivaluedMap<String, Object> responseMetadata = response.getMetadata();
            assertNotNull(responseMetadata, "Response metadata is null");

            assertTrue(CollectionUtils.isNotEmpty(responseMetadata.get(HTTPConstants.HEADER_LOCATION)),
                    "Location header not found in the response");
            String location = String.valueOf(responseMetadata.get(HTTPConstants.HEADER_LOCATION).get(0));
            assertTrue(location.contains(expectedLocation), "Unexpected redirect url in the response");

            if (errorCode != null) {
                assertTrue(location.contains(errorCode), "Expected error code not found in URL");
            }
        }
    }

    @DataProvider(name = "provideDataForUserAuthz")
    public Object[][] provideDataForUserAuthz() {

        String idTokenHint = "tokenHintString";

        // This object provides data to cover all branches in doUserAuthz() private method
        return new Object[][]{
                {OAuthConstants.Prompt.CONSENT, null, true, false, false, USERNAME, USERNAME, null},
                {OAuthConstants.Prompt.NONE, null, true, true, false, USERNAME, USERNAME, null},
                {OAuthConstants.Prompt.NONE, null, false, false, false, USERNAME, USERNAME,
                        OAuth2ErrorCodes.CONSENT_REQUIRED},
                {OAuthConstants.Prompt.NONE, null, false, true, false, USERNAME, USERNAME, null},
                {OAuthConstants.Prompt.NONE, idTokenHint, true, false, true, USERNAME, USERNAME, null},
                {OAuthConstants.Prompt.NONE, idTokenHint, true, false, false, USERNAME, USERNAME, null},
                {OAuthConstants.Prompt.NONE, idTokenHint, false, false, true, USERNAME, USERNAME,
                        OAuth2ErrorCodes.CONSENT_REQUIRED},
                {OAuthConstants.Prompt.NONE, "invalid", false, false, true, USERNAME, USERNAME, null},
                {OAuthConstants.Prompt.NONE, idTokenHint, false, false, true, "", USERNAME,
                        OAuth2ErrorCodes.LOGIN_REQUIRED},
                {OAuthConstants.Prompt.NONE, idTokenHint, true, false, true, USERNAME, "user2",
                        OAuth2ErrorCodes.LOGIN_REQUIRED},
                {OAuthConstants.Prompt.LOGIN, null, true, false, false, USERNAME, USERNAME, null},
                {OAuthConstants.Prompt.LOGIN, null, false, false, false, USERNAME, USERNAME, null},
                {"", null, false, true, false, USERNAME, USERNAME, null},
                {OAuthConstants.Prompt.SELECT_ACCOUNT, null, false, false, false, USERNAME, USERNAME, null},
        };
    }

    @Test(dataProvider = "provideDataForUserAuthz", groups = "testWithConnection")
    public void testDoUserAuthz(String prompt, String idTokenHint, boolean hasUserApproved, boolean skipConsent,
                                boolean idTokenHintValid, String loggedInUser, String idTokenHintSubject,
                                String errorCode) throws Exception {

        AuthenticationResult result = setAuthenticationResult(true, null, null, null, null);

        result.getSubject().setAuthenticatedSubjectIdentifier(loggedInUser);
        Map<String, String[]> requestParams = new HashMap<>();
        Map<String, Object> requestAttributes = new HashMap<>();

        requestParams.put(CLIENT_ID, new String[]{CLIENT_ID_VALUE});
        requestParams.put(FrameworkConstants.RequestParams.TO_COMMONAUTH, new String[]{"false"});
        requestParams.put(OAuthConstants.OAuth20Params.SCOPE, new String[]{OAuthConstants.Scope.OPENID});

        requestAttributes.put(FrameworkConstants.RequestParams.FLOW_STATUS, AuthenticatorFlowStatus.INCOMPLETE);
        requestAttributes.put(FrameworkConstants.SESSION_DATA_KEY, SESSION_DATA_KEY_VALUE);
        requestAttributes.put(FrameworkConstants.RequestAttribute.AUTH_RESULT, result);

        mockHttpRequest(requestParams, requestAttributes, HttpMethod.POST);

        OAuth2Parameters oAuth2Params = setOAuth2Parameters(new HashSet<String>(), APP_NAME, null, APP_REDIRECT_URL);
        oAuth2Params.setClientId(CLIENT_ID_VALUE);
        oAuth2Params.setPrompt(prompt);
        oAuth2Params.setIDTokenHint(idTokenHint);

        mockStatic(SessionDataCache.class);
        when(SessionDataCache.getInstance()).thenReturn(sessionDataCache);
        SessionDataCacheKey loginDataCacheKey = new SessionDataCacheKey(SESSION_DATA_KEY_VALUE);
        when(sessionDataCache.getValueFromCache(loginDataCacheKey)).thenReturn(loginCacheEntry);
        when(loginCacheEntry.getLoggedInUser()).thenReturn(result.getSubject());
        when(loginCacheEntry.getoAuth2Parameters()).thenReturn(oAuth2Params);

        mockEndpointUtil(false);
        when(oAuth2ScopeService.hasUserProvidedConsentForAllRequestedScopes(
                anyString(), anyString(), anyInt(), anyList())).thenReturn(hasUserApproved);

        mockOAuthServerConfiguration();

        mockStatic(IdentityDatabaseUtil.class);
        when(IdentityDatabaseUtil.getDBConnection()).thenReturn(connection);

        mockStatic(OpenIDConnectUserRPStore.class);
        when(OpenIDConnectUserRPStore.getInstance()).thenReturn(openIDConnectUserRPStore);
        when(openIDConnectUserRPStore.hasUserApproved(any(AuthenticatedUser.class), anyString(), anyString())).
                thenReturn(hasUserApproved);

        spy(OAuth2Util.class);
        doReturn(idTokenHintValid).when(OAuth2Util.class, "validateIdToken", anyString());

        mockStatic(SignedJWT.class);
        if ("invalid".equals(idTokenHint)) {
            when(SignedJWT.parse(anyString())).thenThrow(new ParseException("error", 1));
        } else {
            when(SignedJWT.parse(anyString())).thenReturn(signedJWT);
        }
        JWTClaimsSet.Builder jwtClaimsSetBuilder = new JWTClaimsSet.Builder();
        jwtClaimsSetBuilder.subject(idTokenHintSubject);
        JWTClaimsSet jwtClaimsSet = jwtClaimsSetBuilder.build();
        when(signedJWT.getJWTClaimsSet()).thenReturn(jwtClaimsSet);
        when(oAuth2Service.getOauthApplicationState(CLIENT_ID_VALUE)).thenReturn("ACTIVE");

        mockApplicationManagementService();

        mockStatic(AuthorizationHandlerManager.class);
        when(AuthorizationHandlerManager.getInstance()).thenReturn(authorizationHandlerManager);

        OAuth2AuthorizeReqDTO authzReqDTO =  new OAuth2AuthorizeReqDTO();
        authzReqDTO.setConsumerKey(CLIENT_ID_VALUE);
        authzReqDTO.setScopes(new String[]{OAuthConstants.Scope.OPENID});
        authzReqDTO.setUser(loginCacheEntry.getLoggedInUser());
        authzReqDTO.setResponseType("code");
        OAuthAuthzReqMessageContext authzReqMsgCtx = new OAuthAuthzReqMessageContext(authzReqDTO);
        authzReqMsgCtx.setApprovedScope(new String[]{OAuthConstants.Scope.OPENID});
        when(oAuth2Service.validateScopesBeforeConsent(any(OAuth2AuthorizeReqDTO.class))).thenReturn(authzReqMsgCtx);
        when(authorizationHandlerManager.validateScopesBeforeConsent(any(OAuth2AuthorizeReqDTO.class)))
                .thenReturn(authzReqMsgCtx);
        when(loginCacheEntry.getAuthzReqMsgCtx()).thenReturn(authzReqMsgCtx);
        spy(FrameworkUtils.class);
        doReturn("sample").when(FrameworkUtils.class, "resolveUserIdFromUsername", anyInt(), anyString(), anyString());
        doNothing().when(FrameworkUtils.class, "startTenantFlow", anyString());
        doNothing().when(FrameworkUtils.class, "endTenantFlow");
        spy(IdentityTenantUtil.class);
        doReturn(MultitenantConstants.SUPER_TENANT_ID).when(IdentityTenantUtil.class, "getTenantId",
                nullable(String.class));
        doReturn(MultitenantConstants.SUPER_TENANT_DOMAIN_NAME).when(IdentityTenantUtil.class, "getTenantDomain",
                anyInt());

        Response response;
        try {
            setSupportedResponseModes();
            response = oAuth2AuthzEndpoint.authorize(httpServletRequest, httpServletResponse);
        } catch (InvalidRequestParentException ire) {
            InvalidRequestExceptionMapper invalidRequestExceptionMapper = new InvalidRequestExceptionMapper();
            response = invalidRequestExceptionMapper.toResponse(ire);
        }

        assertNotNull(response, "Authorization response is null");
        assertEquals(response.getStatus(), HttpServletResponse.SC_FOUND, "Unexpected HTTP response status");

        MultivaluedMap<String, Object> responseMetadata = response.getMetadata();
        assertNotNull(responseMetadata, "Response metadata is null");

        assertTrue(CollectionUtils.isNotEmpty(responseMetadata.get(HTTPConstants.HEADER_LOCATION)),
                "Location header not found in the response");
        String location = String.valueOf(responseMetadata.get(HTTPConstants.HEADER_LOCATION).get(0));
        assertFalse(location.isEmpty(), "Redirect URL is empty");

        if (errorCode != null) {
            assertTrue(location.contains(errorCode), "Expected error code not found in URL");
        }

    }

    @DataProvider(name = "provideOidcSessionData")
    public Object[][] provideOidcSessionData() {

        Cookie opBrowserStateCookie = new Cookie("opbs", "2345678776gffdgdsfafa");
        OIDCSessionState previousSessionState1 = new OIDCSessionState();
        OIDCSessionState previousSessionState2 = new OIDCSessionState();

        previousSessionState1.setSessionParticipants(new HashSet<>(Arrays.asList(CLIENT_ID_VALUE)));
        previousSessionState2.setSessionParticipants(new HashSet<String>());

        String[] returnValues = new String[]{
                "http://localhost:8080/redirect?session_state=sessionStateValue",
                "<form method=\"post\" action=\"http://localhost:8080/redirect\">"
        };

        // This object provides values to cover the branches in ManageOIDCSessionState() private method
        return new Object[][]{
                {opBrowserStateCookie, previousSessionState1, APP_REDIRECT_URL, null,
                        HttpServletResponse.SC_FOUND, returnValues[0]},
                {opBrowserStateCookie, previousSessionState2, APP_REDIRECT_URL, RESPONSE_MODE_FORM_POST,
                        HttpServletResponse.SC_OK, returnValues[1]},
                {null, previousSessionState1, APP_REDIRECT_URL, null, HttpServletResponse.SC_FOUND, returnValues[0]},
                {null, previousSessionState1, APP_REDIRECT_URL, null, HttpServletResponse.SC_FOUND, returnValues[0]},
                {opBrowserStateCookie, null, APP_REDIRECT_URL, null, HttpServletResponse.SC_FOUND, returnValues[0]},
                {opBrowserStateCookie, previousSessionState1, APP_REDIRECT_URL, RESPONSE_MODE_FORM_POST,
                        HttpServletResponse.SC_OK, returnValues[1]},
        };
    }

    @Test(dataProvider = "provideOidcSessionData", groups = "testWithConnection")
    public void testManageOIDCSessionState(Object cookieObject, Object sessionStateObject, String callbackUrl,
                                           String responseMode, int expectedStatus, String expectedResult)
            throws Exception {

        Cookie opBrowserStateCookie = (Cookie) cookieObject;
        Cookie newOpBrowserStateCookie = new Cookie("opbs", "f6454r678776gffdgdsfafa");
        OIDCSessionState previousSessionState = (OIDCSessionState) sessionStateObject;
        AuthenticationResult result = setAuthenticationResult(true, null, null, null, null);

        Map<String, String[]> requestParams = new HashMap<>();
        Map<String, Object> requestAttributes = new HashMap<>();

        requestParams.put(CLIENT_ID, new String[]{CLIENT_ID_VALUE});
        requestParams.put(FrameworkConstants.RequestParams.TO_COMMONAUTH, new String[]{"false"});
        requestParams.put(OAuthConstants.OAuth20Params.SCOPE, new String[]{OAuthConstants.Scope.OPENID});
        requestParams.put(OAuthConstants.OAuth20Params.PROMPT, new String[]{OAuthConstants.Prompt.LOGIN});

        requestAttributes.put(FrameworkConstants.RequestParams.FLOW_STATUS, AuthenticatorFlowStatus.INCOMPLETE);
        requestAttributes.put(FrameworkConstants.SESSION_DATA_KEY, SESSION_DATA_KEY_VALUE);
        requestAttributes.put(FrameworkConstants.RequestAttribute.AUTH_RESULT, result);

        mockHttpRequest(requestParams, requestAttributes, HttpMethod.POST);

        OAuth2Parameters oAuth2Params = setOAuth2Parameters(new HashSet<>(Arrays.asList(OAuthConstants.Scope.OPENID)),
                APP_NAME, responseMode, APP_REDIRECT_URL);
        oAuth2Params.setClientId(CLIENT_ID_VALUE);
        oAuth2Params.setPrompt(OAuthConstants.Prompt.LOGIN);

        mockOAuthServerConfiguration();
        mockEndpointUtil(false);

        when(oAuthServerConfiguration.getOpenIDConnectSkipeUserConsentConfig()).thenReturn(true);

        OAuth2AuthorizeRespDTO authzRespDTO = new OAuth2AuthorizeRespDTO();
        authzRespDTO.setCallbackURI(callbackUrl);
        when(oAuth2Service.authorize(any(OAuthAuthzReqMessageContext.class))).thenReturn(authzRespDTO);

        mockStatic(OAuth2Util.OAuthURL.class);
        when(OAuth2Util.OAuthURL.getOAuth2ErrorPageUrl()).thenReturn(ERROR_PAGE_URL);

        mockStatic(OIDCSessionManagementUtil.class);
        when(OIDCSessionManagementUtil.getOPBrowserStateCookie(any(HttpServletRequest.class)))
                .thenReturn(opBrowserStateCookie);
        when(OIDCSessionManagementUtil.addOPBrowserStateCookie(any(HttpServletResponse.class)))
                .thenReturn(newOpBrowserStateCookie);
        when(OIDCSessionManagementUtil.addOPBrowserStateCookie(any(HttpServletResponse.class),
                any(HttpServletRequest.class), nullable(String.class), nullable(String.class)))
                .thenReturn(newOpBrowserStateCookie);
        when(OIDCSessionManagementUtil.getSessionManager()).thenReturn(oidcSessionManager);
        when(oidcSessionManager.getOIDCSessionState(anyString(), any(String.class))).thenReturn(previousSessionState);
        when(OIDCSessionManagementUtil.getSessionStateParam(anyString(), anyString(), anyString()))
                .thenReturn("sessionStateValue");
        when(OIDCSessionManagementUtil.addSessionStateToURL(anyString(), anyString(), isNull()))
                .thenCallRealMethod();

        mockStatic(SessionDataCache.class);
        when(SessionDataCache.getInstance()).thenReturn(sessionDataCache);
        SessionDataCacheKey loginDataCacheKey = new SessionDataCacheKey(SESSION_DATA_KEY_VALUE);
        when(sessionDataCache.getValueFromCache(loginDataCacheKey)).thenReturn(loginCacheEntry);
        when(loginCacheEntry.getoAuth2Parameters()).thenReturn(oAuth2Params);
        when(loginCacheEntry.getLoggedInUser()).thenReturn(result.getSubject());
        mockStatic(IdentityDatabaseUtil.class);
        when(IdentityDatabaseUtil.getDBConnection()).thenReturn(connection);

        mockStatic(OpenIDConnectUserRPStore.class);
        when(OpenIDConnectUserRPStore.getInstance()).thenReturn(openIDConnectUserRPStore);
        when(openIDConnectUserRPStore.hasUserApproved(any(AuthenticatedUser.class), anyString(), anyString())).
                thenReturn(true);
        when(oAuth2Service.getOauthApplicationState(CLIENT_ID_VALUE)).thenReturn("ACTIVE");

        mockApplicationManagementService();

        mockStatic(AuthorizationHandlerManager.class);
        when(AuthorizationHandlerManager.getInstance()).thenReturn(authorizationHandlerManager);

        OAuth2AuthorizeReqDTO authzReqDTO =  new OAuth2AuthorizeReqDTO();
        authzReqDTO.setConsumerKey(CLIENT_ID_VALUE);
        authzReqDTO.setScopes(new String[]{OAuthConstants.Scope.OPENID});
        authzReqDTO.setCallbackUrl(callbackUrl);
        authzReqDTO.setUser(loginCacheEntry.getLoggedInUser());
        authzReqDTO.setResponseType("code");
        OAuthAuthzReqMessageContext authzReqMsgCtx = new OAuthAuthzReqMessageContext(authzReqDTO);
        authzReqMsgCtx.setApprovedScope(new String[]{OAuthConstants.Scope.OPENID});
        when(oAuth2Service.validateScopesBeforeConsent(any(OAuth2AuthorizeReqDTO.class))).thenReturn(authzReqMsgCtx);
        when(authorizationHandlerManager.validateScopesBeforeConsent(any(OAuth2AuthorizeReqDTO.class)))
                .thenReturn(authzReqMsgCtx);
        when(loginCacheEntry.getAuthzReqMsgCtx()).thenReturn(authzReqMsgCtx);
        spy(FrameworkUtils.class);
        doReturn("sample").when(FrameworkUtils.class, "resolveUserIdFromUsername", anyInt(), anyString(), anyString());
        doNothing().when(FrameworkUtils.class, "startTenantFlow", anyString());
        doNothing().when(FrameworkUtils.class, "endTenantFlow");
        spy(IdentityTenantUtil.class);
        doReturn(MultitenantConstants.SUPER_TENANT_ID).when(IdentityTenantUtil.class, "getTenantId",
                nullable(String.class));
        doReturn(MultitenantConstants.SUPER_TENANT_DOMAIN_NAME).when(IdentityTenantUtil.class, "getTenantDomain",
                anyInt());

        Response response;
        try {
            setSupportedResponseModes();
            response = oAuth2AuthzEndpoint.authorize(httpServletRequest, httpServletResponse);
        } catch (InvalidRequestParentException ire) {
            InvalidRequestExceptionMapper invalidRequestExceptionMapper = new InvalidRequestExceptionMapper();
            response = invalidRequestExceptionMapper.toResponse(ire);
        }

        assertNotNull(response, "Authorization response is null");
        assertEquals(response.getStatus(), expectedStatus, "Unexpected HTTP response status");

        MultivaluedMap<String, Object> responseMetadata = response.getMetadata();
        assertNotNull(responseMetadata, "Response metadata is null");

        if (response.getStatus() != HttpServletResponse.SC_OK) {
            assertTrue(CollectionUtils.isNotEmpty(responseMetadata.get(HTTPConstants.HEADER_LOCATION)),
                    "Location header not found in the response");
            String location = String.valueOf(responseMetadata.get(HTTPConstants.HEADER_LOCATION).get(0));

            assertTrue(location.contains(expectedResult), "Expected redirect URL is not returned");
        } else {
            assertTrue(response.getEntity().toString().contains(expectedResult),
                    "Expected redirect URL is not returned");
        }
    }

    private void mockApplicationManagementService() throws IdentityApplicationManagementException {

        mockApplicationManagementService(new ServiceProvider());
    }

    private void mockApplicationManagementService(ServiceProvider sp) throws IdentityApplicationManagementException {

        ApplicationManagementService appMgtService = mock(ApplicationManagementService.class);
        when(appMgtService.getServiceProviderByClientId(anyString(), anyString(), anyString())).thenReturn(sp);
        OAuth2ServiceComponentHolder.setApplicationMgtService(appMgtService);
    }

    @DataProvider(name = "provideSessionContextData")
    public Object[][] provideSessionContextData() {

        return new Object[][]{{"1234", "1234"}, {null, null}, {"1234", ""}};
    }

    @DataProvider(name = "providePathExistsData")
    public Object[][] providePathExistsData() {

        return new Object[][]{
                {System.getProperty(CarbonBaseConstants.CARBON_HOME), true},
                {"carbon_home", false}
        };
    }

    @Test(dataProvider = "providePathExistsData")
    public void testGetFormPostRedirectPage(String carbonHome, boolean fileExists) throws Exception {

        spy(CarbonUtils.class);
        doReturn(carbonHome).when(CarbonUtils.class, "getCarbonHome");

        Method getFormPostRedirectPage = authzEndpointObject.getClass().getDeclaredMethod("getFormPostRedirectPage");
        getFormPostRedirectPage.setAccessible(true);
        String value = (String) getFormPostRedirectPage.invoke(authzEndpointObject);
        assertEquals((value != null), fileExists, "FormPostRedirectPage value is incorrect");

        Field formPostRedirectPage = authzEndpointObject.getClass().getDeclaredField("formPostRedirectPage");
        Method getDeclaredFields0 = Class.class.getDeclaredMethod("getDeclaredFields0", boolean.class);
        getDeclaredFields0.setAccessible(true);
        Field[] fields = (Field[]) getDeclaredFields0.invoke(Field.class, false);
        Field modifiers = null;
        for (Field each : fields) {
            if ("modifiers".equals(each.getName())) {
                modifiers = each;
                break;
            }
        }
        modifiers.setAccessible(true);
        modifiers.setInt(formPostRedirectPage, formPostRedirectPage.getModifiers() & ~Modifier.FINAL);

        formPostRedirectPage.setAccessible(true);
        formPostRedirectPage.set(authzEndpointObject, value);

        Method createFormPage = authzEndpointObject.getClass().getDeclaredMethod("createFormPage", String.class,
                String.class, String.class, String.class);
        createFormPage.setAccessible(true);
        value = (String) createFormPage.invoke(authzEndpointObject, APP_REDIRECT_URL_JSON, APP_REDIRECT_URL,
                StringUtils.EMPTY, "sessionDataValue");
        assertNotNull(value, "Form post page is null");

        Method createErrorFormPage = authzEndpointObject.getClass().getDeclaredMethod("createErrorFormPage",
                String.class, OAuthProblemException.class);
        createErrorFormPage.setAccessible(true);
        value = (String) createErrorFormPage.invoke(authzEndpointObject, APP_REDIRECT_URL, oAuthProblemException);
        assertNotNull(value, "Form post error page is null");
    }

    @DataProvider(name = "provideSendRequestToFrameworkData")
    public Object[][] provideSendRequestToFrameworkData() {

        return addDiagnosticLogStatusToExistingDataProvider(new Object[][]{
                {null},
                {AuthenticatorFlowStatus.SUCCESS_COMPLETED},
                {AuthenticatorFlowStatus.INCOMPLETE}
        });
    }

    @Test(dataProvider = "provideSendRequestToFrameworkData")
    public void testSendRequestToFramework(Object flowStatusObject, boolean diagnosticLogsEnabled) throws Exception {

        AuthenticatorFlowStatus flowStatus = (AuthenticatorFlowStatus) flowStatusObject;
        Map<String, String[]> requestParams = new HashMap<>();
        Map<String, Object> requestAttributes = new HashMap<>();

        requestAttributes.put(FrameworkConstants.RequestParams.FLOW_STATUS, flowStatus);
        mockHttpRequest(requestParams, requestAttributes, HttpMethod.POST);

        mockStatic(LoggerUtils.class);
        when(LoggerUtils.isDiagnosticLogsEnabled()).thenReturn(diagnosticLogsEnabled);
        mockStatic(IdentityTenantUtil.class);
        when(IdentityTenantUtil.getTenantId(anyString())).thenReturn(MultitenantConstants.SUPER_TENANT_ID);

        final String[] redirectUrl = new String[1];
        doAnswer(new Answer<Object>() {
            @Override
            public Object answer(InvocationOnMock invocation) {

                String key = (String) invocation.getArguments()[0];
                redirectUrl[0] = key;
                return null;
            }
        }).when(httpServletResponse).sendRedirect(anyString());

        spy(FrameworkUtils.class);
        doReturn(requestCoordinator).when(FrameworkUtils.class, "getRequestCoordinator");
        doNothing().when(FrameworkUtils.class, "startTenantFlow", anyString());
        doNothing().when(FrameworkUtils.class, "endTenantFlow");

        doAnswer(new Answer<Object>() {
            @Override
            public Object answer(InvocationOnMock invocation) {

                return null;
            }
        }).when(requestCoordinator).handle(any(HttpServletRequest.class), any(HttpServletResponse.class));

        mockOAuthServerConfiguration();
        mockStatic(OAuth2Util.OAuthURL.class);
        when(OAuth2Util.OAuthURL.getOAuth2ErrorPageUrl()).thenReturn(ERROR_PAGE_URL);

        Method sendRequestToFramework =
                authzEndpointObject.getClass().getDeclaredMethod("handleAuthFlowThroughFramework",
                        OAuthMessage.class, String.class);
        sendRequestToFramework.setAccessible(true);

        when(oAuthMessage.getRequest()).thenReturn(httpServletRequest);
        when(oAuthMessage.getResponse()).thenReturn(httpServletResponse);

        Response response;
        try {
            response = (Response) sendRequestToFramework.invoke(authzEndpointObject, oAuthMessage, "type");
        } catch (Exception ire) {
            InvalidRequestExceptionMapper invalidRequestExceptionMapper = new InvalidRequestExceptionMapper();
            response = invalidRequestExceptionMapper.toResponse((InvalidRequestParentException) ire.getCause());
        }

        assertNotNull(response, "Returned response is null");

        requestAttributes.put(FrameworkConstants.RequestParams.FLOW_STATUS, flowStatus);
        mockHttpRequest(requestParams, requestAttributes, HttpMethod.POST);

        when(oAuthMessage.getRequest()).thenReturn(httpServletRequest);
        when(oAuthMessage.getResponse()).thenReturn(httpServletResponse);

        Method sendRequestToFramework2 =
                authzEndpointObject.getClass().getDeclaredMethod("handleAuthFlowThroughFramework",
                        OAuthMessage.class, String.class);
        sendRequestToFramework2.setAccessible(true);
        try {
            response = (Response) sendRequestToFramework.invoke(authzEndpointObject, oAuthMessage, "type");
        } catch (Exception ire) {
            InvalidRequestExceptionMapper invalidRequestExceptionMapper = new InvalidRequestExceptionMapper();
            response = invalidRequestExceptionMapper.toResponse((InvalidRequestParentException) ire.getCause());
        }
        assertNotNull(response, "Returned response is null");
    }

    @DataProvider(name = "provideAuthenticatedTimeFromCommonAuthData")
    public Object[][] provideAuthenticatedTimeFromCommonAuthData() {

        return new Object[][]{
                {new SessionContext(), 1479249799770L, 1479249798770L},
                {new SessionContext(), null, 1479249798770L},
                {null, null, 1479249798770L}
        };
    }

    @Test(dataProvider = "provideAuthenticatedTimeFromCommonAuthData")
    public void testGetAuthenticatedTimeFromCommonAuthCookieValue(Object sessionContextObject, Object updatedTimestamp,
                                                             Object createdTimeStamp) throws Exception {

        SessionContext sessionContext = (SessionContext) sessionContextObject;
        Cookie commonAuthCookie = new Cookie(FrameworkConstants.COMMONAUTH_COOKIE, "32414141346576");

        if (sessionContext != null) {
            sessionContext.addProperty(FrameworkConstants.UPDATED_TIMESTAMP, updatedTimestamp);
            sessionContext.addProperty(FrameworkConstants.CREATED_TIMESTAMP, createdTimeStamp);
        }

        mockStatic(FrameworkUtils.class);
        when(FrameworkUtils.getSessionContextFromCache(anyString(), anyString())).thenReturn(sessionContext);

        Method getAuthenticatedTimeFromCommonAuthCookieValue = authzEndpointObject.getClass().
                getDeclaredMethod("getAuthenticatedTimeFromCommonAuthCookieValue", String.class, String.class);
        getAuthenticatedTimeFromCommonAuthCookieValue.setAccessible(true);
        long timestamp = (long) getAuthenticatedTimeFromCommonAuthCookieValue.invoke(authzEndpointObject,
                commonAuthCookie.getValue(), "abc");

        if (sessionContext == null) {
            assertEquals(timestamp, 0, "Authenticated time should be 0 when session context is null");
        } else if (updatedTimestamp != null) {
            assertEquals(timestamp, Long.parseLong(updatedTimestamp.toString()),
                    "session context updated time should be equal to the authenticated time");
        } else {
            assertEquals(timestamp, Long.parseLong(createdTimeStamp.toString()),
                    "session context created time should be equal to the authenticated time");
        }
    }

    @DataProvider(name = "provideGetServiceProviderData")
    public Object[][] provideGetServiceProviderData() {

        return new Object[][]{
                {CLIENT_ID_VALUE, null},
                {CLIENT_ID_VALUE, new IdentityApplicationManagementException("Error")},
                {CLIENT_ID_VALUE, new IdentityOAuth2ClientException("Error")},
                {"invalidId", null},
        };
    }

    @Test(dataProvider = "provideGetServiceProviderData", groups = "testWithConnection")
    public void testGetServiceProvider(String clientId, Exception e) throws Exception {

        Method getServiceProvider =
                authzEndpointObject.getClass().getDeclaredMethod("getServiceProvider", String.class);
        getServiceProvider.setAccessible(true);

        ServiceProvider sp = new ServiceProvider();
        sp.setApplicationName(APP_NAME);
        mockOAuthServerConfiguration();
        mockEndpointUtil(false);

        mockApplicationManagementService(sp);

        mockStatic(IdentityTenantUtil.class);
        when(IdentityTenantUtil.getTenantDomain(anyInt())).thenReturn(MultitenantConstants.SUPER_TENANT_DOMAIN_NAME);
        when(IdentityTenantUtil.getTenantId(anyString())).thenReturn(MultitenantConstants.SUPER_TENANT_ID);

        try (Connection connection = getConnection()) {
            mockStatic(IdentityDatabaseUtil.class);
            when(IdentityDatabaseUtil.getDBConnection()).thenReturn(connection);

            if (e instanceof IdentityOAuth2ClientException) {
                when(tokenPersistenceProcessor.getPreprocessedClientSecret(anyString())).thenThrow(e);
            }

            if (e instanceof IdentityApplicationManagementException) {
                ApplicationManagementService appMgtService = mock(ApplicationManagementService.class);
                OAuth2ServiceComponentHolder.setApplicationMgtService(appMgtService);
                when(appMgtService.getServiceProviderByClientId(anyString(), any(), anyString())).thenThrow(e);
            }
            try {
                ServiceProvider result = (ServiceProvider) getServiceProvider.invoke(authzEndpointObject, clientId);
                assertEquals(result.getApplicationName(), APP_NAME);
            } catch (Exception e1) {
                if (e == null && CLIENT_ID_VALUE.equals(clientId)) {
                    fail("Unexpected Exception");
                }
            }
        }
    }

    @DataProvider(name = "provideHandleMaxAgeParameterData")
    public Object[][] provideHandleMaxAgeParameterData() {

        return new Object[][]{
                {"invalidValue", true}
        };
    }

    @Test(dataProvider = "provideHandleMaxAgeParameterData")
    public void testHandleMaxAgeParameter(String value, Boolean state) throws Exception {
        Method handleMaxAgeParameter =
                authzEndpointObject.getClass().getDeclaredMethod("handleMaxAgeParameter",
                        OAuthAuthzRequest.class, OAuth2Parameters.class);
        handleMaxAgeParameter.setAccessible(true);

        OAuth2Parameters oAuth2Parameters = new OAuth2Parameters();
        when(oAuthAuthzRequest.getParam(OAuthConstants.OIDCClaims.MAX_AGE)).thenReturn(value);

        try {
            handleMaxAgeParameter.invoke(authzEndpointObject, oAuthAuthzRequest, oAuth2Parameters);
        } catch (Exception e1) {
            assertTrue(state);
        }
    }

    @DataProvider(name = "provideHandleOAuthAuthorizationRequest1Data")
    public Object[][] provideHandleOAuthAuthorizationRequest1Data() {

        ServiceProvider sp1 = new ServiceProvider();
        ServiceProvider sp2 = new ServiceProvider();
        ServiceProvider sp3 = new ServiceProvider();
        ServiceProviderProperty property1 = new ServiceProviderProperty();
        property1.setName(SP_DISPLAY_NAME);
        property1.setValue("myApplication");
        ServiceProviderProperty property2 = new ServiceProviderProperty();
        property2.setName(SP_NAME);
        property2.setValue(APP_NAME);

        ServiceProviderProperty[] properties1 = new ServiceProviderProperty[]{property1, property2};
        sp1.setSpProperties(properties1);
        ServiceProviderProperty[] properties2 = new ServiceProviderProperty[]{property2};
        sp2.setSpProperties(properties2);

        return addDiagnosticLogStatusToExistingDataProvider(new Object[][]{
                {true, sp1, "myApplication"},
                {true, sp2, null},
                {true, sp3, null},
                {false, sp1, null},
        });
    }

    @Test(dataProvider = "provideHandleOAuthAuthorizationRequest1Data", groups = "testWithConnection")
    public void testHandleOAuthAuthorizationRequest1(boolean showDisplayName, Object spObj, String savedDisplayName,
                                                     boolean diagnosticLogsEnabled)
            throws Exception {

        ServiceProvider sp = (ServiceProvider) spObj;
        sp.setApplicationName(APP_NAME);

        mockApplicationManagementService(sp);

        mockOAuthServerConfiguration();
        mockEndpointUtil(false);

        mockStatic(IdentityTenantUtil.class);
        when(IdentityTenantUtil.getTenantDomain(anyInt())).thenReturn(MultitenantConstants.SUPER_TENANT_DOMAIN_NAME);
        when(IdentityTenantUtil.getTenantId(anyString())).thenReturn(MultitenantConstants.SUPER_TENANT_ID);
        mockStatic(LoggerUtils.class);
        when(LoggerUtils.isDiagnosticLogsEnabled()).thenReturn(diagnosticLogsEnabled);
        IdentityEventService eventServiceMock = mock(IdentityEventService.class);
        mockStatic(CentralLogMgtServiceComponentHolder.class);
        when(CentralLogMgtServiceComponentHolder.getInstance()).thenReturn(centralLogMgtServiceComponentHolderMock);
        when(centralLogMgtServiceComponentHolderMock.getIdentityEventService()).thenReturn(eventServiceMock);
        PowerMockito.doNothing().when(eventServiceMock).handleEvent(any());

        mockStatic(IdentityDatabaseUtil.class);
        when(IdentityDatabaseUtil.getDBConnection()).thenReturn(connection);

        Map<String, String[]> requestParams = new HashMap();
        Map<String, Object> requestAttributes = new HashMap();

        requestParams.put(CLIENT_ID, new String[]{CLIENT_ID_VALUE});

        requestParams.put(REDIRECT_URI, new String[]{APP_REDIRECT_URL});
        requestParams.put(OAuth.OAUTH_RESPONSE_TYPE, new String[]{ResponseType.TOKEN.toString()});

        mockHttpRequest(requestParams, requestAttributes, HttpMethod.POST);

        OAuth2ClientValidationResponseDTO validationResponseDTO = new OAuth2ClientValidationResponseDTO();
        validationResponseDTO.setValidClient(true);
        validationResponseDTO.setCallbackURL(APP_REDIRECT_URL);
        when(oAuth2Service.validateClientInfo(any())).thenReturn(validationResponseDTO);

        Map<String, Class<? extends OAuthValidator<HttpServletRequest>>> responseTypeValidators = new Hashtable<>();
        responseTypeValidators.put(ResponseType.CODE.toString(), CodeValidator.class);
        responseTypeValidators.put(ResponseType.TOKEN.toString(), TokenValidator.class);

        when(oAuthServerConfiguration.getSupportedResponseTypeValidators()).thenReturn(responseTypeValidators);
        when(oAuthServerConfiguration.isShowDisplayNameInConsentPage()).thenReturn(showDisplayName);

        Method handleOAuthAuthorizationRequest = authzEndpointObject.getClass().getDeclaredMethod(
                "handleOAuthAuthorizationRequest", OAuthMessage.class);
        handleOAuthAuthorizationRequest.setAccessible(true);

        SessionDataCache sessionDataCache = mock(SessionDataCache.class);
        mockStatic(SessionDataCache.class);
        when(SessionDataCache.getInstance()).thenReturn(sessionDataCache);
        final SessionDataCacheEntry[] cacheEntry = new SessionDataCacheEntry[1];
        doAnswer(new Answer<Object>() {
            @Override
            public Object answer(InvocationOnMock invocation) {

                cacheEntry[0] = (SessionDataCacheEntry) invocation.getArguments()[1];
                return null;
            }
        }).when(sessionDataCache).addToCache(any(SessionDataCacheKey.class), any(SessionDataCacheEntry.class));

        when(oAuthMessage.getRequest()).thenReturn(httpServletRequest);
        when(oAuthMessage.getClientId()).thenReturn(CLIENT_ID_VALUE);
        handleOAuthAuthorizationRequest.invoke(authzEndpointObject, oAuthMessage);
        assertNotNull(cacheEntry[0], "Parameters not saved in cache");
        assertEquals(cacheEntry[0].getoAuth2Parameters().getDisplayName(), savedDisplayName);
    }

    @Test(dependsOnGroups = "testWithConnection")
    public void testIdentityOAuthAdminException() throws Exception {

        //OAuthAdminException will not occur due to introduce a new Service to get the App State instead directly use
        // dao
        Map<String, String[]> requestParams = new HashMap<>();
        Map<String, Object> requestAttributes = new HashMap<>();

        requestParams.put(CLIENT_ID, new String[]{CLIENT_ID_VALUE});
        requestParams.put(FrameworkConstants.RequestParams.TO_COMMONAUTH, new String[]{"false"});
        requestAttributes.put(FrameworkConstants.RequestParams.FLOW_STATUS, AuthenticatorFlowStatus.SUCCESS_COMPLETED);
        mockHttpRequest(requestParams, requestAttributes, HttpMethod.POST);

        mockStatic(LoggerUtils.class);
        when(LoggerUtils.isDiagnosticLogsEnabled()).thenReturn(true);
        mockStatic(IdentityTenantUtil.class);
        when(IdentityTenantUtil.getTenantId(anyString())).thenReturn(MultitenantConstants.SUPER_TENANT_ID);

        mockOAuthServerConfiguration();
        mockStatic(IdentityDatabaseUtil.class);
        when(IdentityDatabaseUtil.getDBConnection()).thenReturn(connection);

        connection.close(); // Closing connection to create SQLException
        mockEndpointUtil(false);
        mockStatic(OAuth2Util.OAuthURL.class);
        when(OAuth2Util.OAuthURL.getOAuth2ErrorPageUrl()).thenReturn(ERROR_PAGE_URL);
        when(oAuth2Service.getOauthApplicationState(CLIENT_ID_VALUE)).thenReturn("ACTIVE");
        doCallRealMethod().when(oAuth2Service).validateInputParameters(httpServletRequest);

        Response response;
        try {
            response = oAuth2AuthzEndpoint.authorize(httpServletRequest, httpServletResponse);
        } catch (InvalidRequestParentException ire) {
            InvalidRequestExceptionMapper invalidRequestExceptionMapper = new InvalidRequestExceptionMapper();
            response = invalidRequestExceptionMapper.toResponse(ire);
        }

        assertEquals(response.getStatus(), HttpServletResponse.SC_FOUND);
    }

    private void mockHttpRequest(final Map<String, String[]> requestParams,
                                 final Map<String, Object> requestAttributes, String method) {

        doAnswer(new Answer<Object>() {
            @Override
            public Object answer(InvocationOnMock invocation) {

                String key = (String) invocation.getArguments()[0];
                return requestParams.get(key) != null ? requestParams.get(key)[0] : null;
            }
        }).when(httpServletRequest).getParameter(anyString());

        doAnswer(new Answer<Object>() {
            @Override
            public Object answer(InvocationOnMock invocation) {

                String key = (String) invocation.getArguments()[0];
                return requestAttributes.get(key);
            }
        }).when(httpServletRequest).getAttribute(anyString());

        doAnswer(new Answer<Object>() {
            @Override
            public Object answer(InvocationOnMock invocation) {

                String key = (String) invocation.getArguments()[0];
                Object value = invocation.getArguments()[1];
                requestAttributes.put(key, value);
                return null;
            }
        }).when(httpServletRequest).setAttribute(anyString(), Matchers.anyObject());

        when(httpServletRequest.getParameterMap()).thenReturn(requestParams);
        when(httpServletRequest.getParameterNames()).thenReturn(Collections.enumeration(requestAttributes.keySet()));
        when(httpServletRequest.getSession()).thenReturn(httpSession);
        when(httpServletRequest.getMethod()).thenReturn(method);
        when(httpServletRequest.getContentType()).thenReturn(OAuth.ContentType.URL_ENCODED);

        String authHeader =
                "Basic Y2ExOWE1NDBmNTQ0Nzc3ODYwZTQ0ZTc1ZjYwNWQ5Mjc6ODduOWE1NDBmNTQ0Nzc3ODYwZTQ0ZTc1ZjYwNWQ0MzU=";
        when(httpServletRequest.getHeader("Authorization")).thenReturn(authHeader);
    }

    private void mockEndpointUtil(boolean isConsentMgtEnabled) throws Exception {

        spy(EndpointUtil.class);
        doReturn(MultitenantConstants.SUPER_TENANT_DOMAIN_NAME)
                .when(EndpointUtil.class, "getSPTenantDomainFromClientId", anyString());
        doReturn(oAuth2Service).when(EndpointUtil.class, "getOAuth2Service");

        doReturn(oAuthServerConfiguration).when(EndpointUtil.class, "getOAuthServerConfiguration");
        doReturn(USER_CONSENT_URL).when(EndpointUtil.class, "getUserConsentURL", any(OAuth2Parameters.class),
                anyString(), anyString(), any(OAuthMessage.class), anyString());;
        doReturn(LOGIN_PAGE_URL).when(EndpointUtil.class, "getLoginPageURL", anyString(), anyString(), anyBoolean(),
                anyBoolean(), anySet(), anyMap(), any());
        doReturn(requestObjectService).when(EndpointUtil.class, "getRequestObjectService");
        EndpointUtil.setOAuthAdminService(oAuthAdminService);
        EndpointUtil.setOAuth2ScopeService(oAuth2ScopeService);

        // TODO: Remove mocking consentUtil and test the consent flow as well
        // https://github.com/wso2/product-is/issues/2679
        SSOConsentService ssoConsentService = mock(SSOConsentService.class);
        when(ssoConsentService
                .getConsentRequiredClaimsWithExistingConsents(any(ServiceProvider.class), any(AuthenticatedUser.class)))
                .thenReturn(new ConsentClaimsData());

        when(ssoConsentService
                .getConsentRequiredClaimsWithoutExistingConsents(any(ServiceProvider.class),
                        any(AuthenticatedUser.class)))
                .thenReturn(new ConsentClaimsData());

        when(ssoConsentService.isSSOConsentManagementEnabled(any())).thenReturn(isConsentMgtEnabled);

        doReturn(ssoConsentService).when(EndpointUtil.class, "getSSOConsentService");
    }

    private AuthenticationResult setAuthenticationResult(boolean isAuthenticated, Map<ClaimMapping, String> attributes,
                                                         String errorCode, String errorMsg, String errorUri) {

        AuthenticationResult authResult = new AuthenticationResult();
        authResult.setAuthenticated(isAuthenticated);

        if (!isAuthenticated) {
            authResult.addProperty(FrameworkConstants.AUTH_ERROR_CODE, errorCode);
            authResult.addProperty(FrameworkConstants.AUTH_ERROR_MSG, errorMsg);
            authResult.addProperty(FrameworkConstants.AUTH_ERROR_URI, errorUri);
        }

        AuthenticatedUser subject = new AuthenticatedUser();
        subject.setAuthenticatedSubjectIdentifier(USERNAME);
        subject.setUserName(USERNAME);
        subject.setUserAttributes(attributes);
        subject.setUserId(USER_ID);
        authResult.setSubject(subject);

        return authResult;
    }

    private OAuth2Parameters setOAuth2Parameters(Set<String> scopes, String appName, String responseMode,
                                                 String redirectUri) {

        OAuth2Parameters oAuth2Parameters = new OAuth2Parameters();
        oAuth2Parameters.setScopes(scopes);
        oAuth2Parameters.setResponseMode(responseMode);
        oAuth2Parameters.setRedirectURI(redirectUri);
        oAuth2Parameters.setApplicationName(appName);
        return oAuth2Parameters;
    }

    private void mockOAuthServerConfiguration() throws Exception {

        mockStatic(OAuthServerConfiguration.class);
        when(OAuthServerConfiguration.getInstance()).thenReturn(oAuthServerConfiguration);
        when(oAuthServerConfiguration.getPersistenceProcessor()).thenReturn(tokenPersistenceProcessor);
        when(oAuthServerConfiguration.isRedirectToRequestedRedirectUriEnabled()).thenReturn(false);
        when(tokenPersistenceProcessor.getProcessedClientId(anyString())).thenAnswer(new Answer<Object>() {
            @Override
            public Object answer(InvocationOnMock invocation) {

                return invocation.getArguments()[0];
            }
        });
        when(oAuthServerConfiguration.getOAuthAuthzRequestClassName())
                .thenReturn("org.wso2.carbon.identity.oauth2.model.CarbonOAuthAuthzRequest");
    }

    @DataProvider(name = "provideFailedAuthenticationErrorInfo")
    public Object[][] provideFailedAuthenticationErrorInfo() {

        OAuthErrorDTO oAuthErrorDTO = null;
        AuthenticationResult authenticationResult = new AuthenticationResult();
        authenticationResult.addProperty(FrameworkConstants.AUTH_ERROR_URI, null);
        authenticationResult.addProperty(FrameworkConstants.AUTH_ERROR_MSG, null);
        authenticationResult.addProperty(FrameworkConstants.AUTH_ERROR_CODE, null);

        OAuthErrorDTO oAuthErrorDTONull = new OAuthErrorDTO();
        AuthenticationResult authenticationResultEmpty = new AuthenticationResult();

        OAuthErrorDTO oAuthErrorDTOEmpty = new OAuthErrorDTO();
        AuthenticationResult authenticationResultWithURI = new AuthenticationResult();
        authenticationResultWithURI.addProperty(FrameworkConstants.AUTH_ERROR_URI, "http://sample_error_uri.com");
        authenticationResultWithURI.addProperty(FrameworkConstants.AUTH_ERROR_MSG, null);
        authenticationResultWithURI.addProperty(FrameworkConstants.AUTH_ERROR_CODE, null);

        OAuthErrorDTO oAuthErrorDTOEmptyTest = new OAuthErrorDTO();
        AuthenticationResult authenticationResultWithoutErrorcode = new AuthenticationResult();
        authenticationResultWithoutErrorcode.addProperty(FrameworkConstants.AUTH_ERROR_MSG, "OverRiddenMessage2");
        authenticationResultWithoutErrorcode
                .addProperty(FrameworkConstants.AUTH_ERROR_URI, "http://sample_error_uri2.com");
        authenticationResultWithoutErrorcode.addProperty(FrameworkConstants.AUTH_ERROR_CODE, null);

        OAuthErrorDTO oAuthErrorDTOWithDes = new OAuthErrorDTO();
        oAuthErrorDTOWithDes.setErrorDescription("messageFromErrorDTO");
        AuthenticationResult authenticationResultWithURIOnly = new AuthenticationResult();
        authenticationResultWithURIOnly.addProperty(FrameworkConstants.AUTH_ERROR_URI, "http://sample_error_uri3.com");
        authenticationResultWithURIOnly.addProperty(FrameworkConstants.AUTH_ERROR_MSG, null);
        authenticationResultWithURIOnly.addProperty(FrameworkConstants.AUTH_ERROR_CODE, null);

        OAuthErrorDTO oAuthErrorDTOOverWritable = new OAuthErrorDTO();
        oAuthErrorDTOOverWritable.setErrorDescription("messageFromErrorDTO");
        AuthenticationResult authenticationResultOverRiding = new AuthenticationResult();
        authenticationResultOverRiding.addProperty(FrameworkConstants.AUTH_ERROR_MSG, "OverRiddenMessage5");
        authenticationResultOverRiding.addProperty(FrameworkConstants.AUTH_ERROR_URI, "http://sample_error_uri4.com");
        authenticationResultOverRiding.addProperty(FrameworkConstants.AUTH_ERROR_CODE, null);

        return new Object[][]{
                {null, authenticationResult, "login_required", "Authentication required", null},
                {oAuthErrorDTONull, authenticationResultEmpty, "login_required", "Authentication required", null},
                {oAuthErrorDTOEmptyTest, authenticationResultWithURI, "login_required", "Authentication required",
                        "http" +
                                "://sample_error_uri.com"},
                {oAuthErrorDTOEmptyTest, authenticationResultWithoutErrorcode, "login_required", "OverRiddenMessage2",
                        "http" +
                                "://sample_error_uri2.com"},
                {oAuthErrorDTOWithDes, authenticationResultWithURIOnly, "login_required", "messageFromErrorDTO",
                        "http" +
                                "://sample_error_uri3.com"},
                {oAuthErrorDTOOverWritable, authenticationResultOverRiding, "login_required", "OverRiddenMessage5",
                        "http" +
                                "://sample_error_uri4.com"},
        };
    }

    @Test(dataProvider = "provideFailedAuthenticationErrorInfo")
    public void testBuildOAuthProblemException(Object oAuthErrorDTOObject, Object authenticationResultObject
            , String expectedCode, String expectedMessage, String expectedURI) throws Exception {

        OAuthErrorDTO oAuthErrorDTO = (OAuthErrorDTO) oAuthErrorDTOObject;
        AuthenticationResult authenticationResult = (AuthenticationResult) authenticationResultObject;

        Assert.assertEquals(expectedCode, oAuth2AuthzEndpoint.buildOAuthProblemException(authenticationResult,
                oAuthErrorDTO).getError());

        Assert.assertEquals(expectedMessage, oAuth2AuthzEndpoint.buildOAuthProblemException(authenticationResult,
                oAuthErrorDTO).getDescription());

        Assert.assertEquals(expectedURI, oAuth2AuthzEndpoint.buildOAuthProblemException(authenticationResult,
                oAuthErrorDTO).getUri());
    }

    private void mockServiceURLBuilder() throws URLBuilderException {

        ServiceURLBuilder builder = new ServiceURLBuilder() {

            String path = "";
            @Override
            public ServiceURLBuilder addPath(String... strings) {

                Arrays.stream(strings).forEach(x -> {
                    path += "/" + x;
                });
                return this;
            }

            @Override
            public ServiceURLBuilder addParameter(String s, String s1) {

                return this;
            }

            @Override
            public ServiceURLBuilder setFragment(String s) {

                return this;
            }

            @Override
            public ServiceURLBuilder addFragmentParameter(String s, String s1) {

                return this;
            }

            @Override
            public ServiceURL build() throws URLBuilderException {

                ServiceURL serviceURL = mock(ServiceURL.class);
                when(serviceURL.getAbsolutePublicURL()).thenReturn("https://localhost:9443" + path);
                when(serviceURL.getRelativeInternalURL()).thenReturn(path);
                return serviceURL;
            }
        };

        mockStatic(ServiceURLBuilder.class);
        when(ServiceURLBuilder.create()).thenReturn(builder);
    }

    @DataProvider(name = "provideGetLoginTenantDomainData")
    public Object[][] provideGetLoginTenantDomainData() {

        return addDiagnosticLogStatusToExistingDataProvider(new Object[][]{
                {true, "loginTenantDomain", "loginTenantDomain"},
                {true, "", MultitenantConstants.SUPER_TENANT_DOMAIN_NAME},
                {false, "domain", MultitenantConstants.SUPER_TENANT_DOMAIN_NAME},
        });
    }

    @Test(dataProvider = "provideGetLoginTenantDomainData")
    public void testGetLoginTenantDomain(boolean isTenantedSessionsEnabled, String loginDomain, String expectedDomain,
                                         boolean diagnosticLogsEnabled)
            throws Exception {

        mockOAuthServerConfiguration();

        mockStatic(LoggerUtils.class);
        when(LoggerUtils.isDiagnosticLogsEnabled()).thenReturn(diagnosticLogsEnabled);
        spy(FrameworkUtils.class);
        doNothing().when(FrameworkUtils.class, "startTenantFlow", anyString());
        doNothing().when(FrameworkUtils.class, "endTenantFlow");
        mockStatic(IdentityTenantUtil.class);
        when(IdentityTenantUtil.getTenantDomain(anyInt())).thenReturn(MultitenantConstants.SUPER_TENANT_DOMAIN_NAME);
        when(IdentityTenantUtil.getTenantId(anyString())).thenReturn(MultitenantConstants.SUPER_TENANT_ID);
        IdentityEventService eventServiceMock = mock(IdentityEventService.class);
        mockStatic(CentralLogMgtServiceComponentHolder.class);
        when(CentralLogMgtServiceComponentHolder.getInstance()).thenReturn(centralLogMgtServiceComponentHolderMock);
        when(centralLogMgtServiceComponentHolderMock.getIdentityEventService()).thenReturn(eventServiceMock);
        PowerMockito.doNothing().when(eventServiceMock).handleEvent(any());

        if (isTenantedSessionsEnabled) {
            when(IdentityTenantUtil.isTenantedSessionsEnabled()).thenReturn(true);
        } else {
            when(IdentityTenantUtil.isTenantedSessionsEnabled()).thenReturn(false);
        }

        mockStatic(IdentityDatabaseUtil.class);
        when(IdentityDatabaseUtil.getDBConnection()).thenReturn(connection);

        Map<String, String[]> requestParams = new HashMap();
        Map<String, Object> requestAttributes = new HashMap();

        requestParams.put(FrameworkConstants.RequestParams.LOGIN_TENANT_DOMAIN, new String[]{loginDomain});
        mockHttpRequest(requestParams, requestAttributes, HttpMethod.POST);

        when(oAuthMessage.getRequest()).thenReturn(httpServletRequest);

        Method getLoginTenantDomain = authzEndpointObject.getClass().getDeclaredMethod(
                "getLoginTenantDomain", OAuthMessage.class, String.class);
        getLoginTenantDomain.setAccessible(true);

        String tenantDomain = (String) getLoginTenantDomain.invoke(authzEndpointObject, oAuthMessage, CLIENT_ID_VALUE);
        assertEquals(tenantDomain, expectedDomain);
    }

    @DataProvider(name = "provideOAuthProblemExceptionData")
    public Object[][] provideOAuthProblemExceptionData() {

        return new Object[][]{
                {"error", "errorDescription", "state", "http://localhost:8080/redirect?" +
                        "error_description=errorDescription&state=state&error=error", true},
                {null, "errorDescription", "state", "http://localhost:8080/redirect?" +
                        "error_description=errorDescription&state=state&error=invalid_request", true},
                {"error", null, "state", "http://localhost:8080/redirect?error_description=error%2C+state&" +
                        "state=state&error=error", true},
                {"error", "errorDescription", null, "http://localhost:8080/redirect?" +
                        "error_description=errorDescription&error=error", true},
                {"error", "errorDescription", "state", "https://localhost:9443/authenticationendpoint/" +
                        "oauth2_error.do?oauthErrorCode=error&oauthErrorMsg=errorDescription&" +
                        "redirect_uri=http%3A%2F%2Flocalhost%3A8080%2Fredirect" , false}
        };
    }

    @Test(dataProvider = "provideOAuthProblemExceptionData")
    public void testHandleOAuthProblemException(String error, String description, String state, String expectedUrl,
                                                boolean redirectEnabled) throws Exception {

        Method handleOAuthProblemException = authzEndpointObject.getClass().getDeclaredMethod(
                "handleOAuthProblemException", OAuthMessage.class, OAuthProblemException.class);
        handleOAuthProblemException.setAccessible(true);
        mockOAuthServerConfiguration();
        when(oAuthMessage.getRequest()).thenReturn(httpServletRequest);
        when(OAuthServerConfiguration.getInstance()).thenReturn(oAuthServerConfiguration);
        when(oAuthServerConfiguration.isRedirectToRequestedRedirectUriEnabled()).thenReturn(redirectEnabled);
        when(httpServletRequest.getParameter("redirect_uri")).thenReturn(APP_REDIRECT_URL);
        mockStatic(OAuth2Util.OAuthURL.class);
        when(OAuth2Util.OAuthURL.getOAuth2ErrorPageUrl()).thenReturn(ERROR_PAGE_URL);
        Response response = (Response) handleOAuthProblemException.invoke(authzEndpointObject, oAuthMessage,
                OAuthProblemException.error(error).description(description).state(state));
        String location = String.valueOf(response.getMetadata().get(HTTPConstants.HEADER_LOCATION).get(0));
        assertEquals(location, expectedUrl);
    }

    @Test
    public void testPKCEunsupportedflow() throws Exception {

        OAuth2ClientValidationResponseDTO validationResponseDTO = new OAuth2ClientValidationResponseDTO();
        OAuthAppDO oAuthAppDO = new OAuthAppDO();
        mockOAuthServerConfiguration();
        mockStatic(OAuth2Util.class);
        oAuthAppDO.setPkceMandatory(true);
        when(oAuthMessage.getRequest()).thenReturn(httpServletRequest);
        when(oAuthMessage.getRequest().getParameter(CLIENT_ID)).thenReturn(CLIENT_ID_VALUE);
        when(oAuthMessage.getRequest().getAttribute(OAuthConstants.PKCE_UNSUPPORTED_FLOW)).thenReturn(true);
        when(OAuth2Util.getAppInformationByClientId(any())).thenReturn(oAuthAppDO);
        Method method = authzEndpointObject.getClass().getDeclaredMethod(
                "populateValidationResponseWithAppDetail", OAuthMessage.class,
                OAuth2ClientValidationResponseDTO.class);
        method.setAccessible(true);
        method.invoke(authzEndpointObject, oAuthMessage, validationResponseDTO);
        //PKCE mandoatory should be false when we set PKCE_UNSUPPORTED_FLOW attribute
        assertEquals(validationResponseDTO.isPkceMandatory(), false);
    }

    private static Object[][] addDiagnosticLogStatusToExistingDataProvider(Object[][] existingData) {

        // Combine original values with diagnostic log status.
        Object[][] combinedValues = new Object[existingData.length * 2][];
        for (int i = 0; i < existingData.length; i++) {
            combinedValues[i * 2] = appendValue(existingData[i], true); // Enable diagnostic logs.
            combinedValues[i * 2 + 1] = appendValue(existingData[i], false); // Disable diagnostic logs.
        }
        return combinedValues;
    }

    private static Object[] appendValue(Object[] originalArray, Object value) {

        Object[] newArray = Arrays.copyOf(originalArray, originalArray.length + 1);
        newArray[originalArray.length] = value;
        return newArray;
    }

<<<<<<< HEAD
    private void setSupportedResponseModes() throws ClassNotFoundException, InstantiationException,
            IllegalAccessException {
        Map<String, ResponseModeProvider> supportedResponseModeProviders = new HashMap<>();
        ResponseModeProvider defaultResponseModeProvider;
        Map<String, String> supportedResponseModeClassNames = new HashMap<>();
        String defaultResponseModeProviderClassName;
        supportedResponseModeClassNames.put(OAuthConstants.ResponseModes.QUERY,
                QueryResponseModeProvider.class.getCanonicalName());
        supportedResponseModeClassNames.put(OAuthConstants.ResponseModes.FRAGMENT,
                FragmentResponseModeProvider.class.getCanonicalName());
        supportedResponseModeClassNames.put(OAuthConstants.ResponseModes.FORM_POST,
                FormPostResponseModeProvider.class.getCanonicalName());
        defaultResponseModeProviderClassName = DefaultResponseModeProvider.class.getCanonicalName();

        for (Map.Entry<String, String> entry : supportedResponseModeClassNames.entrySet()) {
            ResponseModeProvider responseModeProvider = (ResponseModeProvider)
                    Class.forName(entry.getValue()).newInstance();

            supportedResponseModeProviders.put(entry.getKey(), responseModeProvider);
        }

        defaultResponseModeProvider = (ResponseModeProvider)
                Class.forName(defaultResponseModeProviderClassName).newInstance();

        OAuth2ServiceComponentHolder.setResponseModeProviders(supportedResponseModeProviders);
        OAuth2ServiceComponentHolder.setDefaultResponseModeProvider(defaultResponseModeProvider);
=======
    @Test
    public void testDeviceCodeGrantCachedClaims () throws Exception {
        String userCode = "dummyUserCode";
        String deviceCode = "dummyDeviceCode";
        String email = "dummyEmail@gmail.com";
        oAuth2AuthzEndpoint = new OAuth2AuthzEndpoint();
        OAuth2AuthzEndpoint oAuth2AuthzEndpointSpy = spy(new OAuth2AuthzEndpoint());
        DefaultOIDCClaimsCallbackHandler defaultOIDCClaimsCallbackHandler = new DefaultOIDCClaimsCallbackHandler();
        Method method1 = authzEndpointObject.getClass().getDeclaredMethod(
                "cacheUserAttributesByDeviceCode", SessionDataCacheEntry.class);
        Method method2 = DefaultOIDCClaimsCallbackHandler.class.getDeclaredMethod(
                "getUserAttributesCachedAgainstDeviceCode", String.class);
        SessionDataCacheEntry sessionDataCacheEntry = mock(SessionDataCacheEntry.class);
        DeviceAuthService deviceAuthService = mock(DeviceAuthServiceImpl.class);
        Map<String, String[]> paramMap = new HashMap<>();
        paramMap.put(Constants.USER_CODE, new String[]{userCode});
        Map<ClaimMapping, String> userAttributes = new HashMap<>();
        AuthenticatedUser loggedInUser = new AuthenticatedUser();
        ClaimMapping claimMapping = new ClaimMapping();
        Claim claim = new Claim();
        claim.setClaimUri("email");
        claimMapping.setLocalClaim(claim);
        userAttributes.put(claimMapping, email);
        when(sessionDataCacheEntry.getLoggedInUser()).thenReturn(loggedInUser);
        sessionDataCacheEntry.getLoggedInUser().setUserAttributes(userAttributes);
        when(sessionDataCacheEntry.getParamMap()).thenReturn(paramMap);
        method1.setAccessible(true);
        method2.setAccessible(true);
        oAuth2AuthzEndpoint.setDeviceAuthService(deviceAuthService);
        doReturn(Optional.of(deviceCode)).when(oAuth2AuthzEndpointSpy, "getDeviceCodeByUserCode", anyString());
        method1.invoke(oAuth2AuthzEndpointSpy, sessionDataCacheEntry);
        Map<ClaimMapping, String> attributeFromCache = (Map<ClaimMapping, String>)
                method2.invoke(defaultOIDCClaimsCallbackHandler, deviceCode);
        assertEquals(attributeFromCache.get(claimMapping), userAttributes.get(claimMapping));
>>>>>>> c4f91106
    }
}<|MERGE_RESOLUTION|>--- conflicted
+++ resolved
@@ -2411,35 +2411,6 @@
         return newArray;
     }
 
-<<<<<<< HEAD
-    private void setSupportedResponseModes() throws ClassNotFoundException, InstantiationException,
-            IllegalAccessException {
-        Map<String, ResponseModeProvider> supportedResponseModeProviders = new HashMap<>();
-        ResponseModeProvider defaultResponseModeProvider;
-        Map<String, String> supportedResponseModeClassNames = new HashMap<>();
-        String defaultResponseModeProviderClassName;
-        supportedResponseModeClassNames.put(OAuthConstants.ResponseModes.QUERY,
-                QueryResponseModeProvider.class.getCanonicalName());
-        supportedResponseModeClassNames.put(OAuthConstants.ResponseModes.FRAGMENT,
-                FragmentResponseModeProvider.class.getCanonicalName());
-        supportedResponseModeClassNames.put(OAuthConstants.ResponseModes.FORM_POST,
-                FormPostResponseModeProvider.class.getCanonicalName());
-        defaultResponseModeProviderClassName = DefaultResponseModeProvider.class.getCanonicalName();
-
-        for (Map.Entry<String, String> entry : supportedResponseModeClassNames.entrySet()) {
-            ResponseModeProvider responseModeProvider = (ResponseModeProvider)
-                    Class.forName(entry.getValue()).newInstance();
-
-            supportedResponseModeProviders.put(entry.getKey(), responseModeProvider);
-        }
-
-        defaultResponseModeProvider = (ResponseModeProvider)
-                Class.forName(defaultResponseModeProviderClassName).newInstance();
-
-        OAuth2ServiceComponentHolder.setResponseModeProviders(supportedResponseModeProviders);
-        OAuth2ServiceComponentHolder.setDefaultResponseModeProvider(defaultResponseModeProvider);
-=======
-    @Test
     public void testDeviceCodeGrantCachedClaims () throws Exception {
         String userCode = "dummyUserCode";
         String deviceCode = "dummyDeviceCode";
@@ -2473,6 +2444,32 @@
         Map<ClaimMapping, String> attributeFromCache = (Map<ClaimMapping, String>)
                 method2.invoke(defaultOIDCClaimsCallbackHandler, deviceCode);
         assertEquals(attributeFromCache.get(claimMapping), userAttributes.get(claimMapping));
->>>>>>> c4f91106
-    }
+    }
+  
+    private void setSupportedResponseModes() throws ClassNotFoundException, InstantiationException,
+            IllegalAccessException {
+        Map<String, ResponseModeProvider> supportedResponseModeProviders = new HashMap<>();
+        ResponseModeProvider defaultResponseModeProvider;
+        Map<String, String> supportedResponseModeClassNames = new HashMap<>();
+        String defaultResponseModeProviderClassName;
+        supportedResponseModeClassNames.put(OAuthConstants.ResponseModes.QUERY,
+                QueryResponseModeProvider.class.getCanonicalName());
+        supportedResponseModeClassNames.put(OAuthConstants.ResponseModes.FRAGMENT,
+                FragmentResponseModeProvider.class.getCanonicalName());
+        supportedResponseModeClassNames.put(OAuthConstants.ResponseModes.FORM_POST,
+                FormPostResponseModeProvider.class.getCanonicalName());
+        defaultResponseModeProviderClassName = DefaultResponseModeProvider.class.getCanonicalName();
+
+        for (Map.Entry<String, String> entry : supportedResponseModeClassNames.entrySet()) {
+            ResponseModeProvider responseModeProvider = (ResponseModeProvider)
+                    Class.forName(entry.getValue()).newInstance();
+
+            supportedResponseModeProviders.put(entry.getKey(), responseModeProvider);
+        }
+
+        defaultResponseModeProvider = (ResponseModeProvider)
+                Class.forName(defaultResponseModeProviderClassName).newInstance();
+
+        OAuth2ServiceComponentHolder.setResponseModeProviders(supportedResponseModeProviders);
+        OAuth2ServiceComponentHolder.setDefaultResponseModeProvider(defaultResponseModeProvider);
 }