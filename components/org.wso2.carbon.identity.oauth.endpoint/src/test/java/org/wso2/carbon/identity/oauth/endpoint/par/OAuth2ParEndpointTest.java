--- conflicted
+++ resolved
@@ -39,6 +39,7 @@
 import org.wso2.carbon.identity.central.log.mgt.utils.LoggerUtils;
 import org.wso2.carbon.identity.core.util.IdentityDatabaseUtil;
 import org.wso2.carbon.identity.core.util.IdentityTenantUtil;
+import org.wso2.carbon.identity.core.util.IdentityUtil;
 import org.wso2.carbon.identity.oauth.common.CodeTokenResponseValidator;
 import org.wso2.carbon.identity.oauth.common.OAuth2ErrorCodes;
 import org.wso2.carbon.identity.oauth.common.OAuthConstants;
@@ -346,75 +347,6 @@
                         boolean isFAPITest)
             throws Exception {
 
-<<<<<<< HEAD
-        MultivaluedMap<String, String> paramMap = (MultivaluedMap<String, String>) paramMapObj;
-        Map<String, String[]> requestParams = (Map<String, String[]>) requestParamsObj;
-        OAuthClientAuthnContext oAuthClientAuthnContext = (OAuthClientAuthnContext) oAuthClientAuthnContextObj;
-
-        mockOAuthServerConfiguration(paramMap);
-        mockStatic(IdentityTenantUtil.class);
-        when(IdentityTenantUtil.getLoginTenantId()).thenReturn(-1234);
-        mockStatic(IdentityDatabaseUtil.class);
-        when(IdentityDatabaseUtil.getDBConnection()).thenReturn(getConnection());
-
-        mockStatic(LoggerUtils.class);
-        when(LoggerUtils.isDiagnosticLogsEnabled()).thenReturn(true);
-
-        HttpServletRequest request = mockHttpRequest(requestParams, new HashMap<>());
-
-        // Set authenticated client context
-        request.setAttribute(OAuthConstants.CLIENT_AUTHN_CONTEXT, oAuthClientAuthnContext);
-
-        mockStatic(IdentityUtil.class);
-        doReturn(SERVER_BASE_PATH).when(IdentityUtil.class, "getProperty",
-                OAuthConstants.MTLS_HOSTNAME);
-        request.setAttribute(OAuthConstants.TRANSPORT_ENDPOINT_ADDRESS, PAR_EP_URL);
-
-        spy(EndpointUtil.class);
-        doReturn(oAuth2Service).when(EndpointUtil.class, "getOAuth2Service");
-        doCallRealMethod().when(oAuth2Service).validateInputParameters(request);
-        doCallRealMethod().when(oAuth2Service).validateClientInfo(any(OAuthParRequestWrapper.class));
-        doReturn(parAuthService).when(EndpointUtil.class, "getParAuthService");
-        if (testOAuthSystemException) {
-            doThrow(new OAuthSystemException()).when(EndpointUtil.class, "getOAuthAuthzRequest", any());
-        }
-        when(parAuthService.handleParAuthRequest(any())).thenReturn(parAuthData);
-        when(parAuthData.getrequestURIReference()).thenReturn(REQUEST_URI_REF);
-        when(parAuthData.getExpiryTime()).thenReturn(EXPIRY_TIME);
-
-        mockStatic(OIDCRequestObjectUtil.class);
-        if (!isFAPITest && requestParams.containsKey(OAuthConstants.OAuth20Params.REQUEST)) {
-            RequestObject requestObject = new RequestObject();
-            JWTClaimsSet.Builder jwtClaimsSetBuilder = new JWTClaimsSet.Builder();
-            jwtClaimsSetBuilder.claim(OAuthConstants.OAUTH_PKCE_CODE_CHALLENGE, "code-challenge-string");
-            jwtClaimsSetBuilder.claim(OAuthConstants.OAUTH_PKCE_CODE_CHALLENGE_METHOD, "S256");
-            requestObject.setClaimSet(jwtClaimsSetBuilder.build());
-            when(OIDCRequestObjectUtil.buildRequestObject(any(), any())).thenReturn(requestObject);
-        } else {
-            when(OIDCRequestObjectUtil.buildRequestObject(any(), any())).thenReturn(new RequestObject());
-        }
-
-        spy(OAuth2Util.class);
-        doReturn(isFAPITest).when(OAuth2Util.class, "isFapiConformantApp", any());
-
-        Response response;
-        response = oAuth2ParEndpoint.par(request, httpServletResponse, paramMap);
-
-        assertNotNull(response, "Par response is null");
-        assertEquals(response.getStatus(), expectedStatus, "Unexpected HTTP response status");
-        assertNotNull(response.getEntity(), "Response entity is null");
-
-        final String responseBody = response.getEntity().toString();
-
-        if (expectedErrorCode != null) {
-            assertTrue(responseBody.contains(expectedErrorCode), "Expected error code not found");
-        }
-        if (HttpServletResponse.SC_CREATED == expectedStatus) {
-            assertTrue(responseBody.contains(REQUEST_URI),
-                    "Successful response should contain request uri");
-            assertTrue(responseBody.contains(String.valueOf(EXPIRY_TIME)),
-                    "Successful response should contain expiry time");
-=======
         try (MockedStatic<OAuthServerConfiguration> oAuthServerConfiguration =
                 mockStatic(OAuthServerConfiguration.class)) {
 
@@ -426,6 +358,7 @@
             try (MockedStatic<IdentityTenantUtil> identityTenantUtil = mockStatic(IdentityTenantUtil.class);
                  MockedStatic<LoggerUtils> loggerUtils = mockStatic(LoggerUtils.class);
                  MockedStatic<EndpointUtil> endpointUtil = mockStatic(EndpointUtil.class, Mockito.CALLS_REAL_METHODS);
+                 MockedStatic<IdentityUtil> identityUtil = mockStatic(IdentityUtil.class, Mockito.CALLS_REAL_METHODS);
                  MockedStatic<OIDCRequestObjectUtil> oidcRequestObjectUtil = mockStatic(OIDCRequestObjectUtil.class);
                  MockedStatic<OAuth2Util> oAuth2Util = mockStatic(OAuth2Util.class, Mockito.CALLS_REAL_METHODS)) {
 
@@ -438,6 +371,9 @@
 
                 // Set authenticated client context
                 request.setAttribute(OAuthConstants.CLIENT_AUTHN_CONTEXT, oAuthClientAuthnContext);
+
+                identityUtil.when(IdentityUtil::getProperty(OAuthConstants.MTLS_HOSTNAME).thenReturn(SERVER_BASE_PATH);
+                request.setAttribute(OAuthConstants.TRANSPORT_ENDPOINT_ADDRESS, PAR_EP_URL);
 
                 endpointUtil.when(EndpointUtil::getOAuth2Service).thenReturn(oAuth2Service);
 
@@ -486,7 +422,6 @@
                             "Successful response should contain expiry time");
                 }
             }
->>>>>>> 4a1ed728
         }
     }
 
