<?xml version="1.0" encoding="utf-8"?>
<!--
  ~ Copyright (c) 2015, WSO2 Inc. (http://www.wso2.org) All Rights Reserved.
  ~
  ~  WSO2 Inc. licenses this file to you under the Apache License,
  ~  Version 2.0 (the "License"); you may not use this file except
  ~  in compliance with the License.
  ~  You may obtain a copy of the License at
  ~
  ~     http://www.apache.org/licenses/LICENSE-2.0
  ~
  ~  Unless required by applicable law or agreed to in writing,
  ~  software distributed under the License is distributed on an
  ~  "AS IS" BASIS, WITHOUT WARRANTIES OR CONDITIONS OF ANY
  ~  KIND, either express or implied.  See the License for the
  ~  specific language governing permissions and limitations
  ~  under the License.
  -->

<project xmlns="http://maven.apache.org/POM/4.0.0" xmlns:xsi="http://www.w3.org/2001/XMLSchema-instance" xsi:schemaLocation="http://maven.apache.org/POM/4.0.0 http://maven.apache.org/maven-v4_0_0.xsd">

    <parent>
        <groupId>org.wso2.carbon.identity.inbound.auth.oauth2</groupId>
        <artifactId>identity-inbound-auth-oauth</artifactId>
        <relativePath>../../pom.xml</relativePath>
        <version>5.5.27-SNAPSHOT</version>
    </parent>

    <modelVersion>4.0.0</modelVersion>
    <artifactId>org.wso2.carbon.identity.oauth</artifactId>
    <packaging>bundle</packaging>
    <name>WSO2 Carbon - OAuth</name>
    <description>A custom wso2 products or solution</description>
    <url>http://wso2.org</url>

    <dependencies>
        <!--
            This dependency is added as a quick fix
            for https://github.com/wso2-extensions/identity-inbound-auth-oauth/issues/543. Remove this tomcat
            dependency only after fixing the issue. Otherwise will result in build failures when javadoc plugin runs.
         -->
        <dependency>
            <groupId>org.apache.tomcat</groupId>
            <artifactId>tomcat-coyote</artifactId>
        </dependency>
        <dependency>
            <groupId>commons-lang.wso2</groupId>
            <artifactId>commons-lang</artifactId>
        </dependency>
        <dependency>
            <groupId>org.wso2.carbon</groupId>
            <artifactId>org.wso2.carbon.logging</artifactId>
        </dependency>
        <dependency>
            <groupId>org.wso2.carbon</groupId>
            <artifactId>javax.cache.wso2</artifactId>
        </dependency>
        <dependency>
            <groupId>commons-codec.wso2</groupId>
            <artifactId>commons-codec</artifactId>
        </dependency>
        <dependency>
            <groupId>com.google.gdata.wso2</groupId>
            <artifactId>gdata-core</artifactId>
        </dependency>
        <dependency>
            <groupId>org.apache.ws.commons.axiom.wso2</groupId>
            <artifactId>axiom</artifactId>
        </dependency>
        <dependency>
            <groupId>org.apache.axis2.wso2</groupId>
            <artifactId>axis2</artifactId>
        </dependency>
        <dependency>
            <groupId>org.wso2.carbon</groupId>
            <artifactId>org.wso2.carbon.utils</artifactId>
        </dependency>
        <dependency>
            <groupId>org.wso2.carbon</groupId>
            <artifactId>org.wso2.carbon.core</artifactId>
        </dependency>
        <dependency>
            <groupId>org.wso2.carbon</groupId>
            <artifactId>org.wso2.carbon.user.core</artifactId>
        </dependency>
        <dependency>
            <groupId>org.wso2.carbon</groupId>
            <artifactId>org.wso2.carbon.registry.core</artifactId>
        </dependency>
        <dependency>
            <groupId>org.wso2.carbon.identity.framework</groupId>
            <artifactId>org.wso2.carbon.identity.core</artifactId>
        </dependency>
        <dependency>
            <groupId>org.wso2.orbit.org.apache.oltu.oauth2</groupId>
            <artifactId>oltu</artifactId>
        </dependency>
        <dependency>
            <groupId>org.wso2.carbon.identity.inbound.auth.oauth2</groupId>
            <artifactId>org.wso2.carbon.identity.oauth.common</artifactId>
        </dependency>
        <dependency>
            <groupId>org.wso2.carbon.identity.framework</groupId>
            <artifactId>org.wso2.carbon.idp.mgt</artifactId>
        </dependency>
        <dependency>
            <groupId>org.wso2.carbon.identity.framework</groupId>
            <artifactId>org.wso2.carbon.identity.application.mgt</artifactId>
        </dependency>
        <dependency>
            <groupId>org.wso2.carbon.identity.framework</groupId>
            <artifactId>org.wso2.carbon.identity.application.common</artifactId>
        </dependency>
        <dependency>
            <groupId>org.wso2.carbon.identity.framework</groupId>
            <artifactId>org.wso2.carbon.identity.entitlement</artifactId>
        </dependency>
        <dependency>
            <groupId>tomcat</groupId>
            <artifactId>tomcat-util</artifactId>
        </dependency>
        <dependency>
            <groupId>org.wso2.orbit.com.github.dblock.waffle</groupId>
            <artifactId>waffle-jna</artifactId>
        </dependency>
        <dependency>
            <groupId>org.wso2.orbit.com.nimbusds</groupId>
            <artifactId>nimbus-jose-jwt</artifactId>
        </dependency>
        <dependency>
            <groupId>net.minidev</groupId>
            <artifactId>json-smart</artifactId>
        </dependency>
        <dependency>
            <groupId>org.wso2.carbon</groupId>
            <artifactId>org.wso2.carbon.core.common</artifactId>
        </dependency>
        <dependency>
            <groupId>javax.servlet</groupId>
            <artifactId>servlet-api</artifactId>
        </dependency>
        <dependency>
            <groupId>org.wso2.carbon.identity.framework</groupId>
            <artifactId>org.wso2.carbon.identity.application.authentication.framework</artifactId>
        </dependency>
        <dependency>
            <groupId>org.wso2.carbon.identity.framework</groupId>
            <artifactId>org.wso2.carbon.identity.user.store.configuration</artifactId>
        </dependency>
        <dependency>
            <groupId>org.wso2.orbit.joda-time</groupId>
            <artifactId>joda-time</artifactId>
        </dependency>
        <dependency>
            <groupId>org.wso2.carbon.identity.framework</groupId>
            <artifactId>org.wso2.carbon.identity.claim.metadata.mgt</artifactId>
        </dependency>

        <dependency>
            <groupId>org.apache.felix</groupId>
            <artifactId>org.apache.felix.scr.ds-annotations</artifactId>
            <scope>provided</scope>
        </dependency>
        <dependency>
            <groupId>org.wso2.eclipse.osgi</groupId>
            <artifactId>org.eclipse.osgi.services</artifactId>
        </dependency>

        <!--Test Dependencies-->
        <dependency>
            <groupId>org.testng</groupId>
            <artifactId>testng</artifactId>
            <scope>test</scope>
        </dependency>
        <dependency>
            <groupId>org.jacoco</groupId>
            <artifactId>org.jacoco.agent</artifactId>
            <classifier>runtime</classifier>
        </dependency>
        <!-- https://mvnrepository.com/artifact/org.powermock/powermock-module-testng -->
        <dependency>
            <groupId>org.powermock</groupId>
            <artifactId>powermock-module-testng</artifactId>
            <scope>test</scope>
        </dependency>
        <dependency>
            <groupId>org.powermock</groupId>
            <artifactId>powermock-api-mockito</artifactId>
            <scope>test</scope>
        </dependency>
        <dependency>
<<<<<<< HEAD
            <groupId>org.wso2.carbon.identity.inbound.auth.saml2</groupId>
            <artifactId>org.wso2.carbon.identity.sso.saml</artifactId>
            <version>5.3.0</version>
            <scope>test</scope>
        </dependency>
        <dependency>
            <groupId>org.wso2.orbit.org.opensaml</groupId>
            <artifactId>opensaml</artifactId>
=======
            <groupId>com.h2database</groupId>
            <artifactId>h2</artifactId>
>>>>>>> 8f404ce8
            <scope>test</scope>
        </dependency>

    </dependencies>

    <build>
        <plugins>
            <plugin>
                <groupId>org.apache.felix</groupId>
                <artifactId>maven-scr-plugin</artifactId>
            </plugin>
            <plugin>
                <groupId>org.apache.felix</groupId>
                <artifactId>maven-bundle-plugin</artifactId>
                <extensions>true</extensions>
                <configuration>
                    <instructions>
                        <Bundle-SymbolicName>
                            ${project.artifactId}
                        </Bundle-SymbolicName>
                        <Private-Package>
                            org.wso2.carbon.identity.oauth.internal,
                        </Private-Package>
                        <Import-Package>
                            javax.cache,
                            javax.crypto,
                            javax.crypto.spec,
                            javax.xml.namespace,
                            javax.management,
                            javax.naming.directory,
                            javax.security.auth.callback,
                            javax.servlet; version="${imp.pkg.version.javax.servlet}",
                            javax.servlet.descriptor; version="${imp.pkg.version.javax.servlet}",
                            javax.servlet.http; version="${imp.pkg.version.javax.servlet}",

                            org.w3c.dom,

                            org.apache.juli.logging; resolution:=optional,

                            org.apache.oltu.*; version="${oltu.package.import.version.range}",

                            org.apache.axiom.om; version="${axiom.osgi.version.range}",
                            org.apache.axiom.util.base64; version="${axiom.osgi.version.range}",

                            org.apache.axis2.context; version="${axis2.osgi.version.range}",
                            org.apache.axis2.util; version="${axis2.osgi.version.range}",

                            org.apache.catalina.*; version="${tomcat.wso2.imp.pkg.version.range}",
                            org.apache.tomcat.*; version="${tomcat.wso2.imp.pkg.version.range}",
                            org.apache.tomcat.util.http.mapper; version="${tomcat.wso2.imp.pkg.version.range}",

                            org.apache.commons.codec.binary; version="${commons-codec.wso2.osgi.version.range}",
                            org.apache.commons.collections.map; version="${commons-collections.wso2.osgi.version.range}",
                            org.apache.commons.lang; version="${commons-lang.wso2.osgi.version.range}",
                            org.apache.commons.logging; version="${commons-logging.osgi.version.range}",

                            com.google.gdata.client.authn.oauth; version="${gdata-core.imp.pkg.version.range}",

                            com.nimbusds.jose.*; version="${nimbusds.osgi.version.range}",
                            com.nimbusds.jwt; version="${nimbusds.osgi.version.range}",

                            waffle.apache; version="${waffle.imp.pkg.version.range}",
                            waffle.util; version="${waffle.imp.pkg.version.range}",
                            waffle.windows.auth; version="${waffle.imp.pkg.version.range}",
                            waffle.windows.auth.impl; version="${waffle.imp.pkg.version.range}",

                            org.joda.time;version="${joda.wso2.osgi.version.range}",
                            org.opensaml.*; version="${opensaml2.wso2.osgi.version.range}",

                            org.osgi.framework; version="${osgi.framework.imp.pkg.version.range}",
                            org.osgi.service.component; version="${osgi.service.component.imp.pkg.version.range}",

                            org.wso2.carbon.idp.mgt; version="${carbon.identity.framework.imp.pkg.version.range}",
                            org.wso2.carbon.identity.base; version="${carbon.identity.framework.imp.pkg.version.range}",
                            org.wso2.carbon.identity.core.*; version="${carbon.identity.framework.imp.pkg.version.range}",
                            org.wso2.carbon.identity.application.mgt; version="${carbon.identity.framework.imp.pkg.version.range}",
                            org.wso2.carbon.identity.application.common.*;version="${carbon.identity.framework.imp.pkg.version.range}",
                            org.wso2.carbon.identity.application.authentication.framework.*;version="${carbon.identity.framework.imp.pkg.version.range}",
                            org.wso2.carbon.identity.user.store.configuration.*;version="${carbon.identity.framework.imp.pkg.version.range}",

                            org.wso2.carbon.base; version="${carbon.base.imp.pkg.version.range}",
                            org.wso2.carbon.registry.api;version="${carbon.kernel.registry.imp.pkg.version.range}",
                            org.wso2.carbon.registry.core.*;version="${carbon.kernel.registry.imp.pkg.version.range}",
                            org.wso2.carbon.user.api; version="${carbon.user.api.imp.pkg.version.range}",

                            org.wso2.carbon.utils;version="${carbon.kernel.imp.pkg.version.range}",
                            org.wso2.carbon.context; version="${carbon.kernel.imp.pkg.version.range}",
                            org.wso2.carbon.core.*;version="${carbon.kernel.imp.pkg.version.range}",
                            org.wso2.carbon.user.core.*;version="${carbon.kernel.imp.pkg.version.range}",
                            org.wso2.carbon.utils.multitenancy;version="${carbon.kernel.imp.pkg.version.range}",
                        </Import-Package>
                        <Export-Package>
                            !org.wso2.carbon.identity.oauth.internal,
                            org.wso2.carbon.identity.oauth.*; version="${identity.inbound.auth.oauth.exp.pkg.version}",
                            org.wso2.carbon.identity.oauth2.*; version="${identity.inbound.auth.oauth.exp.pkg.version}",
                            org.wso2.carbon.identity.openidconnect.*;version="${identity.inbound.auth.oauth.exp.pkg.version}",
                        </Export-Package>
                        <DynamicImport-Package>*</DynamicImport-Package>
                    </instructions>
                </configuration>
            </plugin>
            <plugin>
                <groupId>org.apache.maven.plugins</groupId>
                <artifactId>maven-surefire-plugin</artifactId>
                <version>${maven.surefire.plugin.version}</version>
                <configuration>
                    <suiteXmlFiles>
                        <suiteXmlFile>src/test/resources/testng.xml</suiteXmlFile>
                    </suiteXmlFiles>
                    <systemPropertyVariables>
                        <jacoco-agent.destfile>target/jacoco.exec</jacoco-agent.destfile>
                    </systemPropertyVariables>
                </configuration>
            </plugin>
            <plugin>
                <groupId>org.jacoco</groupId>
                <artifactId>jacoco-maven-plugin</artifactId>
                <version>${jacoco.version}</version>
                <executions>
                    <execution>
                        <id>default-instrument</id>
                        <goals>
                            <goal>instrument</goal>
                        </goals>
                    </execution>
                    <execution>
                        <id>default-restore-instrumented-classes</id>
                        <goals>
                            <goal>restore-instrumented-classes</goal>
                        </goals>
                    </execution>
                    <execution>
                        <id>default-report</id>
                        <phase>prepare-package</phase>
                        <goals>
                            <goal>report</goal>
                        </goals>
                    </execution>
                    <execution>
                        <id>default-report-integration</id>
                        <goals>
                            <goal>report-integration</goal>
                        </goals>
                    </execution>
                    <execution>
                        <id>default-check</id>
                        <goals>
                            <goal>check</goal>
                        </goals>
                        <configuration>
                            <rules>
                                <rule implementation="org.jacoco.maven.RuleConfiguration">
                                    <element>BUNDLE</element>
                                    <limits>
                                        <limit implementation="org.jacoco.report.check.Limit">
                                            <counter>COMPLEXITY</counter>
                                            <value>COVEREDRATIO</value>
                                            <!--<minimum>0.60</minimum>-->
                                        </limit>
                                    </limits>
                                </rule>
                            </rules>
                        </configuration>
                    </execution>
                </executions>
            </plugin>
        </plugins>
    </build>

</project>
<|MERGE_RESOLUTION|>--- conflicted
+++ resolved
@@ -189,7 +189,11 @@
             <scope>test</scope>
         </dependency>
         <dependency>
-<<<<<<< HEAD
+            <groupId>com.h2database</groupId>
+            <artifactId>h2</artifactId>
+            <scope>test</scope>
+        </dependency>
+        <dependency>
             <groupId>org.wso2.carbon.identity.inbound.auth.saml2</groupId>
             <artifactId>org.wso2.carbon.identity.sso.saml</artifactId>
             <version>5.3.0</version>
@@ -198,10 +202,6 @@
         <dependency>
             <groupId>org.wso2.orbit.org.opensaml</groupId>
             <artifactId>opensaml</artifactId>
-=======
-            <groupId>com.h2database</groupId>
-            <artifactId>h2</artifactId>
->>>>>>> 8f404ce8
             <scope>test</scope>
         </dependency>
 
