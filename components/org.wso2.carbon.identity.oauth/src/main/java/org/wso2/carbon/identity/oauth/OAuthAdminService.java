--- conflicted
+++ resolved
@@ -17,6 +17,7 @@
  */
 
 package org.wso2.carbon.identity.oauth;
+
 
 import org.apache.commons.lang.StringUtils;
 import org.apache.commons.logging.Log;
@@ -133,7 +134,7 @@
                 dto.setOAuthVersion(app.getOauthVersion());
                 dto.setGrantTypes(app.getGrantTypes());
                 dto.setScopeValidators(app.getScopeValidators());
-                dto.setUsername(app.getUser().toString());
+                dto.setUsername(UserCoreUtil.addDomainToName(app.getUser().getUserName(), app.getUser().getUserStoreDomain()));
                 dto.setPkceMandatory(app.isPkceMandatory());
                 dto.setPkceSupportPlain(app.isPkceSupportPlain());
                 dto.setUserAccessTokenExpiryTime(app.getUserAccessTokenExpiryTime());
@@ -478,7 +479,6 @@
      * @throws IdentityOAuthAdminException
      */
     public String getOauthApplicationState(String consumerKey) throws IdentityOAuthAdminException {
-
         OAuthAppDAO oAuthAppDAO = new OAuthAppDAO();
         return oAuthAppDAO.getConsumerAppState(consumerKey);
     }
@@ -554,7 +554,6 @@
 
     private void updateAppAndRevokeTokensAndAuthzCodes(String consumerKey,
                                                        Properties properties) throws IdentityOAuthAdminException {
-
         int countToken = 0;
         try {
             Set<AccessTokenDO> activeDetailedTokens = OAuthTokenPersistenceFactory.getInstance()
@@ -688,7 +687,8 @@
                                 appDO = appDAO.getAppInformation(scopedToken.getConsumerKey());
                                 appDTO.setOauthConsumerKey(scopedToken.getConsumerKey());
                                 appDTO.setApplicationName(appDO.getApplicationName());
-                                appDTO.setUsername(appDO.getUser().toString());
+                                appDTO.setUsername(UserCoreUtil.addDomainToName(appDO.getUser().getUserName(), appDO
+                                        .getUser().getUserStoreDomain()));
                                 appDTO.setGrantTypes(appDO.getGrantTypes());
                                 appDTO.setScopeValidators(appDO.getScopeValidators());
                                 appDTO.setPkceMandatory(appDO.isPkceMandatory());
@@ -844,7 +844,6 @@
      */
     public OAuthRevocationResponseDTO updateApproveAlwaysForAppConsentByResourceOwner(String appName, String state)
             throws IdentityOAuthAdminException {
-
         OAuthRevocationResponseDTO revokeRespDTO = new OAuthRevocationResponseDTO();
         String tenantDomain = PrivilegedCarbonContext.getThreadLocalCarbonContext().getTenantDomain();
         String tenantAwareUserName = PrivilegedCarbonContext.getThreadLocalCarbonContext().getUsername();
@@ -880,7 +879,6 @@
 
     private void triggerPostRevokeListeners(OAuthRevocationRequestDTO revokeRequestDTO,
                                             OAuthRevocationResponseDTO revokeRespDTO, AccessTokenDO[] accessTokenDOs) {
-
         OAuthEventInterceptor oAuthEventInterceptorProxy = OAuthComponentServiceHolder.getInstance()
                 .getOAuthEventInterceptorProxy();
 
@@ -938,7 +936,6 @@
      * @return true if PKCE is supported by the database, false if not
      */
     public boolean isPKCESupportEnabled() {
-
         return OAuth2Util.isPKCESupportEnabled();
     }
 
@@ -957,7 +954,6 @@
     }
 
     private AuthenticatedUser buildAuthenticatedUser(String tenantAwareUser, String tenantDomain) {
-
         AuthenticatedUser user = new AuthenticatedUser();
         user.setUserName(UserCoreUtil.removeDomainFromName(tenantAwareUser));
         user.setTenantDomain(tenantDomain);
@@ -966,7 +962,6 @@
     }
 
     private void validateTokenExpiryConfigurations(OAuthConsumerAppDTO oAuthConsumerAppDTO) {
-
         if (oAuthConsumerAppDTO.getUserAccessTokenExpiryTime() == 0) {
             oAuthConsumerAppDTO.setUserAccessTokenExpiryTime(
                     OAuthServerConfiguration.getInstance().getUserAccessTokenValidityPeriodInSeconds());
@@ -997,7 +992,6 @@
     }
 
     private void logOnInvalidConfig(String appName, String tokenType, long defaultValue) {
-
         if (log.isDebugEnabled()) {
             log.debug("Invalid expiry time value '0' set for " + tokenType + " in ServiceProvider: " + appName + ". "
                     + "Defaulting to expiry value: " + defaultValue + " seconds.");
@@ -1045,7 +1039,6 @@
         return oAuthIDTokenAlgorithmDTO;
     }
 
-<<<<<<< HEAD
     private void setApplicationOwner(String tenantDomain, OAuthConsumerAppDTO oAuthConsumerAppDTO, OAuthAppDO oauthappdo) {
 
         if (oAuthConsumerAppDTO != null && oAuthConsumerAppDTO.getUsername() != null) {
@@ -1056,7 +1049,7 @@
             oauthappdo.setAppOwner(authenticatedUser);
         }
     }
-=======
+
     /**
      * Check whether hashing oauth keys (consumer secret, access token, refresh token and authorization code)
      * configuration is disabled or not in identity.xml file.
@@ -1067,5 +1060,4 @@
         return OAuth2Util.isHashDisabled();
     }
 
->>>>>>> 111d2fbb
 }