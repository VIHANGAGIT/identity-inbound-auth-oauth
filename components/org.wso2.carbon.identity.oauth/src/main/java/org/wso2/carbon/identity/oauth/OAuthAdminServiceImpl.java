/*
 * Copyright (c) 2019, WSO2 Inc. (http://www.wso2.org) All Rights Reserved.
 *
 * Licensed under the Apache License, Version 2.0 (the "License");
 * you may not use this file except in compliance with the License.
 * You may obtain a copy of the License at
 *
 * http://www.apache.org/licenses/LICENSE-2.0
 *
 * Unless required by applicable law or agreed to in writing, software
 * distributed under the License is distributed on an "AS IS" BASIS,
 * WITHOUT WARRANTIES OR CONDITIONS OF ANY KIND, either express or implied.
 * See the License for the specific language governing permissions and
 * limitations under the License.
 */

package org.wso2.carbon.identity.oauth;

import com.fasterxml.jackson.core.JsonProcessingException;
import com.fasterxml.jackson.databind.JsonNode;
import com.fasterxml.jackson.databind.ObjectMapper;
import com.google.gson.Gson;
import com.google.gson.reflect.TypeToken;
import org.apache.commons.collections.CollectionUtils;
import org.apache.commons.lang.ArrayUtils;
import org.apache.commons.lang.StringUtils;
import org.apache.commons.logging.Log;
import org.apache.commons.logging.LogFactory;
import org.json.JSONObject;
import org.wso2.carbon.context.CarbonContext;
import org.wso2.carbon.context.PrivilegedCarbonContext;
import org.wso2.carbon.identity.application.authentication.framework.exception.UserIdNotFoundException;
import org.wso2.carbon.identity.application.authentication.framework.model.AuthenticatedUser;
import org.wso2.carbon.identity.application.common.IdentityApplicationManagementException;
import org.wso2.carbon.identity.application.common.model.User;
import org.wso2.carbon.identity.application.mgt.ApplicationManagementService;
import org.wso2.carbon.identity.application.mgt.ApplicationMgtUtil;
import org.wso2.carbon.identity.base.IdentityException;
import org.wso2.carbon.identity.central.log.mgt.utils.LoggerUtils;
import org.wso2.carbon.identity.core.util.IdentityTenantUtil;
import org.wso2.carbon.identity.core.util.IdentityUtil;
import org.wso2.carbon.identity.oauth.cache.AppInfoCache;
import org.wso2.carbon.identity.oauth.cache.OAuthCache;
import org.wso2.carbon.identity.oauth.cache.OAuthCacheKey;
import org.wso2.carbon.identity.oauth.common.OAuth2ErrorCodes;
import org.wso2.carbon.identity.oauth.common.OAuthConstants;
import org.wso2.carbon.identity.oauth.common.exception.InvalidOAuthClientException;
import org.wso2.carbon.identity.oauth.config.OAuthServerConfiguration;
import org.wso2.carbon.identity.oauth.dao.OAuthAppDAO;
import org.wso2.carbon.identity.oauth.dao.OAuthAppDO;
import org.wso2.carbon.identity.oauth.dto.OAuthAppRevocationRequestDTO;
import org.wso2.carbon.identity.oauth.dto.OAuthConsumerAppDTO;
import org.wso2.carbon.identity.oauth.dto.OAuthIDTokenAlgorithmDTO;
import org.wso2.carbon.identity.oauth.dto.OAuthRevocationRequestDTO;
import org.wso2.carbon.identity.oauth.dto.OAuthRevocationResponseDTO;
import org.wso2.carbon.identity.oauth.dto.OAuthTokenExpiryTimeDTO;
import org.wso2.carbon.identity.oauth.dto.ScopeDTO;
import org.wso2.carbon.identity.oauth.dto.TokenBindingMetaDataDTO;
import org.wso2.carbon.identity.oauth.event.OAuthEventInterceptor;
import org.wso2.carbon.identity.oauth.internal.OAuthComponentServiceHolder;
import org.wso2.carbon.identity.oauth.listener.OAuthApplicationMgtListener;
import org.wso2.carbon.identity.oauth2.IdentityOAuth2Exception;
import org.wso2.carbon.identity.oauth2.IdentityOAuth2ScopeClientException;
import org.wso2.carbon.identity.oauth2.IdentityOAuth2ScopeException;
import org.wso2.carbon.identity.oauth2.OAuth2Service;
import org.wso2.carbon.identity.oauth2.Oauth2ScopeConstants;
import org.wso2.carbon.identity.oauth2.authz.handlers.ResponseTypeHandler;
import org.wso2.carbon.identity.oauth2.dao.OAuthTokenPersistenceFactory;
import org.wso2.carbon.identity.oauth2.internal.OAuth2ServiceComponentHolder;
import org.wso2.carbon.identity.oauth2.model.AccessTokenDO;
import org.wso2.carbon.identity.oauth2.token.bindings.TokenBinding;
import org.wso2.carbon.identity.oauth2.util.OAuth2Util;
import org.wso2.carbon.identity.oauth2.validators.OAuth2ScopeValidator;
import org.wso2.carbon.identity.openidconnect.OIDCClaimUtil;
import org.wso2.carbon.user.core.util.UserCoreUtil;
import org.wso2.carbon.utils.AuditLog;
import org.wso2.carbon.utils.multitenancy.MultitenantUtils;

import java.io.IOException;
import java.net.URI;
import java.util.ArrayList;
import java.util.Arrays;
import java.util.HashMap;
import java.util.HashSet;
import java.util.Iterator;
import java.util.List;
import java.util.Map;
import java.util.Optional;
import java.util.Properties;
import java.util.Set;
import java.util.regex.Matcher;
import java.util.regex.Pattern;

import static org.wso2.carbon.identity.application.mgt.ApplicationConstants.LogConstants.TARGET_APPLICATION;
import static org.wso2.carbon.identity.application.mgt.ApplicationConstants.LogConstants.USER;
import static org.wso2.carbon.identity.central.log.mgt.utils.LoggerUtils.triggerAuditLogEvent;
import static org.wso2.carbon.identity.oauth.Error.AUTHENTICATED_USER_NOT_FOUND;
import static org.wso2.carbon.identity.oauth.Error.INVALID_OAUTH_CLIENT;
import static org.wso2.carbon.identity.oauth.Error.INVALID_REQUEST;
import static org.wso2.carbon.identity.oauth.OAuthUtil.handleError;
import static org.wso2.carbon.identity.oauth.OAuthUtil.handleErrorWithExceptionType;
import static org.wso2.carbon.identity.oauth.common.OAuthConstants.OauthAppStates.APP_STATE_ACTIVE;
import static org.wso2.carbon.identity.oauth.common.OAuthConstants.TokenBindings.NONE;
import static org.wso2.carbon.identity.oauth2.util.OAuth2Util.buildScopeString;
import static org.wso2.carbon.identity.oauth2.util.OAuth2Util.getTenantId;

/**
 * OAuth OSGi service implementation.
 */
public class OAuthAdminServiceImpl {

    public static final String IMPLICIT = "implicit";
    public static final String AUTHORIZATION_CODE = "authorization_code";
    static final String RESPONSE_TYPE_TOKEN = "token";
    static final String RESPONSE_TYPE_ID_TOKEN = "id_token";
    static final String BINDING_TYPE_NONE = "None";
    private static final String INBOUND_AUTH2_TYPE = "oauth2";
    static List<String> allowedGrants = null;
    static String[] allowedScopeValidators = null;

    protected static final Log LOG = LogFactory.getLog(OAuthAdminServiceImpl.class);
    private static final String SCOPE_VALIDATION_REGEX = "^[^?#/()]*$";
    private static final int MAX_RETRY_ATTEMPTS = 3;
    private static final String IS_FAPI_VALIDATION_ENABLED = "OAuth.DCRM.EnableFAPIValidation";
    private static final String FAPI_CLIENT_AUTH_METHOD_CONFIGURATION = "OAuth.OpenIDConnect.FAPI." +
            "AllowedClientAuthenticationMethods.AllowedClientAuthenticationMethod";
    private static final String FAPI_SIGNATURE_ALGORITHM_CONFIGURATION = "OAuth.OpenIDConnect.FAPI." +
            "AllowedSignatureAlgorithms.AllowedSignatureAlgorithm";
    private static final String VALIDATE_SECOTR_IDENTIFIER = "OAuth.DCRM.EnableSectorIdentifierURIValidation";

    boolean validateFAPIDCR = Boolean.parseBoolean(IdentityUtil.getProperty(
            OAuthConstants.ENABLE_FAPI_VALIDATION));

    /**
     * Registers an consumer secret against the logged in user. A given user can only have a single
     * consumer secret at a time. Calling this method again and again will update the existing
     * consumer secret key.
     *
     * @return An array containing the consumer key and the consumer secret correspondingly.
     * @throws IdentityOAuthAdminException Error when persisting the data in the persistence store.
     */
    public String[] registerOAuthConsumer() throws IdentityOAuthAdminException {

        String loggedInUser;
        try {
            loggedInUser =
                    OAuthUtil.getUsername(CarbonContext.getThreadLocalCarbonContext().getTenantDomain());
        } catch (IdentityApplicationManagementException e) {
            String msg = "Error while retrieving the username of the logged user.";
            throw handleClientError(AUTHENTICATED_USER_NOT_FOUND, msg, e);
        }
        if (LOG.isDebugEnabled()) {
            LOG.debug("Adding a consumer secret for the logged in user:" + loggedInUser);
        }

        String tenantUser = MultitenantUtils.getTenantAwareUsername(loggedInUser);
        int tenantId = CarbonContext.getThreadLocalCarbonContext().getTenantId();
        String userDomain = IdentityUtil.extractDomainFromName(loggedInUser);
        OAuthAppDAO dao = new OAuthAppDAO();
        return dao.addOAuthConsumer(UserCoreUtil.removeDomainFromName(tenantUser), tenantId, userDomain);
    }

    /**
     * Get all registered OAuth applications for the logged in user.
     *
     * @return An array of <code>OAuthConsumerAppDTO</code> objecting containing the application
     * information of the user
     * @throws IdentityOAuthAdminException Error when reading the data from the persistence store.
     */
    public OAuthConsumerAppDTO[] getAllOAuthApplicationData() throws IdentityOAuthAdminException {

        String userName;
        OAuthConsumerAppDTO[] dtos = new OAuthConsumerAppDTO[0];
        try {
            String tenantDomain = CarbonContext.getThreadLocalCarbonContext().getTenantDomain();
            userName = OAuthUtil.getUsername(tenantDomain);
        } catch (IdentityApplicationManagementException e) {
            String msg = "User not logged in to get all registered OAuth Applications.";
            if (LOG.isDebugEnabled()) {
                LOG.debug(msg);
            }
            throw handleClientError(AUTHENTICATED_USER_NOT_FOUND, msg, e);
        }

        int tenantId = CarbonContext.getThreadLocalCarbonContext().getTenantId();
        OAuthAppDAO dao = new OAuthAppDAO();
        OAuthAppDO[] apps = dao.getOAuthConsumerAppsOfUser(userName, tenantId);
        if (apps != null && apps.length > 0) {
            dtos = new OAuthConsumerAppDTO[apps.length];
            OAuthAppDO app;
            for (int i = 0; i < apps.length; i++) {
                app = apps[i];
                dtos[i] = OAuthUtil.buildConsumerAppDTO(app);
            }
        }
        return dtos;
    }

    /**
     * Get OAuth application data by the consumer key.
     *
     * @param consumerKey Consumer Key
     * @return <code>OAuthConsumerAppDTO</code> with application information
     * @throws IdentityOAuthAdminException Error when reading application information from persistence store.
     */
    public OAuthConsumerAppDTO getOAuthApplicationData(String consumerKey) throws IdentityOAuthAdminException {

        OAuthConsumerAppDTO dto;
        try {
            OAuthAppDO app = getOAuthApp(consumerKey);
            if (app != null) {
                dto = OAuthUtil.buildConsumerAppDTO(app);
                if (LOG.isDebugEnabled()) {
                    LOG.debug("Found App :" + dto.getApplicationName() + " for consumerKey: " + consumerKey);
                }
            } else {
                dto = new OAuthConsumerAppDTO();
            }
            return dto;
        } catch (InvalidOAuthClientException e) {
            String msg = "Cannot find a valid OAuth client for consumerKey: " + consumerKey;
            throw handleClientError(INVALID_OAUTH_CLIENT, msg, e);
        } catch (IdentityOAuth2Exception e) {
            throw handleError("Error while retrieving the app information using consumerKey: " + consumerKey, e);
        }

    }

    /**
     * Get OAuth application data by the application name.
     *
     * @param appName OAuth application name
     * @return <code>OAuthConsumerAppDTO</code> with application information
     * @throws IdentityOAuthAdminException Error when reading application information from persistence store.
     */
    public OAuthConsumerAppDTO getOAuthApplicationDataByAppName(String appName) throws IdentityOAuthAdminException {

        OAuthConsumerAppDTO dto;
        OAuthAppDAO dao = new OAuthAppDAO();
        try {
            OAuthAppDO app = dao.getAppInformationByAppName(appName);
            if (app != null) {
                dto = OAuthUtil.buildConsumerAppDTO(app);
            } else {
                dto = new OAuthConsumerAppDTO();
            }
            return dto;
        } catch (InvalidOAuthClientException e) {
            String msg = "Cannot find a valid OAuth client with application name: " + appName;
            throw handleClientError(INVALID_OAUTH_CLIENT, msg);
        } catch (IdentityOAuth2Exception e) {
            throw handleError("Error while retrieving the app information by app name: " + appName, e);
        }
    }

    /**
     * Registers an OAuth consumer application.
     *
     * @param application <code>OAuthConsumerAppDTO</code> with application information
     * @throws IdentityOAuthAdminException Error when persisting the application information to the persistence store.
     */
    public void registerOAuthApplicationData(OAuthConsumerAppDTO application) throws IdentityOAuthAdminException {

        registerAndRetrieveOAuthApplicationData(application);
    }

    /**
     * Registers an OAuth consumer application and retrieve application details.
     *
     * @param application <code>OAuthConsumerAppDTO</code> with application information.
     * @return OAuthConsumerAppDTO Created OAuth application details.
     * @throws IdentityOAuthAdminException Error when persisting the application information to the persistence store.
     */
    public OAuthConsumerAppDTO registerAndRetrieveOAuthApplicationData(OAuthConsumerAppDTO application)
            throws IdentityOAuthAdminException {

        String tenantAwareLoggedInUsername = CarbonContext.getThreadLocalCarbonContext().getUsername();
        String tenantDomain = CarbonContext.getThreadLocalCarbonContext().getTenantDomain();
        OAuthAppDO app = new OAuthAppDO();
        AuthenticatedUser defaultAppOwner = null;
        try {
            if (StringUtils.isNotEmpty(tenantAwareLoggedInUsername)) {
                defaultAppOwner = buildAuthenticatedUser(tenantAwareLoggedInUsername, tenantDomain);
            } else {
                Optional<User> tenantAwareLoggedInUser = OAuthUtil.getUser(tenantDomain, null);
                if (tenantAwareLoggedInUser.isPresent()) {
                    defaultAppOwner = new AuthenticatedUser(tenantAwareLoggedInUser.get());
                }
            }

            if (defaultAppOwner != null) {
                OAuthAppDAO dao = new OAuthAppDAO();
                if (application != null) {
                    app.setApplicationName(application.getApplicationName());

                    validateCallbackURI(application);
                    app.setCallbackUrl(application.getCallbackUrl());

                    app.setState(APP_STATE_ACTIVE);
                    if (StringUtils.isEmpty(application.getOauthConsumerKey())) {
                        app.setOauthConsumerKey(OAuthUtil.getRandomNumber());
                        app.setOauthConsumerSecret(OAuthUtil.getRandomNumberSecure());
                    } else {
                        app.setOauthConsumerKey(application.getOauthConsumerKey());
                        if (StringUtils.isEmpty(application.getOauthConsumerSecret())) {
                            app.setOauthConsumerSecret(OAuthUtil.getRandomNumberSecure());
                        } else {
                            app.setOauthConsumerSecret(application.getOauthConsumerSecret());
                        }
                    }

                    AuthenticatedUser appOwner = getAppOwner(application, defaultAppOwner);
                    app.setAppOwner(appOwner);

                    if (application.getOAuthVersion() != null) {
                        app.setOauthVersion(application.getOAuthVersion());
                    } else {   // by default, assume OAuth 2.0, if it is not set.
                        app.setOauthVersion(OAuthConstants.OAuthVersions.VERSION_2);
                    }
                    if (OAuthConstants.OAuthVersions.VERSION_2.equals(app.getOauthVersion())) {
                        validateGrantTypes(application);
                        app.setGrantTypes(application.getGrantTypes());

                        app.setScopeValidators(filterScopeValidators(application));

                        validateAudiences(application);
                        app.setAudiences(application.getAudiences());
                        app.setPkceMandatory(application.getPkceMandatory());
                        app.setPkceSupportPlain(application.getPkceSupportPlain());
                        // Validate access token expiry configurations.
                        validateTokenExpiryConfigurations(application);
                        app.setUserAccessTokenExpiryTime(application.getUserAccessTokenExpiryTime());
                        app.setApplicationAccessTokenExpiryTime(application.getApplicationAccessTokenExpiryTime());
                        app.setRefreshTokenExpiryTime(application.getRefreshTokenExpiryTime());
                        app.setIdTokenExpiryTime(application.getIdTokenExpiryTime());

                        // Set OIDC Config Properties.
                        app.setRequestObjectSignatureValidationEnabled(
                                application.isRequestObjectSignatureValidationEnabled());
                        // Validate IdToken Encryption configurations.
                        app.setIdTokenEncryptionEnabled(application.isIdTokenEncryptionEnabled());
                        if (application.isIdTokenEncryptionEnabled()) {
                            if (validateFAPIDCR) {
                                filterAllowedFAPIEncryptionAlgorithms(application.getIdTokenEncryptionAlgorithm());
                            }
                            app.setIdTokenEncryptionAlgorithm(
                                    filterEncryptionAlgorithms(application.getIdTokenEncryptionAlgorithm()));
                            app.setIdTokenEncryptionMethod(
                                    filterEncryptionMethod((application.getIdTokenEncryptionMethod())));
                        }
                        app.setBackChannelLogoutUrl(application.getBackChannelLogoutUrl());
                        app.setFrontchannelLogoutUrl(application.getFrontchannelLogoutUrl());
                        if (application.getTokenType() != null) {
                            app.setTokenType(application.getTokenType());
                        } else {
                            app.setTokenType(getDefaultTokenType());
                        }
                        app.setBypassClientCredentials(application.isBypassClientCredentials());
                        app.setRenewRefreshTokenEnabled(application.getRenewRefreshTokenEnabled());
                        validateBindingType(application.getTokenBindingType());
                        app.setTokenBindingType(application.getTokenBindingType());
                        app.setTokenBindingValidationEnabled(application.isTokenBindingValidationEnabled());
                        app.setTokenRevocationWithIDPSessionTerminationEnabled(
                                application.isTokenRevocationWithIDPSessionTerminationEnabled());
<<<<<<< HEAD
                        if (StringUtils.isNotEmpty(application.getTokenEndpointAuthMethod()) && validateFAPIDCR) {
                            filterAllowedFAPITokenAuthMethods(application.getTokenEndpointAuthMethod());
                        }
                        app.setTokenEndpointAuthMethod(application.getTokenEndpointAuthMethod());
                        if (StringUtils.isNotEmpty(application.getTokenEndpointAuthSignatureAlgorithm()) &&
                                validateFAPIDCR) {
                            filterAllowedFAPISignatureAlgorithms(application.getTokenEndpointAuthSignatureAlgorithm());
                        }
                        app.setTokenEndpointAuthSignatureAlgorithm(
                                application.getTokenEndpointAuthSignatureAlgorithm());
                        if (StringUtils.isNotEmpty(application.getSubjectType())) {
                            OAuthConstants.SubjectType subjectType = OAuthConstants.SubjectType.fromValue(
                                    application.getSubjectType());
                            if (subjectType == null) {
                                throw handleClientError(INVALID_REQUEST, "Invalid subject type");
                            }
                            if (OAuthConstants.SubjectType.PAIRWISE.equals(OIDCClaimUtil.getDefaultSubjectType()) ||
                                    OAuthConstants.SubjectType.PAIRWISE.getValue()
                                            .equals(application.getSubjectType())) {
                                List<String> callBackURIList = new ArrayList<>();
                                // Need to split the redirect uris for validating the host names since it is combined
                                // into one regular expression.
                                if (application.getCallbackUrl().startsWith(
                                        OAuthConstants.CALLBACK_URL_REGEXP_PREFIX)) {
                                    callBackURIList = getRedirectURIList(application);
                                } else {
                                    callBackURIList.add(application.getCallbackUrl());
                                }
                                if (StringUtils.isEmpty(application.getSectorIdentifierURI())) {
                                    validateRedirectURIForPPID(callBackURIList);
                                } else {
                                    validateSectorIdentifierURI(application.getSectorIdentifierURI(), callBackURIList);
                                    app.setSectorIdentifierURI(application.getSectorIdentifierURI());
                                }
                            }
                        }
                        if (StringUtils.isNotEmpty(application.getIdTokenSignatureAlgorithm()) && validateFAPIDCR) {
                            filterAllowedFAPISignatureAlgorithms(application.getIdTokenSignatureAlgorithm());
                        }
                        app.setIdTokenSignatureAlgorithm(application.getIdTokenSignatureAlgorithm());
                        if (StringUtils.isNotEmpty(application.getRequestObjectSignatureAlgorithm())) {
                            if (validateFAPIDCR) {
                                filterAllowedFAPISignatureAlgorithms(application.getRequestObjectSignatureAlgorithm());
                            }
                            app.setRequestObjectSignatureAlgorithm(application.getRequestObjectSignatureAlgorithm());
                        }
                        app.setTlsClientAuthSubjectDN(application.getTlsClientAuthSubjectDN());
                        app.setSubjectType(application.getSubjectType());
                        if (StringUtils.isNotEmpty(application.getRequestObjectEncryptionAlgorithm())) {
                            if (validateFAPIDCR) {
                                filterAllowedFAPIEncryptionAlgorithms(
                                        application.getRequestObjectEncryptionAlgorithm());
                            }
                            app.setRequestObjectEncryptionAlgorithm(filterEncryptionAlgorithms(
                                    application.getRequestObjectEncryptionAlgorithm()));
                        }
                        if (StringUtils.isNotEmpty(application.getRequestObjectEncryptionMethod())) {
                            app.setRequestObjectEncryptionMethod(filterEncryptionMethod(
                                    application.getRequestObjectEncryptionMethod()));
                        }
                        app.setRequestObjectSignatureValidationEnabled(
                                application.isRequestObjectSignatureValidationEnabled());
=======
                        app.setTokenEndpointAuthMethod(application.getTokenEndpointAuthMethod());
                        app.setTokenEndpointAuthSignatureAlgorithm(
                                application.getTokenEndpointAuthSignatureAlgorithm());
                        app.setSectorIdentifierURI(application.getSectorIdentifierURI());
                        app.setIdTokenSignatureAlgorithm(application.getIdTokenSignatureAlgorithm());
                        app.setRequestObjectSignatureAlgorithm(application.getRequestObjectSignatureAlgorithm());
                        app.setTlsClientAuthSubjectDN(application.getTlsClientAuthSubjectDN());
                        app.setSubjectType(application.getSubjectType());
                        app.setRequestObjectEncryptionAlgorithm(application.getRequestObjectEncryptionAlgorithm());
                        app.setRequestObjectEncryptionMethod(application.getRequestObjectEncryptionMethod());
>>>>>>> 01f44e3a
                        app.setRequirePushedAuthorizationRequests(application.getRequirePushedAuthorizationRequests());
                        app.setTlsClientCertificateBoundAccessTokens(
                                application.getTlsClientCertificateBoundAccessTokens());
                    }
                    dao.addOAuthApplication(app);
                    AppInfoCache.getInstance().addToCache(app.getOauthConsumerKey(), app);
                    if (LOG.isDebugEnabled()) {
                        LOG.debug("Oauth Application registration success : " + application.getApplicationName() +
                                " in tenant domain: " + tenantDomain);
                    }
                    if (ApplicationMgtUtil.isLegacyAuditLogsDisabledInAppMgt()) {
                        Optional<String> initiatorId = getInitiatorId();
                        if (initiatorId.isPresent()) {
                            AuditLog.AuditLogBuilder auditLogBuilder = new AuditLog.AuditLogBuilder(
                                    initiatorId.get(), USER,
                                    app.getOauthConsumerKey(), TARGET_APPLICATION,
                                    OAuthConstants.LogConstants.CREATE_OAUTH_APPLICATION)
                                    .data(buildSPData(app));
                            triggerAuditLogEvent(auditLogBuilder, true);
                        } else {
                            LOG.error("Error getting the logged in userId");
                        }
                    }
                } else {
                    String message = "No application details in the request. Failed to register OAuth App.";
                    LOG.debug(message);

                    throw handleClientError(INVALID_REQUEST, message);
                }
            } else {
                if (LOG.isDebugEnabled()) {
                    if (application != null) {
                        LOG.debug("No authenticated user found. Failed to register OAuth App: " +
                                application.getApplicationName());
                    } else {
                        LOG.debug("No authenticated user found. Failed to register OAuth App.");
                    }
                }
                String message = "No authenticated user found. Failed to register OAuth App.";
                throw handleClientError(AUTHENTICATED_USER_NOT_FOUND, message);
            }
        } catch (IdentityApplicationManagementException e) {
            throw handleClientError(AUTHENTICATED_USER_NOT_FOUND,
                    "Error resolving user. Failed to register OAuth App", e);
        }
        return OAuthUtil.buildConsumerAppDTO(app);
    }


    private Optional<AuthenticatedUser> getLoggedInUser(String tenantDomain) {

        String tenantAwareLoggedInUsername = CarbonContext.getThreadLocalCarbonContext().getUsername();
        return Optional.ofNullable(tenantAwareLoggedInUsername)
                .filter(StringUtils::isNotEmpty)
                .map(username -> buildAuthenticatedUser(username, tenantDomain));

    }

    private static Map<String, Object> buildSPData(OAuthAppDO app) {

        if (app == null) {
            return new HashMap<>();
        }
        Gson gson = new Gson();
        String oauthApp = maskSPData(app);
        return gson.fromJson(oauthApp, new TypeToken<Map<String, Object>>() {
        }.getType());
    }

    private static String maskSPData(OAuthAppDO oAuthAppDO) {

        if (oAuthAppDO == null) {
            return StringUtils.EMPTY;
        }
        try {
            JSONObject oauthAppJSONObject =
                    new JSONObject(new ObjectMapper().writeValueAsString(oAuthAppDO));
            maskClientSecret(oauthAppJSONObject);
            maskAppOwnerUsername(oauthAppJSONObject);
            return oauthAppJSONObject.toString();
        } catch (JsonProcessingException | IdentityException e) {
            LOG.error("Error while converting service provider object to json.");
        }
        return StringUtils.EMPTY;
    }

    private static void maskAppOwnerUsername(JSONObject oauthAppJSONObject) throws IdentityException {

        JSONObject appOwner = oauthAppJSONObject.optJSONObject("appOwner");
        if (!LoggerUtils.isLogMaskingEnable || appOwner == null) {
            return;
        }
        String username = (String) appOwner.get("userName");
        if (StringUtils.isNotBlank(username)) {
            appOwner.put("userName", LoggerUtils.getMaskedContent(username));
        }
    }

    private static void maskClientSecret(JSONObject oauthApp) {

        if (oauthApp.get("oauthConsumerSecret") == null) {
            return;
        }
        String secret = oauthApp.get("oauthConsumerSecret").toString();
        oauthApp.put("oauthConsumerSecret", LoggerUtils.getMaskedContent(secret));
    }

    private void validateAudiences(OAuthConsumerAppDTO application) throws IdentityOAuthClientException {

        if (application.getAudiences() != null) {
            // Filter out any duplicates and empty audiences here.
            long filteredAudienceSize = Arrays.stream(application.getAudiences()).filter(StringUtils::isNotBlank)
                    .distinct().count();

            if (filteredAudienceSize != application.getAudiences().length) {
                // This means we had duplicates and empty strings.
                throw handleClientError(INVALID_REQUEST, "Audience values cannot contain duplicates or empty values.");
            }
        }
    }

    private void validateGrantTypes(OAuthConsumerAppDTO application) throws IdentityOAuthClientException {

        String[] requestGrants = application.getGrantTypes().split("\\s");

        List<String> allowedGrantTypes = new ArrayList<>(Arrays.asList(getAllowedGrantTypes()));
        for (String requestedGrant : requestGrants) {
            if (StringUtils.isBlank(requestedGrant)) {
                continue;
            }

            if (!allowedGrantTypes.contains(requestedGrant)) {
                String msg = String.format("'%s' grant type is not allowed.", requestedGrant);
                throw handleClientError(INVALID_REQUEST, msg);
            }
        }
    }

    private void validateBindingType(String bindingType) throws IdentityOAuthClientException {

        if (BINDING_TYPE_NONE.equals(bindingType) || bindingType == null) {
            return;
        } else if (OAuth2ServiceComponentHolder.getInstance().getTokenBinder(bindingType).isPresent()) {
            return;
        } else {
            String msg = String.format("'%s' binding type is not allowed.", bindingType);
            throw handleClientError(INVALID_REQUEST, msg);
        }
    }

    private IdentityOAuthClientException handleClientError(Error errorMessage, String msg) {

        return new IdentityOAuthClientException(errorMessage.getErrorCode(), msg);
    }

    /**
     * Throw new IdentityOAuthClientException upon client side error in OIDC scope management.
     *
     * @param errorMessage Error message which defined under Oauth2ScopeConstants.ErrorMessages.
     * @param msg          Message
     * @return throw IdentityOAuthClientException.
     */
    private IdentityOAuthClientException handleClientError(Oauth2ScopeConstants.ErrorMessages errorMessage,
                                                           String msg) {

        return new IdentityOAuthClientException(errorMessage.getCode(), msg);
    }

    private IdentityOAuthClientException handleClientError(Error errorMessage, String msg, Exception ex) {

        return new IdentityOAuthClientException(errorMessage.getErrorCode(), msg, ex);
    }

    private void validateCallbackURI(OAuthConsumerAppDTO application) throws IdentityOAuthClientException {

        boolean isCallbackUriRequired = application.getGrantTypes().contains(AUTHORIZATION_CODE) ||
                application.getGrantTypes().contains(IMPLICIT);

        if (isCallbackUriRequired && StringUtils.isEmpty(application.getCallbackUrl())) {
            throw handleClientError(INVALID_REQUEST, "Callback URI is mandatory for Code or Implicit grant types");
        }
    }

    /**
     * Update existing consumer application.
     *
     * @param consumerAppDTO <code>OAuthConsumerAppDTO</code> with updated application information
     * @throws IdentityOAuthAdminException Error when updating the underlying identity persistence store.
     */
    public void updateConsumerApplication(OAuthConsumerAppDTO consumerAppDTO) throws IdentityOAuthAdminException {

        for (OAuthApplicationMgtListener oAuthApplicationMgtListener : OAuthComponentServiceHolder.getInstance()
                .getOAuthApplicationMgtListeners()) {
            oAuthApplicationMgtListener.doPreUpdateConsumerApplication(consumerAppDTO);
        }

        String errorMessage = "Error while updating the app information.";
        String oauthConsumerKey = consumerAppDTO.getOauthConsumerKey();

        if (StringUtils.isEmpty(oauthConsumerKey) || StringUtils.isEmpty(consumerAppDTO.getOauthConsumerSecret())) {
            errorMessage = "ConsumerKey or ConsumerSecret is not provided for updating the OAuth application.";
            if (LOG.isDebugEnabled()) {
                LOG.debug(errorMessage);
            }
            throw handleClientError(INVALID_REQUEST, errorMessage);
        }

        String tenantDomain = CarbonContext.getThreadLocalCarbonContext().getTenantDomain();

        OAuthAppDAO dao = new OAuthAppDAO();
        OAuthAppDO oauthappdo;
        try {
            oauthappdo = getOAuthApp(oauthConsumerKey);
            if (oauthappdo == null) {
                String msg = "OAuth application cannot be found for consumerKey: " + oauthConsumerKey;
                if (LOG.isDebugEnabled()) {
                    LOG.debug(msg);
                }
                throw handleClientError(INVALID_OAUTH_CLIENT, msg);
            }
            if (!StringUtils.equals(consumerAppDTO.getOauthConsumerSecret(), oauthappdo.getOauthConsumerSecret())) {
                errorMessage = "Invalid ConsumerSecret is provided for updating the OAuth application with " +
                        "consumerKey: " + oauthConsumerKey;
                if (LOG.isDebugEnabled()) {
                    LOG.debug(errorMessage);
                }
                throw handleClientError(INVALID_REQUEST, errorMessage);
            }
        } catch (InvalidOAuthClientException e) {
            String msg = "Cannot find a valid OAuth client for consumerKey: " + oauthConsumerKey;
            throw handleClientError(INVALID_OAUTH_CLIENT, msg, e);
        } catch (IdentityOAuth2Exception e) {
            throw handleError("Error while updating the app information.", e);
        }

        AuthenticatedUser defaultAppOwner = oauthappdo.getAppOwner();
        AuthenticatedUser appOwner = getAppOwner(consumerAppDTO, defaultAppOwner);
        oauthappdo.setAppOwner(appOwner);

        oauthappdo.setOauthConsumerKey(oauthConsumerKey);
        oauthappdo.setOauthConsumerSecret(consumerAppDTO.getOauthConsumerSecret());

        validateCallbackURI(consumerAppDTO);
        oauthappdo.setCallbackUrl(consumerAppDTO.getCallbackUrl());

        oauthappdo.setApplicationName(consumerAppDTO.getApplicationName());
        oauthappdo.setPkceMandatory(consumerAppDTO.getPkceMandatory());
        oauthappdo.setPkceSupportPlain(consumerAppDTO.getPkceSupportPlain());
        // Validate access token expiry configurations.
        validateTokenExpiryConfigurations(consumerAppDTO);
        oauthappdo.setUserAccessTokenExpiryTime(consumerAppDTO.getUserAccessTokenExpiryTime());
        oauthappdo.setApplicationAccessTokenExpiryTime(consumerAppDTO.getApplicationAccessTokenExpiryTime());
        oauthappdo.setRefreshTokenExpiryTime(consumerAppDTO.getRefreshTokenExpiryTime());
        oauthappdo.setIdTokenExpiryTime(consumerAppDTO.getIdTokenExpiryTime());
        oauthappdo.setTokenType(consumerAppDTO.getTokenType());
        oauthappdo.setBypassClientCredentials(consumerAppDTO.isBypassClientCredentials());
        if (OAuthConstants.OAuthVersions.VERSION_2.equals(consumerAppDTO.getOAuthVersion())) {
            validateGrantTypes(consumerAppDTO);
            oauthappdo.setGrantTypes(consumerAppDTO.getGrantTypes());

            validateAudiences(consumerAppDTO);
            oauthappdo.setAudiences(consumerAppDTO.getAudiences());
            oauthappdo.setScopeValidators(filterScopeValidators(consumerAppDTO));
            oauthappdo.setRequestObjectSignatureValidationEnabled(consumerAppDTO
                    .isRequestObjectSignatureValidationEnabled());

            // Validate IdToken Encryption configurations.
            oauthappdo.setIdTokenEncryptionEnabled(consumerAppDTO.isIdTokenEncryptionEnabled());
            if (consumerAppDTO.isIdTokenEncryptionEnabled()) {
                if (validateFAPIDCR) {
                    filterAllowedFAPIEncryptionAlgorithms(consumerAppDTO.getIdTokenEncryptionAlgorithm());
                }
                oauthappdo.setIdTokenEncryptionAlgorithm(filterEncryptionAlgorithms(
                        consumerAppDTO.getIdTokenEncryptionAlgorithm()));
                oauthappdo.setIdTokenEncryptionMethod(filterEncryptionMethod(
                        consumerAppDTO.getIdTokenEncryptionMethod()));
            }
            oauthappdo.setBackChannelLogoutUrl(consumerAppDTO.getBackChannelLogoutUrl());
            oauthappdo.setFrontchannelLogoutUrl(consumerAppDTO.getFrontchannelLogoutUrl());
            oauthappdo.setRenewRefreshTokenEnabled(consumerAppDTO.getRenewRefreshTokenEnabled());
            validateBindingType(consumerAppDTO.getTokenBindingType());
            oauthappdo.setTokenBindingType(consumerAppDTO.getTokenBindingType());
            oauthappdo.setTokenRevocationWithIDPSessionTerminationEnabled(consumerAppDTO
                    .isTokenRevocationWithIDPSessionTerminationEnabled());
            oauthappdo.setTokenBindingValidationEnabled(consumerAppDTO.isTokenBindingValidationEnabled());
<<<<<<< HEAD
            if (StringUtils.isNotEmpty(consumerAppDTO.getTokenEndpointAuthMethod()) && validateFAPIDCR) {
                filterAllowedFAPITokenAuthMethods(consumerAppDTO.getTokenEndpointAuthMethod());
            }
            oauthappdo.setTokenEndpointAuthMethod(consumerAppDTO.getTokenEndpointAuthMethod());
            if (StringUtils.isNotEmpty(consumerAppDTO.getTokenEndpointAuthSignatureAlgorithm()) && validateFAPIDCR) {
                filterAllowedFAPISignatureAlgorithms(consumerAppDTO.getTokenEndpointAuthSignatureAlgorithm());
            }
            oauthappdo.setTokenEndpointAuthSignatureAlgorithm(consumerAppDTO.getTokenEndpointAuthSignatureAlgorithm());
            if (StringUtils.isNotEmpty(consumerAppDTO.getSubjectType())) {
                OAuthConstants.SubjectType subjectType = OAuthConstants.SubjectType.fromValue(
                        consumerAppDTO.getSubjectType());
                if (subjectType == null) {
                    throw handleClientError(INVALID_REQUEST, "Invalid subject type: ");
                }
                if (OAuthConstants.SubjectType.PAIRWISE.equals(OIDCClaimUtil.getDefaultSubjectType()) ||
                        OAuthConstants.SubjectType.PAIRWISE.getValue().equals(consumerAppDTO.getSubjectType())) {
                    List<String> callBackURIList = new ArrayList<>();
                    // Need to split the redirect uris for validating the host names since it is combined
                    // into one regular expression.
                    if (consumerAppDTO.getCallbackUrl().startsWith(OAuthConstants.CALLBACK_URL_REGEXP_PREFIX)) {
                        callBackURIList = getRedirectURIList(consumerAppDTO);;
                    } else {
                        callBackURIList.add(consumerAppDTO.getCallbackUrl());
                    }
                    if (StringUtils.isEmpty(consumerAppDTO.getSectorIdentifierURI())) {
                        validateRedirectURIForPPID(callBackURIList);
                    } else {
                        validateSectorIdentifierURI(consumerAppDTO.getSectorIdentifierURI(), callBackURIList);
                    }
                }
            }
            oauthappdo.setSubjectType(consumerAppDTO.getSubjectType());
            oauthappdo.setSectorIdentifierURI(consumerAppDTO.getSectorIdentifierURI());
            if (StringUtils.isNotEmpty(consumerAppDTO.getIdTokenSignatureAlgorithm()) && validateFAPIDCR) {
                filterAllowedFAPISignatureAlgorithms(consumerAppDTO.getIdTokenSignatureAlgorithm());
            }
            oauthappdo.setIdTokenSignatureAlgorithm(consumerAppDTO.getIdTokenSignatureAlgorithm());
            if (StringUtils.isNotEmpty(consumerAppDTO.getRequestObjectSignatureAlgorithm()) && validateFAPIDCR) {
                filterAllowedFAPISignatureAlgorithms(consumerAppDTO.getRequestObjectSignatureAlgorithm());
            }
            oauthappdo.setRequestObjectSignatureAlgorithm(consumerAppDTO.getRequestObjectSignatureAlgorithm());
            oauthappdo.setRequestObjectSignatureValidationEnabled(consumerAppDTO
                    .isRequestObjectSignatureValidationEnabled());
            oauthappdo.setTlsClientAuthSubjectDN(consumerAppDTO.getTlsClientAuthSubjectDN());
            if (StringUtils.isNotEmpty(consumerAppDTO.getRequestObjectEncryptionAlgorithm())) {
                if (validateFAPIDCR) {
                    filterAllowedFAPIEncryptionAlgorithms(consumerAppDTO.getRequestObjectEncryptionAlgorithm());
                }
                oauthappdo.setRequestObjectEncryptionAlgorithm(consumerAppDTO.getRequestObjectEncryptionAlgorithm());
            }
            if (StringUtils.isNotEmpty(consumerAppDTO.getRequestObjectEncryptionMethod())) {
                oauthappdo.setRequestObjectEncryptionMethod(filterEncryptionMethod(
                        consumerAppDTO.getRequestObjectEncryptionMethod()));
            }
=======
            oauthappdo.setTokenEndpointAuthMethod(consumerAppDTO.getTokenEndpointAuthMethod());
            oauthappdo.setTokenEndpointAuthSignatureAlgorithm(
                    consumerAppDTO.getTokenEndpointAuthSignatureAlgorithm());
            oauthappdo.setSectorIdentifierURI(consumerAppDTO.getSectorIdentifierURI());
            oauthappdo.setIdTokenSignatureAlgorithm(consumerAppDTO.getIdTokenSignatureAlgorithm());
            oauthappdo.setRequestObjectSignatureAlgorithm(consumerAppDTO.getRequestObjectSignatureAlgorithm());
            oauthappdo.setTlsClientAuthSubjectDN(consumerAppDTO.getTlsClientAuthSubjectDN());
            oauthappdo.setSubjectType(consumerAppDTO.getSubjectType());
            oauthappdo.setRequestObjectEncryptionAlgorithm(consumerAppDTO.getRequestObjectEncryptionAlgorithm());
            oauthappdo.setRequestObjectEncryptionMethod(consumerAppDTO.getRequestObjectEncryptionMethod());
>>>>>>> 01f44e3a
            oauthappdo.setRequirePushedAuthorizationRequests(consumerAppDTO.getRequirePushedAuthorizationRequests());
            oauthappdo.setTlsClientCertificateBoundAccessTokens(
                    consumerAppDTO.getTlsClientCertificateBoundAccessTokens());
        }
        dao.updateConsumerApplication(oauthappdo);
        AppInfoCache.getInstance().addToCache(oauthappdo.getOauthConsumerKey(), oauthappdo);
        if (LOG.isDebugEnabled()) {
            LOG.debug("Oauth Application update success : " + consumerAppDTO.getApplicationName() + " in " +
                    "tenant domain: " + tenantDomain);
        }
        if (ApplicationMgtUtil.isLegacyAuditLogsDisabledInAppMgt()) {
            Optional<String> initiatorId = getInitiatorId();
            if (initiatorId.isPresent()) {
                AuditLog.AuditLogBuilder auditLogBuilder = new AuditLog.AuditLogBuilder(
                        initiatorId.get(), USER, oauthConsumerKey,
                        TARGET_APPLICATION, OAuthConstants.LogConstants.UPDATE_OAUTH_APPLICATION)
                        .data(buildSPData(oauthappdo));
                triggerAuditLogEvent(auditLogBuilder, true);
            } else {
                LOG.error("Error getting the logged in userId");
            }
        }
    }

    private Optional<String> getInitiatorId() {

        String loggedInUserId = CarbonContext.getThreadLocalCarbonContext().getUserId();
        if (StringUtils.isNotBlank(loggedInUserId)) {
            return Optional.of(loggedInUserId);
        } else {
            String tenantDomain = getLoggedInTenant();
            Optional<AuthenticatedUser> loggedInUser = getLoggedInUser(tenantDomain);
            if (loggedInUser.isPresent()) {
                return Optional.ofNullable(IdentityUtil.getInitiatorId(loggedInUser.get().getUserName(), tenantDomain));
            }
        }
        return Optional.empty();
    }

    /**
     * @return
     * @throws IdentityOAuthAdminException
     */
    public String getOauthApplicationState(String consumerKey) throws IdentityOAuthAdminException {

        return getOAuth2Service().getOauthApplicationState(consumerKey);
    }

    /**
     * To insert oidc scopes and claims in the related db tables.
     *
     * @param scope an oidc scope
     * @throws IdentityOAuthAdminException if an error occurs when inserting scopes or claims.
     * @deprecated use {@link #addScope(ScopeDTO)} instead.
     */
    @Deprecated
    public void addScope(String scope, String[] claims) throws IdentityOAuthAdminException {

        int tenantId = PrivilegedCarbonContext.getThreadLocalCarbonContext().getTenantId();
        try {
            if (StringUtils.isNotEmpty(scope)) {
                validateRegex(scope);
                OAuthTokenPersistenceFactory.getInstance().getScopeClaimMappingDAO().addScope(tenantId, scope, claims);
            } else {
                throw handleClientError(INVALID_REQUEST, "The scope can not be empty.");
            }
        } catch (IdentityOAuth2Exception e) {
            throw handleError("Error while inserting OIDC scopes and claims.", e);
        }
    }

    /**
     * Add an oidc scope and it's claims to the related db tables.
     *
     * @param scope An oidc scope.
     * @throws IdentityOAuthAdminException If an error occurs when inserting scopes or claims.
     */
    public void addScope(ScopeDTO scope) throws IdentityOAuthAdminException {

        addScopePreValidation(scope);

        int tenantId = PrivilegedCarbonContext.getThreadLocalCarbonContext().getTenantId();
        try {
            OAuthTokenPersistenceFactory.getInstance().getScopeClaimMappingDAO().addScope(scope, tenantId);
        } catch (IdentityOAuth2Exception e) {
            throw handleErrorWithExceptionType(String.format("Error while inserting OIDC scope: %s, %s",
                    scope.getName(), e.getMessage()), e);
        }
    }

    /**
     * To retrieve all persisted oidc scopes with mapped claims.
     *
     * @return all persisted scopes and claims
     * @throws IdentityOAuthAdminException if an error occurs when loading scopes and claims.
     */
    public ScopeDTO[] getScopes() throws IdentityOAuthAdminException {

        int tenantId = PrivilegedCarbonContext.getThreadLocalCarbonContext().getTenantId();
        try {
            List<ScopeDTO> scopeDTOList = OAuthTokenPersistenceFactory.getInstance().getScopeClaimMappingDAO().
                    getScopes(tenantId);
            if (CollectionUtils.isNotEmpty(scopeDTOList)) {
                return scopeDTOList.toArray(new ScopeDTO[scopeDTOList.size()]);
            } else {
                if (LOG.isDebugEnabled()) {
                    LOG.debug("Could not find scope claim mapping. Hence returning an empty array.");
                }
                return new ScopeDTO[0];
            }
        } catch (IdentityOAuth2Exception e) {
            throw handleError("Error while loading OIDC scopes and claims for tenant: " + tenantId, e);
        }
    }

    /**
     * Get persisted oidc scope with mapped claims.
     *
     * @return Get a persisted scope and it's mapped claims.
     * @throws IdentityOAuthAdminException If an error occurs when loading scope and claims.
     */
    public ScopeDTO getScope(String scopeName) throws IdentityOAuthAdminException {

        validateScopeName(scopeName);

        int tenantId = PrivilegedCarbonContext.getThreadLocalCarbonContext().getTenantId();
        try {
            ScopeDTO scopeDTO = OAuthTokenPersistenceFactory.getInstance().getScopeClaimMappingDAO().
                    getScope(scopeName, tenantId);

            // If scopeDTO is null then the requested scope is not exist.
            if (scopeDTO == null) {
                throw handleClientError(Oauth2ScopeConstants.ErrorMessages.ERROR_CODE_NOT_FOUND_SCOPE,
                        String.format(Oauth2ScopeConstants.ErrorMessages.ERROR_CODE_NOT_FOUND_SCOPE.getMessage(),
                                scopeName));
            }
            return scopeDTO;
        } catch (IdentityOAuth2Exception e) {
            throw handleErrorWithExceptionType(String.format("Error while loading OIDC scope: %s for tenant %s",
                    scopeName, tenantId), e);
        }
    }

    /**
     * To remove persisted scopes and claims.
     *
     * @param scope oidc scope
     * @throws IdentityOAuthAdminException if an error occurs when deleting scopes and claims.
     */
    public void deleteScope(String scope) throws IdentityOAuthAdminException {

        validateScopeName(scope);
        // Check whether a scope exists with the provided scope name which to be deleted.
        validateScopeExistence(scope);

        int tenantId = PrivilegedCarbonContext.getThreadLocalCarbonContext().getTenantId();
        try {
            OAuthTokenPersistenceFactory.getInstance().getScopeClaimMappingDAO().deleteScope(scope, tenantId);
            if (LOG.isDebugEnabled()) {
                LOG.debug("Scope: " + scope + " is deleted from the database.");
            }
        } catch (IdentityOAuth2Exception e) {
            throw handleErrorWithExceptionType("Error while deleting OIDC scope: " + scope, e);
        }
    }

    /**
     * To retrieve all persisted oidc scopes.
     *
     * @return list of scopes persisted.
     * @throws IdentityOAuthAdminException if an error occurs when loading oidc scopes.
     */
    public String[] getScopeNames() throws IdentityOAuthAdminException {

        int tenantId = PrivilegedCarbonContext.getThreadLocalCarbonContext().getTenantId();
        try {
            List<String> scopeDTOList = OAuthTokenPersistenceFactory.getInstance().getScopeClaimMappingDAO().
                    getScopeNames(tenantId);
            if (CollectionUtils.isNotEmpty(scopeDTOList)) {
                return scopeDTOList.toArray(new String[scopeDTOList.size()]);
            } else {
                if (LOG.isDebugEnabled()) {
                    LOG.debug("Could not load oidc scopes. Hence returning an empty array.");
                }
                return new String[0];
            }
        } catch (IdentityOAuth2Exception e) {
            throw handleError("Error while loading OIDC scopes and claims for tenant: " + tenantId, e);
        }
    }

    /**
     * To retrieve oidc claims mapped to an oidc scope.
     *
     * @param scope scope
     * @return list of claims which are mapped to the oidc scope.
     * @throws IdentityOAuthAdminException if an error occurs when lading oidc claims.
     */
    public String[] getClaims(String scope) throws IdentityOAuthAdminException {

        int tenantId = PrivilegedCarbonContext.getThreadLocalCarbonContext().getTenantId();
        try {
            ScopeDTO scopeDTO = OAuthTokenPersistenceFactory.getInstance().getScopeClaimMappingDAO().
                    getClaims(scope, tenantId);
            if (scopeDTO != null && ArrayUtils.isNotEmpty(scopeDTO.getClaim())) {
                return scopeDTO.getClaim();
            } else {
                if (LOG.isDebugEnabled()) {
                    LOG.debug("Could not load oidc claims. Hence returning an empty array.");
                }
                return new String[0];
            }
        } catch (IdentityOAuth2Exception e) {
            throw handleError("Error while loading OIDC claims for the scope: " + scope + " in tenant: " + tenantId, e);
        }
    }

    /**
     * To add new claims for an existing scope.
     *
     * @param scope        scope name
     * @param addClaims    list of oidc claims to be added
     * @param deleteClaims list of oidc claims to be deleted
     * @throws IdentityOAuthAdminException if an error occurs when adding a new claim for a scope.
     * @deprecated use {@link #updateScope(ScopeDTO)} instead.
     */
    @Deprecated
    public void updateScope(String scope, String[] addClaims, String[] deleteClaims)
            throws IdentityOAuthAdminException {

        int tenantId = PrivilegedCarbonContext.getThreadLocalCarbonContext().getTenantId();
        try {
            OAuthTokenPersistenceFactory.getInstance().getScopeClaimMappingDAO().
                    updateScope(scope, tenantId, Arrays.asList(addClaims), Arrays.asList(deleteClaims));
        } catch (IdentityOAuth2Exception e) {
            throw handleError("Error while updating OIDC claims for the scope: " + scope + " in tenant: " + tenantId,
                    e);
        }
    }

    /**
     * Update an existing scope.
     *
     * @param updatedScope Updated scope name.
     * @throws IdentityOAuthAdminException If an error occurs when adding a new claim for a scope.
     */
    public void updateScope(ScopeDTO updatedScope) throws IdentityOAuthAdminException {

        updateScopePreValidation(updatedScope);
        // Check whether a scope exists with the provided scope name which to be deleted.
        validateScopeExistence(updatedScope.getName());

        int tenantId = PrivilegedCarbonContext.getThreadLocalCarbonContext().getTenantId();
        try {
            OAuthTokenPersistenceFactory.getInstance().getScopeClaimMappingDAO().
                    updateScope(updatedScope, tenantId);
        } catch (IdentityOAuth2Exception e) {
            throw handleErrorWithExceptionType(String.format("Error while updating the scope: %s in tenant: %s",
                    updatedScope.getName(), tenantId), e);
        }
    }

    /**
     * To load id of the scope table.
     *
     * @param scope scope name
     * @return id of the given scope
     * @throws IdentityOAuthAdminException if an error occurs when loading scope id.
     */
    public boolean isScopeExist(String scope) throws IdentityOAuthAdminException {

        int tenantId = PrivilegedCarbonContext.getThreadLocalCarbonContext().getTenantId();
        try {
            return OAuthTokenPersistenceFactory.getInstance().getScopeClaimMappingDAO().isScopeExist(scope, tenantId);
        } catch (IdentityOAuth2Exception e) {
            throw handleError("Error while inserting the scopes.", e);
        }
    }

    /**
     * @param consumerKey
     * @param newState
     * @throws IdentityOAuthAdminException
     */
    public void updateConsumerAppState(String consumerKey, String newState) throws IdentityOAuthAdminException {

        for (OAuthApplicationMgtListener oAuthApplicationMgtListener : OAuthComponentServiceHolder.getInstance()
                .getOAuthApplicationMgtListeners()) {
            oAuthApplicationMgtListener.doPreUpdateConsumerApplicationState(consumerKey, newState);
        }

        try {
            OAuthAppDO oAuthAppDO = getOAuthApp(consumerKey);
            // change the state
            oAuthAppDO.setState(newState);

            Properties properties = new Properties();
            properties.setProperty(OAuthConstants.OAUTH_APP_NEW_STATE, newState);
            properties.setProperty(OAuthConstants.ACTION_PROPERTY_KEY, OAuthConstants.ACTION_REVOKE);

            AppInfoCache.getInstance().clearCacheEntry(consumerKey);
            updateAppAndRevokeTokensAndAuthzCodes(consumerKey, properties);
            handleInternalTokenRevocation(consumerKey, properties);

            if (LOG.isDebugEnabled()) {
                LOG.debug("App state is updated to:" + newState + " in the AppInfoCache for OAuth App with " +
                        "consumerKey: " + consumerKey);
            }

            if (ApplicationMgtUtil.isLegacyAuditLogsDisabledInAppMgt()) {
                Optional<String> initiatorId = getInitiatorId();
                if (initiatorId.isPresent()) {
                    AuditLog.AuditLogBuilder auditLogBuilder = new AuditLog.AuditLogBuilder(
                            initiatorId.get(), USER, consumerKey, TARGET_APPLICATION,
                            OAuthConstants.LogConstants.UPDATE_APP_STATE);

                    triggerAuditLogEvent(auditLogBuilder, true);
                } else {
                    LOG.error("Error getting the logged in userId");
                }
            }

        } catch (InvalidOAuthClientException e) {
            String msg = "Error while updating state of OAuth app with consumerKey: " + consumerKey;
            throw handleClientError(INVALID_OAUTH_CLIENT, msg, e);
        } catch (IdentityOAuth2Exception e) {
            throw handleError("Error while updating state of OAuth app with consumerKey: " + consumerKey, e);
        }
    }

    /**
     * Regenerate consumer secret for the application.
     *
     * @param consumerKey Consumer key for the application.
     * @throws IdentityOAuthAdminException Error while regenerating the consumer secret.
     */
    public void updateOauthSecretKey(String consumerKey) throws IdentityOAuthAdminException {

        updateAndRetrieveOauthSecretKey(consumerKey);
    }

    private String getLoggedInTenant() {

        return Optional.ofNullable(IdentityTenantUtil.getTenantDomainFromContext())
                .filter(StringUtils::isNotBlank)
                .orElseGet(() -> PrivilegedCarbonContext.getThreadLocalCarbonContext().getTenantDomain());
    }

    /**
     * Regenerate consumer secret for the application and retrieve application details.
     *
     * @param consumerKey Consumer key for the application.
     * @return OAuthConsumerAppDTO OAuth application details.
     * @throws IdentityOAuthAdminException Error while regenerating the consumer secret.
     */
    public OAuthConsumerAppDTO updateAndRetrieveOauthSecretKey(String consumerKey) throws IdentityOAuthAdminException {

        Properties properties = new Properties();
        String newSecret = OAuthUtil.getRandomNumberSecure();
        OAuthConsumerAppDTO oldAppDTO = null;

        if (ApplicationMgtUtil.isLegacyAuditLogsDisabledInAppMgt()) {
            oldAppDTO = getOAuthApplicationData(consumerKey);
        }
        properties.setProperty(OAuthConstants.OAUTH_APP_NEW_SECRET_KEY, newSecret);
        properties.setProperty(OAuthConstants.ACTION_PROPERTY_KEY, OAuthConstants.ACTION_REGENERATE);
        properties.setProperty(OAuthConstants.OAUTH_APP_NEW_STATE, APP_STATE_ACTIVE);

        AppInfoCache.getInstance().clearCacheEntry(consumerKey);
        updateAppAndRevokeTokensAndAuthzCodes(consumerKey, properties);
        handleInternalTokenRevocation(consumerKey, properties);
        if (LOG.isDebugEnabled()) {
            LOG.debug("Client Secret for OAuth app with consumerKey: " + consumerKey + " updated in OAuthCache.");
        }

        OAuthConsumerAppDTO updatedApplication = getOAuthApplicationData(consumerKey);
        updatedApplication.setOauthConsumerSecret(newSecret);
        if (ApplicationMgtUtil.isLegacyAuditLogsDisabledInAppMgt()) {
            // This API is invoked when regenerating client secret and when activating the app.
            Optional<String> initiatorId = getInitiatorId();
            if (initiatorId.isPresent()) {
                if (!StringUtils.equalsIgnoreCase(oldAppDTO.getState(), APP_STATE_ACTIVE)) {
                    AuditLog.AuditLogBuilder auditLogBuilder = new AuditLog.AuditLogBuilder(
                            initiatorId.get(), USER, consumerKey, TARGET_APPLICATION,
                            OAuthConstants.LogConstants.UPDATE_APP_STATE)
                            .data(Map.of("state", APP_STATE_ACTIVE));
                    triggerAuditLogEvent(auditLogBuilder, true);
                }
                AuditLog.AuditLogBuilder auditLogBuilder = new AuditLog.AuditLogBuilder(
                        initiatorId.get(), USER, consumerKey, TARGET_APPLICATION,
                        OAuthConstants.LogConstants.REGENERATE_CLIENT_SECRET);
                triggerAuditLogEvent(auditLogBuilder, true);
            } else {
                LOG.error("Error getting the logged in userId");
            }
        }
        return updatedApplication;
    }

    void updateAppAndRevokeTokensAndAuthzCodes(String consumerKey,
                                               Properties properties) throws IdentityOAuthAdminException {

        int countToken = 0;
        try {
            Set<AccessTokenDO> activeDetailedTokens = OAuthTokenPersistenceFactory
                    .getInstance().getAccessTokenDAO().getActiveAcessTokenDataByConsumerKey(consumerKey);
            String[] accessTokens = new String[activeDetailedTokens.size()];

            for (AccessTokenDO detailToken : activeDetailedTokens) {
                String token = detailToken.getAccessToken();
                accessTokens[countToken] = token;
                countToken++;

                OAuthCacheKey cacheKeyToken = new OAuthCacheKey(token);
                OAuthCache.getInstance().clearCacheEntry(cacheKeyToken);

                String scope = buildScopeString(detailToken.getScope());
                String authorizedUser = detailToken.getAuthzUser().getUserId();
                String authenticatedIDP = detailToken.getAuthzUser().getFederatedIdPName();
                boolean isUsernameCaseSensitive = IdentityUtil.isUserStoreInUsernameCaseSensitive(authorizedUser);
                String cacheKeyString;
                if (isUsernameCaseSensitive) {
                    cacheKeyString = consumerKey + ":" + authorizedUser + ":" + scope + ":" + authenticatedIDP;
                } else {
                    cacheKeyString = consumerKey + ":" + authorizedUser.toLowerCase() + ":" + scope + ":"
                            + authenticatedIDP;
                }
                OAuthCacheKey cacheKeyUser = new OAuthCacheKey(cacheKeyString);
                OAuthCache.getInstance().clearCacheEntry(cacheKeyUser);
                String tokenBindingRef = NONE;
                if (detailToken.getTokenBinding() != null) {
                    tokenBindingRef = detailToken.getTokenBinding().getBindingReference();
                }
                OAuthUtil.clearOAuthCache(consumerKey, detailToken.getAuthzUser(),
                        OAuth2Util.buildScopeString(detailToken.getScope()), tokenBindingRef);
            }

            if (LOG.isDebugEnabled()) {
                LOG.debug("Access tokens and token of users are removed from the cache for OAuth App with " +
                        "consumerKey: " + consumerKey);
            }

            Set<String> authorizationCodes = OAuthTokenPersistenceFactory.getInstance().getAuthorizationCodeDAO()
                    .getActiveAuthorizationCodesByConsumerKey(consumerKey);
            for (String authorizationCode : authorizationCodes) {
                OAuthCacheKey cacheKey = new OAuthCacheKey(authorizationCode);
                OAuthCache.getInstance().clearCacheEntry(cacheKey);
            }
            if (LOG.isDebugEnabled()) {
                LOG.debug("Access tokens are removed from the cache for OAuth App with consumerKey: " + consumerKey);
            }

            OAuthTokenPersistenceFactory.getInstance().getTokenManagementDAO()
                    .updateAppAndRevokeTokensAndAuthzCodes(
                            consumerKey, properties, authorizationCodes.toArray(
                                    new String[0]), accessTokens);

        } catch (IdentityOAuth2Exception | IdentityApplicationManagementException | UserIdNotFoundException e) {
            throw handleError("Error in updating oauth app & revoking access tokens and authz " +
                    "codes for OAuth App with consumerKey: " + consumerKey, e);
        }
    }

    /**
     * Removes an OAuth consumer application.
     *
     * @param consumerKey Consumer Key
     * @throws IdentityOAuthAdminException Error when removing the consumer information from the database.
     */
    public void removeOAuthApplicationData(String consumerKey) throws IdentityOAuthAdminException {

        for (OAuthApplicationMgtListener oAuthApplicationMgtListener : OAuthComponentServiceHolder.getInstance()
                .getOAuthApplicationMgtListeners()) {
            oAuthApplicationMgtListener.doPreRemoveOAuthApplicationData(consumerKey);
        }

        OAuthAppDAO dao = new OAuthAppDAO();
        try {
            dao.removeConsumerApplication(consumerKey);
        } catch (IdentityOAuthAdminException e) {
            /*
             * For more information read https://github.com/wso2/product-is/issues/12579. This is to overcome the
             * above issue.
             */
            LOG.error(String.format("Error occurred when trying to remove OAuth application date for the " +
                    "application with consumer key: %s. Therefore retrying again.", consumerKey), e);
            boolean isOperationFailed = true;
            for (int attempt = 1; attempt <= MAX_RETRY_ATTEMPTS; attempt++) {
                try {
                    Thread.sleep(1000);
                    dao.removeConsumerApplication(consumerKey);
                    isOperationFailed = false;
                    LOG.info(String.format("Oauth application data deleted for the application with consumer key: %s " +
                            "during the retry attempt: %s", consumerKey, attempt));
                    break;
                } catch (Exception exception) {
                    LOG.error(String.format("Retry attempt: %s failed to delete OAuth application data for " +
                            "application with the consumer key: %s", attempt, consumerKey), exception);
                }
            }
            if (isOperationFailed) {
                throw new IdentityOAuthAdminException("Error occurred while deleting OAuth2 application " +
                        "data for application with consumer key: " + consumerKey, e);
            }
        }
        // Remove client credentials from cache.
        OAuthCache.getInstance().clearCacheEntry(new OAuthCacheKey(consumerKey));
        AppInfoCache.getInstance().clearCacheEntry(consumerKey);
        if (LOG.isDebugEnabled()) {
            LOG.debug("Client credentials are removed from the cache for OAuth App with consumerKey: " + consumerKey);
        }
        if (ApplicationMgtUtil.isLegacyAuditLogsDisabledInAppMgt()) {
            Optional<String> initiatorId = getInitiatorId();
            if (initiatorId.isPresent()) {
                AuditLog.AuditLogBuilder auditLogBuilder = new AuditLog.AuditLogBuilder(
                        initiatorId.get(), USER, consumerKey, TARGET_APPLICATION,
                        OAuthConstants.LogConstants.DELETE_OAUTH_APPLICATION);
                triggerAuditLogEvent(auditLogBuilder, true);
            } else {
                LOG.error("Error getting the logged in userId");
            }
        }
    }

    /**
     * Remove all OAuth consumer applications of a tenant.
     *
     * @param tenantId Id of the tenant
     * @throws IdentityOAuthAdminException
     */
    public void removeAllOAuthApplicationData(int tenantId) throws IdentityOAuthAdminException {

        if (LOG.isDebugEnabled()) {
            LOG.debug("Deleting all OAuth Application data of the tenant: " + tenantId);
        }

        OAuthAppDAO dao = new OAuthAppDAO();
        dao.removeConsumerApplicationsByTenantId(tenantId);
    }

    /**
     * Get apps that are authorized by the given user
     *
     * @return OAuth applications authorized by the user that have tokens in ACTIVE or EXPIRED state
     */
    public OAuthConsumerAppDTO[] getAppsAuthorizedByUser() throws IdentityOAuthAdminException {

        String tenantDomain = PrivilegedCarbonContext.getThreadLocalCarbonContext().getTenantDomain();
        String tenantAwareLoggedInUserName = PrivilegedCarbonContext.getThreadLocalCarbonContext().getUsername();
        AuthenticatedUser loggedInUser = null;
        try {
            if (tenantAwareLoggedInUserName != null) {
                loggedInUser = buildAuthenticatedUser(tenantAwareLoggedInUserName, tenantDomain);
            } else {
                Optional<User> tenantAwareLoggedInUser = OAuthUtil.getUser(tenantDomain, null);
                if (tenantAwareLoggedInUser.isPresent()) {
                    loggedInUser = new AuthenticatedUser(tenantAwareLoggedInUser.get());
                }
            }
        } catch (IdentityApplicationManagementException e) {
            throw handleClientError(AUTHENTICATED_USER_NOT_FOUND, "Error resolving user.", e);
        }

        String username = loggedInUser.getUsernameAsSubjectIdentifier(true, true);
        String userStoreDomain = null;
        if (OAuth2Util.checkAccessTokenPartitioningEnabled() && OAuth2Util.checkUserNameAssertionEnabled()) {
            try {
                userStoreDomain = OAuth2Util.getUserStoreForFederatedUser(loggedInUser);
            } catch (IdentityOAuth2Exception e) {
                String errorMsg = "Error occurred while getting user store domain for User ID : " + loggedInUser;
                throw handleError(errorMsg, e);
            }
        }

        Set<String> clientIds;
        try {
            clientIds = OAuthTokenPersistenceFactory.getInstance().getTokenManagementDAO()
                    .getAllTimeAuthorizedClientIds(loggedInUser);
        } catch (IdentityOAuth2Exception e) {
            String errorMsg = "Error occurred while retrieving apps authorized by User ID : " + username;
            throw handleError(errorMsg, e);
        }
        Set<OAuthConsumerAppDTO> appDTOs = new HashSet<OAuthConsumerAppDTO>();
        for (String clientId : clientIds) {
            Set<AccessTokenDO> accessTokenDOs;
            try {
                accessTokenDOs = OAuthTokenPersistenceFactory.getInstance()
                        .getAccessTokenDAO().getAccessTokens(
                                clientId, loggedInUser, userStoreDomain, true);
            } catch (IdentityOAuth2Exception e) {
                String errorMsg = "Error occurred while retrieving access tokens issued for " +
                        "Client ID : " + clientId + ", User ID : " + username;
                throw handleError(errorMsg, e);
            }
            if (!accessTokenDOs.isEmpty()) {
                Set<String> distinctClientUserScopeCombo = new HashSet<String>();
                for (AccessTokenDO accessTokenDO : accessTokenDOs) {
                    AccessTokenDO scopedToken;
                    String scopeString = buildScopeString(accessTokenDO.getScope());
                    try {
                        scopedToken = OAuthTokenPersistenceFactory.getInstance().
                                getAccessTokenDAO().getLatestAccessToken(clientId, loggedInUser, userStoreDomain,
                                        scopeString, true);
                        if (scopedToken != null && !distinctClientUserScopeCombo.contains(clientId + ":" + username)) {
                            OAuthAppDO appDO = getOAuthAppDO(scopedToken.getConsumerKey());
                            if (LOG.isDebugEnabled()) {
                                LOG.debug("Found App: " + appDO.getApplicationName() + " for user: " + username);
                            }
                            appDTOs.add(OAuthUtil.buildConsumerAppDTO(appDO));
                            distinctClientUserScopeCombo.add(clientId + ":" + username);
                        }
                    } catch (IdentityOAuth2Exception e) {
                        String errorMsg = "Error occurred while retrieving latest access token issued for Client ID :" +
                                " " + clientId + ", User ID : " + username + " and Scope : " + scopeString;
                        throw handleError(errorMsg, e);
                    }
                }
            }
        }
        return appDTOs.toArray(new OAuthConsumerAppDTO[0]);
    }

    private OAuthAppDO getOAuthAppDO(String consumerKey) throws IdentityOAuthAdminException {

        OAuthAppDO appDO;
        try {
            appDO = getOAuthApp(consumerKey);
        } catch (InvalidOAuthClientException e) {
            throw handleClientError(INVALID_OAUTH_CLIENT, "Invalid ConsumerKey: " + consumerKey, e);
        } catch (IdentityOAuth2Exception e) {
            throw handleError("Error occurred while retrieving app information for Client ID : " + consumerKey, e);
        }
        return appDO;
    }

    /**
     * Revoke authorization for OAuth apps by resource owners
     *
     * @param revokeRequestDTO DTO representing authorized user and apps[]
     * @return revokeRespDTO DTO representing success or failure message
     */
    public OAuthRevocationResponseDTO revokeAuthzForAppsByResourceOwner(
            OAuthRevocationRequestDTO revokeRequestDTO) throws IdentityOAuthAdminException {

        triggerPreRevokeListeners(revokeRequestDTO);
        if (revokeRequestDTO.getApps() != null && revokeRequestDTO.getApps().length > 0) {
            String tenantDomain = PrivilegedCarbonContext.getThreadLocalCarbonContext().getTenantDomain();
            String tenantAwareLoggedInUserName = PrivilegedCarbonContext.getThreadLocalCarbonContext().getUsername();
            AuthenticatedUser user = null;
            try {
                if (tenantAwareLoggedInUserName != null) {
                    user = buildAuthenticatedUser(tenantAwareLoggedInUserName, tenantDomain);
                } else {
                    Optional<User> tenantAwareLoggedInUser = OAuthUtil.getUser(tenantDomain, null);
                    if (tenantAwareLoggedInUser.isPresent()) {
                        user = new AuthenticatedUser(tenantAwareLoggedInUser.get());
                    }
                }
            } catch (IdentityApplicationManagementException e) {
                throw handleClientError(AUTHENTICATED_USER_NOT_FOUND, "Error resolving user.", e);
            }
            String userName = user.getUsernameAsSubjectIdentifier(true, true);
            String userStoreDomain = null;
            if (OAuth2Util.checkAccessTokenPartitioningEnabled() && OAuth2Util.checkUserNameAssertionEnabled()) {
                try {
                    userStoreDomain = OAuth2Util.getUserStoreForFederatedUser(user);
                } catch (IdentityOAuth2Exception e) {
                    throw handleError("Error occurred while getting user store domain from User ID : " + user, e);
                }
            }
            OAuthConsumerAppDTO[] appDTOs = getAppsAuthorizedByUser();
            for (String appName : revokeRequestDTO.getApps()) {
                for (OAuthConsumerAppDTO appDTO : appDTOs) {
                    if (appDTO.getApplicationName().equals(appName)) {
                        Set<AccessTokenDO> accessTokenDOs;
                        try {
                            // Retrieve all ACTIVE or EXPIRED access tokens for particular client authorized by this
                            // user
                            accessTokenDOs = OAuthTokenPersistenceFactory.getInstance()
                                    .getAccessTokenDAO().getAccessTokens(
                                            appDTO.getOauthConsumerKey(), user, userStoreDomain, true);
                        } catch (IdentityOAuth2Exception e) {
                            String errorMsg = "Error occurred while retrieving access tokens issued for " +
                                    "Client ID : " + appDTO.getOauthConsumerKey() + ", User ID : " + userName;
                            throw handleError(errorMsg, e);
                        }
                        AuthenticatedUser authzUser;
                        for (AccessTokenDO accessTokenDO : accessTokenDOs) {
                            //Clear cache with AccessTokenDO
                            authzUser = accessTokenDO.getAuthzUser();

                            String tokenBindingReference = NONE;
                            if (accessTokenDO.getTokenBinding() != null && StringUtils
                                    .isNotBlank(accessTokenDO.getTokenBinding().getBindingReference())) {
                                tokenBindingReference = accessTokenDO.getTokenBinding().getBindingReference();
                            }
                            OAuthUtil.clearOAuthCache(accessTokenDO.getConsumerKey(), authzUser,
                                    buildScopeString(accessTokenDO.getScope()), tokenBindingReference);
                            OAuthUtil.clearOAuthCache(accessTokenDO.getConsumerKey(), authzUser,
                                    buildScopeString(accessTokenDO.getScope()));
                            OAuthUtil.clearOAuthCache(accessTokenDO.getConsumerKey(), authzUser);
                            OAuthUtil.clearOAuthCache(accessTokenDO);
                            AccessTokenDO scopedToken;
                            try {
                                // Retrieve latest access token for particular client, user and scope combination if
                                // its ACTIVE or EXPIRED.
                                scopedToken = OAuthTokenPersistenceFactory.getInstance().getAccessTokenDAO()
                                        .getLatestAccessToken(
                                                appDTO.getOauthConsumerKey(), user,
                                                userStoreDomain,
                                                buildScopeString(
                                                        accessTokenDO.getScope()),
                                                true);
                            } catch (IdentityOAuth2Exception e) {
                                String errorMsg = "Error occurred while retrieving latest " +
                                        "access token issued for Client ID : " +
                                        appDTO.getOauthConsumerKey() + ", User ID : " + userName +
                                        " and Scope : " + buildScopeString(accessTokenDO.getScope());
                                throw handleError(errorMsg, e);
                            }
                            if (scopedToken != null) {
                                //Revoking token from database
                                try {
                                    OAuthTokenPersistenceFactory.getInstance().getAccessTokenDAO()
                                            .revokeAccessTokens(new String[]{scopedToken
                                                    .getAccessToken()});
                                } catch (IdentityOAuth2Exception e) {
                                    String errorMsg = "Error occurred while revoking " + "Access Token : " +
                                            scopedToken.getAccessToken();
                                    throw handleError(errorMsg, e);
                                }
                                //Revoking the oauth consent from database.
                                try {
                                    OAuthTokenPersistenceFactory.getInstance().getTokenManagementDAO()
                                            .revokeOAuthConsentByApplicationAndUser(
                                                    authzUser.getAuthenticatedSubjectIdentifier(),
                                                    tenantDomain, appName);
                                } catch (IdentityOAuth2Exception e) {
                                    String errorMsg = "Error occurred while removing OAuth Consent of Application: " +
                                            appName + " of user: " + userName;
                                    throw handleError(errorMsg, e);
                                }
                            }
                            triggerPostRevokeListeners(revokeRequestDTO, new OAuthRevocationResponseDTO
                                    (), accessTokenDOs.toArray(new AccessTokenDO[0]));
                        }
                    }
                }
            }
        } else {
            OAuthRevocationResponseDTO revokeRespDTO = new OAuthRevocationResponseDTO();
            revokeRespDTO.setError(true);
            revokeRespDTO.setErrorCode(OAuth2ErrorCodes.INVALID_REQUEST);
            revokeRespDTO.setErrorMsg("Invalid revocation request");

            //passing a single element array with null element to make sure listeners are triggered at least once
            triggerPostRevokeListeners(revokeRequestDTO, revokeRespDTO, new AccessTokenDO[]{null});
            return revokeRespDTO;
        }
        return new OAuthRevocationResponseDTO();
    }

    /**
     * Revoke issued tokens for the application.
     *
     * @param application {@link OAuthAppRevocationRequestDTO}
     * @return revokeRespDTO {@link OAuthAppRevocationRequestDTO}
     * @throws IdentityOAuthAdminException Error while revoking the issued tokens
     */
    public OAuthRevocationResponseDTO revokeIssuedTokensByApplication(OAuthAppRevocationRequestDTO application)
            throws IdentityOAuthAdminException {

        triggerPreApplicationTokenRevokeListeners(application);
        OAuthRevocationResponseDTO revokeRespDTO = new OAuthRevocationResponseDTO();
        String consumerKey = application.getConsumerKey();

        if (StringUtils.isBlank(consumerKey)) {
            revokeRespDTO.setError(true);
            revokeRespDTO.setErrorCode(OAuth2ErrorCodes.INVALID_REQUEST);
            revokeRespDTO.setErrorMsg("Consumer key is null or empty.");
            triggerPostApplicationTokenRevokeListeners(application, revokeRespDTO, new ArrayList<>());
            return revokeRespDTO;
        }

        String tenantDomain = getLoggedInTenant(consumerKey);
        String applicationName = getApplicationName(consumerKey, tenantDomain);
        List<AccessTokenDO> accessTokenDOs = getActiveAccessTokensByConsumerKey(consumerKey);
        if (accessTokenDOs.size() > 0) {
            String[] accessTokens = new String[accessTokenDOs.size()];
            int count = 0;
            for (AccessTokenDO accessTokenDO : accessTokenDOs) {
                accessTokens[count++] = accessTokenDO.getAccessToken();
                clearCacheByAccessTokenAndConsumerKey(accessTokenDO, consumerKey);
            }

            if (LOG.isDebugEnabled()) {
                String message = String.format("Access tokens and token of users are removed from the cache for " +
                        "OAuth app in tenant domain: %s with consumer key: %s.", tenantDomain, consumerKey);
                LOG.debug(message);
            }

            revokeAccessTokens(accessTokens, consumerKey, tenantDomain);
            revokeOAuthConsentsForApplication(applicationName, tenantDomain);
        }
        triggerPostApplicationTokenRevokeListeners(application, revokeRespDTO, accessTokenDOs);
        return revokeRespDTO;
    }

    /**
     * Revoke approve always of the consent for OAuth apps by resource owners
     *
     * @param appName name of the app
     * @param state   state of the approve always
     * @return revokeRespDTO DTO representing success or failure message
     */
    public OAuthRevocationResponseDTO updateApproveAlwaysForAppConsentByResourceOwner(String appName, String state)
            throws IdentityOAuthAdminException {

        OAuthRevocationResponseDTO revokeRespDTO = new OAuthRevocationResponseDTO();
        String tenantDomain = PrivilegedCarbonContext.getThreadLocalCarbonContext().getTenantDomain();
        String tenantAwareUserName = null;
        try {
            tenantAwareUserName = OAuthUtil.getUsername(tenantDomain);
            OAuthTokenPersistenceFactory.getInstance().getTokenManagementDAO()
                    .updateApproveAlwaysForAppConsentByResourceOwner(tenantAwareUserName,
                            tenantDomain, appName, state);
        } catch (IdentityOAuth2Exception | IdentityApplicationManagementException e) {
            String errorMsg = "Error occurred while revoking OAuth Consent approve always of Application " + appName +
                    " of user " + tenantAwareUserName;
            LOG.error(errorMsg, e);
            revokeRespDTO.setError(true);
            revokeRespDTO.setErrorCode(OAuth2ErrorCodes.INVALID_REQUEST);
            revokeRespDTO.setErrorMsg("Invalid revocation request");
        }
        return revokeRespDTO;
    }

    void triggerPreRevokeListeners(OAuthRevocationRequestDTO
                                           revokeRequestDTO) throws IdentityOAuthAdminException {

        OAuthEventInterceptor oAuthEventInterceptorProxy = OAuthComponentServiceHolder.getInstance()
                .getOAuthEventInterceptorProxy();
        if (oAuthEventInterceptorProxy != null && oAuthEventInterceptorProxy.isEnabled()) {
            try {
                Map<String, Object> paramMap = new HashMap<String, Object>();
                oAuthEventInterceptorProxy.onPreTokenRevocationByResourceOwner(revokeRequestDTO, paramMap);
            } catch (IdentityOAuth2Exception e) {
                throw handleError("Error occurred with Oauth pre-revoke listener ", e);
            }
        }
    }

    void triggerPostRevokeListeners(OAuthRevocationRequestDTO revokeRequestDTO,
                                    OAuthRevocationResponseDTO revokeRespDTO, AccessTokenDO[] accessTokenDOs) {

        OAuthEventInterceptor oAuthEventInterceptorProxy = OAuthComponentServiceHolder.getInstance()
                .getOAuthEventInterceptorProxy();

        for (AccessTokenDO accessTokenDO : accessTokenDOs) {
            if (oAuthEventInterceptorProxy != null && oAuthEventInterceptorProxy.isEnabled()) {
                try {
                    Map<String, Object> paramMap = new HashMap<String, Object>();
                    oAuthEventInterceptorProxy.onPostTokenRevocationByResourceOwner(revokeRequestDTO, revokeRespDTO,
                            accessTokenDO, paramMap);
                } catch (IdentityOAuth2Exception e) {
                    LOG.error("Error occurred with post revocation listener.", e);
                }
            }
        }
    }

    private void triggerPreApplicationTokenRevokeListeners(OAuthAppRevocationRequestDTO revokeRequestDTO)
            throws IdentityOAuthAdminException {

        OAuthEventInterceptor oAuthEventInterceptorProxy = OAuthComponentServiceHolder.getInstance()
                .getOAuthEventInterceptorProxy();
        if (oAuthEventInterceptorProxy != null && oAuthEventInterceptorProxy.isEnabled()) {
            Map<String, Object> paramMap = new HashMap<>();
            try {
                oAuthEventInterceptorProxy.onPreTokenRevocationByApplication(revokeRequestDTO, paramMap);
            } catch (IdentityOAuth2Exception e) {
                throw handleError("Error occurred when triggering pre revocation listener.", e);
            }
        }
    }

    private void triggerPostApplicationTokenRevokeListeners(OAuthAppRevocationRequestDTO revokeRequestDTO,
                                                            OAuthRevocationResponseDTO revokeRespDTO,
                                                            List<AccessTokenDO> accessTokenDOs)
            throws IdentityOAuthAdminException {

        OAuthEventInterceptor oAuthEventInterceptorProxy = OAuthComponentServiceHolder.getInstance()
                .getOAuthEventInterceptorProxy();
        if (oAuthEventInterceptorProxy != null && oAuthEventInterceptorProxy.isEnabled()) {
            Map<String, Object> paramMap = new HashMap<>();
            try {
                oAuthEventInterceptorProxy.onPostTokenRevocationByApplication(revokeRequestDTO, revokeRespDTO,
                        accessTokenDOs, paramMap);
            } catch (IdentityOAuth2Exception e) {
                throw handleError("Error occurred when triggering post revocation listener.", e);
            }
        }
    }

    private List<AccessTokenDO> getActiveAccessTokensByConsumerKey(String consumerKey)
            throws IdentityOAuthAdminException {

        List<AccessTokenDO> accessTokenDOs;
        try {
            accessTokenDOs = new ArrayList<>(OAuthTokenPersistenceFactory
                    .getInstance().getAccessTokenDAO().getActiveAcessTokenDataByConsumerKey(consumerKey));
        } catch (IdentityOAuth2Exception e) {
            String errorMsg = String.format("Error occurred while retrieving access tokens issued for OAuth " +
                    "app with consumer key: %s.", consumerKey);
            throw handleError(errorMsg, e);
        }
        return accessTokenDOs;
    }

    private void revokeAccessTokens(String[] accessTokens, String consumerKey, String tenantDomain)
            throws IdentityOAuthAdminException {

        try {
            OAuthTokenPersistenceFactory.getInstance().getAccessTokenDAO()
                    .revokeAccessTokens(accessTokens, OAuth2Util.isHashEnabled());
        } catch (IdentityOAuth2Exception e) {
            String errorMsg = String.format("Error occurred while revoking access tokens for OAuth app in " +
                    "tenant domain: %s with consumer key: %s.", tenantDomain, consumerKey);
            throw handleError(errorMsg, e);
        }
    }

    private String getLoggedInTenant(String consumerKey) throws IdentityOAuthAdminException {

        String tenantDomain;
        try {
            tenantDomain = OAuth2Util.getTenantDomainOfOauthApp(consumerKey);
        } catch (IdentityOAuth2Exception e) {
            String errorMsg = String.format("Error occurred while retrieving tenant domain of OAuth app with " +
                    "consumer key: %s.", consumerKey);
            throw handleError(errorMsg, e);
        } catch (InvalidOAuthClientException e) {
            String errorMsg = String.format("Cannot find a valid OAuth app with consumer key: %s.", consumerKey);
            if (LOG.isDebugEnabled()) {
                LOG.debug(errorMsg, e);
            }
            throw handleClientError(INVALID_OAUTH_CLIENT, errorMsg);
        }
        return tenantDomain;
    }

    private String getApplicationName(String consumerKey, String tenantDomain)
            throws IdentityOAuthAdminException {

        String applicationName;
        try {
            ApplicationManagementService applicationMgtService = OAuth2ServiceComponentHolder
                    .getApplicationMgtService();
            applicationName = applicationMgtService
                    .getServiceProviderNameByClientId(consumerKey, INBOUND_AUTH2_TYPE, tenantDomain);
        } catch (IdentityApplicationManagementException e) {
            String errorMsg = String.format("Error occurred while retrieving application name for OAuth app in " +
                    "tenant domain: %s with consumer key: %s.", tenantDomain, consumerKey);
            throw handleError(errorMsg, e);
        }
        return applicationName;
    }

    private void clearCacheByAccessTokenAndConsumerKey(AccessTokenDO accessTokenDO, String consumerKey) {

        String token = accessTokenDO.getAccessToken();
        AuthenticatedUser authenticatedUser = accessTokenDO.getAuthzUser();

        OAuthCacheKey cacheKeyToken = new OAuthCacheKey(token);
        String scope = buildScopeString(accessTokenDO.getScope());
        TokenBinding tokenBinding = accessTokenDO.getTokenBinding();
        String tokenBindingReference = (tokenBinding != null &&
                StringUtils.isNotBlank(tokenBinding.getBindingReference())) ?
                tokenBinding.getBindingReference() : NONE;

        OAuthCache.getInstance().clearCacheEntry(cacheKeyToken);
        OAuthUtil.clearOAuthCache(consumerKey, authenticatedUser, scope, tokenBindingReference);
        OAuthUtil.clearOAuthCache(consumerKey, authenticatedUser, scope);
        OAuthUtil.clearOAuthCache(consumerKey, authenticatedUser);
        OAuthUtil.clearOAuthCache(accessTokenDO);
    }

    private void revokeOAuthConsentsForApplication(String applicationName, String tenantDomain)
            throws IdentityOAuthAdminException {

        try {
            OAuthTokenPersistenceFactory.getInstance().getTokenManagementDAO()
                    .revokeOAuthConsentsByApplication(applicationName, tenantDomain);
        } catch (IdentityOAuth2Exception e) {
            String errorMsg = String.format("Error occurred while revoking all OAuth consents given for " +
                    "application: %s in tenant domain: %s.", applicationName, tenantDomain);
            throw handleError(errorMsg, e);
        }
    }

    public String[] getAllowedGrantTypes() {

        if (allowedGrants == null) {
            synchronized (OAuthAdminService.class) {
                if (allowedGrants == null) {
                    Set<String> allowedGrantSet =
                            OAuthServerConfiguration.getInstance().getSupportedGrantTypes().keySet();
                    Set<String> modifiableGrantSet = new HashSet(allowedGrantSet);

                    if (isImplicitGrantEnabled()) {
                        modifiableGrantSet.add(IMPLICIT);
                    }
                    allowedGrants = new ArrayList<String>(modifiableGrantSet);
                }
            }
        }
        return allowedGrants.toArray(new String[allowedGrants.size()]);
    }

    boolean isImplicitGrantEnabled() {

        Map<String, ResponseTypeHandler> responseTypeHandlers =
                OAuthServerConfiguration.getInstance().getSupportedResponseTypes();
        for (String responseType : responseTypeHandlers.keySet()) {
            if (responseType.contains(RESPONSE_TYPE_TOKEN) || responseType.contains(RESPONSE_TYPE_ID_TOKEN)) {
                return true;
            }
        }
        return false;
    }

    /**
     * Get the registered scope validators from OAuth server configuration file.
     *
     * @return List of string containing simple names of the registered validator class.
     */
    public String[] getAllowedScopeValidators() {

        if (allowedScopeValidators == null) {
            Set<OAuth2ScopeValidator> oAuth2ScopeValidators = OAuthServerConfiguration.getInstance()
                    .getOAuth2ScopeValidators();
            ArrayList<String> validators = new ArrayList<String>();
            for (OAuth2ScopeValidator validator : oAuth2ScopeValidators) {
                validators.add(validator.getValidatorName());
            }
            allowedScopeValidators = validators.toArray(new String[validators.size()]);
        }
        return allowedScopeValidators;
    }

    /**
     * Get the registered oauth token types from OAuth server configuration file.
     *
     * @return List of supported oauth token types
     */
    public List<String> getSupportedTokenTypes() {

        return OAuthServerConfiguration.getInstance().getSupportedTokenTypes();
    }

    /**
     * Return the default token type.
     */
    public String getDefaultTokenType() {

        return OAuthServerConfiguration.DEFAULT_TOKEN_TYPE;
    }

    /**
     * Get the renew refresh token property value from identity.xml file.
     *
     * @return renew refresh token property value
     */
    public boolean isRefreshTokenRenewalEnabled() {

        return OAuthServerConfiguration.getInstance().isRefreshTokenRenewalEnabled();
    }

    /**
     * @return true if PKCE is supported by the database, false if not
     */
    public boolean isPKCESupportEnabled() {

        return OAuth2Util.isPKCESupportEnabled();
    }

    /**
     * Get supported token bindings meta data.
     *
     * @return list of TokenBindingMetaDataDTOs.
     */
    public List<TokenBindingMetaDataDTO> getSupportedTokenBindingsMetaData() {

        return OAuthComponentServiceHolder.getInstance().getTokenBindingMetaDataDTOs();
    }

    public OAuthTokenExpiryTimeDTO getTokenExpiryTimes() {

        OAuthTokenExpiryTimeDTO tokenExpiryTime = new OAuthTokenExpiryTimeDTO();
        tokenExpiryTime.setUserAccessTokenExpiryTime(OAuthServerConfiguration
                .getInstance().getUserAccessTokenValidityPeriodInSeconds());
        tokenExpiryTime.setApplicationAccessTokenExpiryTime(OAuthServerConfiguration
                .getInstance().getApplicationAccessTokenValidityPeriodInSeconds());
        tokenExpiryTime.setRefreshTokenExpiryTime(OAuthServerConfiguration
                .getInstance().getRefreshTokenValidityPeriodInSeconds());
        tokenExpiryTime.setIdTokenExpiryTime(OAuthServerConfiguration
                .getInstance().getOpenIDConnectIDTokenExpiryTimeInSeconds());
        return tokenExpiryTime;
    }

    AuthenticatedUser buildAuthenticatedUser(String tenantAwareUser, String tenantDomain) {

        AuthenticatedUser user = new AuthenticatedUser();
        user.setUserName(UserCoreUtil.removeDomainFromName(tenantAwareUser));
        user.setTenantDomain(tenantDomain);
        user.setUserStoreDomain(IdentityUtil.extractDomainFromName(tenantAwareUser));
        return user;
    }

    void validateTokenExpiryConfigurations(OAuthConsumerAppDTO oAuthConsumerAppDTO) {

        if (oAuthConsumerAppDTO.getUserAccessTokenExpiryTime() == 0) {
            oAuthConsumerAppDTO.setUserAccessTokenExpiryTime(
                    OAuthServerConfiguration.getInstance().getUserAccessTokenValidityPeriodInSeconds());
            logOnInvalidConfig(oAuthConsumerAppDTO.getApplicationName(), "user access token",
                    oAuthConsumerAppDTO.getUserAccessTokenExpiryTime());
        }

        if (oAuthConsumerAppDTO.getApplicationAccessTokenExpiryTime() == 0) {
            oAuthConsumerAppDTO.setApplicationAccessTokenExpiryTime(
                    OAuthServerConfiguration.getInstance().getApplicationAccessTokenValidityPeriodInSeconds());
            logOnInvalidConfig(oAuthConsumerAppDTO.getApplicationName(), "application access token",
                    oAuthConsumerAppDTO.getApplicationAccessTokenExpiryTime());
        }

        if (oAuthConsumerAppDTO.getRefreshTokenExpiryTime() == 0) {
            oAuthConsumerAppDTO.setRefreshTokenExpiryTime(
                    OAuthServerConfiguration.getInstance().getRefreshTokenValidityPeriodInSeconds());
            logOnInvalidConfig(oAuthConsumerAppDTO.getApplicationName(), "refresh token",
                    oAuthConsumerAppDTO.getRefreshTokenExpiryTime());
        }

        if (oAuthConsumerAppDTO.getIdTokenExpiryTime() == 0) {
            oAuthConsumerAppDTO.setIdTokenExpiryTime(
                    OAuthServerConfiguration.getInstance().getOpenIDConnectIDTokenExpiryTimeInSeconds());
            logOnInvalidConfig(oAuthConsumerAppDTO.getApplicationName(), "id token",
                    oAuthConsumerAppDTO.getIdTokenExpiryTime());
        }
    }

    void logOnInvalidConfig(String appName, String tokenType, long defaultValue) {

        if (LOG.isDebugEnabled()) {
            LOG.debug("Invalid expiry time value '0' set for token type: " + tokenType + " in ServiceProvider: " +
                    appName + ". Defaulting to expiry value: " + defaultValue + " seconds.");
        }
    }

    /**
     * Get the scope validators registered by the user and filter the allowed ones.
     *
     * @param application Application user have registered.
     * @return List of scope validators.
     * @throws IdentityOAuthAdminException Identity OAuthAdmin exception.
     */
    String[] filterScopeValidators(OAuthConsumerAppDTO application) throws IdentityOAuthAdminException {

        List<String> scopeValidators = new ArrayList<String>(Arrays.asList(getAllowedScopeValidators()));
        String[] requestedScopeValidators = application.getScopeValidators();
        if (requestedScopeValidators == null) {
            requestedScopeValidators = new String[0];
        }
        for (String requestedScopeValidator : requestedScopeValidators) {
            if (!scopeValidators.contains(requestedScopeValidator)) {
                String msg = String.format("'%s' scope validator is not allowed.", requestedScopeValidator);
                throw handleClientError(INVALID_REQUEST, msg);
            }
        }
        return requestedScopeValidators;
    }


    /**
     * Get the IdToken Encryption Method registered by the user and filter the allowed one.
     *
     * @param encryptionMethod Encryption method sent in the registration request.
     * @return idTokenEncryptionMethod
     * @throws IdentityOAuthAdminException Identity OAuthAdmin exception.
     */
    private String filterEncryptionMethod(String encryptionMethod) throws IdentityOAuthAdminException {

        List<String> supportedIdTokenEncryptionMethods = OAuthServerConfiguration.getInstance()
                .getSupportedIdTokenEncryptionMethods();
        if (!supportedIdTokenEncryptionMethods.contains(encryptionMethod)) {
            String msg = String.format("'%s' Encryption Method is not allowed.", encryptionMethod);
            throw handleClientError(INVALID_REQUEST, msg);
        }
        return encryptionMethod;
    }

    /**
     * Get the IdToken Encryption Algorithm registered by the user and filter the allowed one.
     *
     * @param algorithm algorithm sent in the registration request.
     * @return idTokenEncryptionAlgorithm
     * @throws IdentityOAuthAdminException Identity OAuthAdmin exception.
     */
    private String filterEncryptionAlgorithms(String algorithm)
            throws IdentityOAuthAdminException {

        List<String> supportedIdTokenEncryptionAlgorithms = OAuthServerConfiguration.getInstance()
                .getSupportedIdTokenEncryptionAlgorithm();
        if (!supportedIdTokenEncryptionAlgorithms.contains(algorithm)) {
            String msg = String.format("'%s' Encryption Algorithm is not allowed.", algorithm);
            throw handleClientError(INVALID_REQUEST, msg);
        }
        return algorithm;
    }

    /**
     * Get supported algorithms from OAuthServerConfiguration and construct an OAuthIDTokenAlgorithmDTO object.
     *
     * @return Constructed OAuthIDTokenAlgorithmDTO object with supported algorithms.
     */
    public OAuthIDTokenAlgorithmDTO getSupportedIDTokenAlgorithms() {

        OAuthIDTokenAlgorithmDTO oAuthIDTokenAlgorithmDTO = new OAuthIDTokenAlgorithmDTO();
        oAuthIDTokenAlgorithmDTO.setDefaultIdTokenEncryptionAlgorithm(
                OAuthServerConfiguration.getInstance().getDefaultIdTokenEncryptionAlgorithm());
        oAuthIDTokenAlgorithmDTO.setDefaultIdTokenEncryptionMethod(
                OAuthServerConfiguration.getInstance().getDefaultIdTokenEncryptionMethod());
        oAuthIDTokenAlgorithmDTO.setSupportedIdTokenEncryptionAlgorithms(
                OAuthServerConfiguration.getInstance().getSupportedIdTokenEncryptionAlgorithm());
        oAuthIDTokenAlgorithmDTO.setSupportedIdTokenEncryptionMethods(
                OAuthServerConfiguration.getInstance().getSupportedIdTokenEncryptionMethods());
        return oAuthIDTokenAlgorithmDTO;
    }

    /**
     * Check whether hashing oauth keys (consumer secret, access token, refresh token and authorization code)
     * configuration is disabled or not in identity.xml file.
     *
     * @return Whether hash feature is disabled or not.
     */
    public boolean isHashDisabled() {

        return OAuth2Util.isHashDisabled();
    }

    AuthenticatedUser getAppOwner(OAuthConsumerAppDTO application,
                                  AuthenticatedUser defaultAppOwner) throws IdentityOAuthAdminException {

        // We first set the logged in user as the owner.
        AuthenticatedUser appOwner = defaultAppOwner;
        String applicationOwnerInRequest = application.getUsername();
        if (StringUtils.isNotBlank(applicationOwnerInRequest)) {
            String tenantAwareAppOwnerInRequest = MultitenantUtils.getTenantAwareUsername(applicationOwnerInRequest);
            try {
                // Since the app owner sent in OAuthConsumerAppDTO is a valid one we set the appOwner to be
                // the one sent in the OAuthConsumerAppDTO.
                String tenantDomain = CarbonContext.getThreadLocalCarbonContext().getTenantDomain();
                Optional<User> maybeAppOwner = OAuthUtil.getUser(tenantDomain, tenantAwareAppOwnerInRequest);
                if (maybeAppOwner.isPresent()) {
                    appOwner = new AuthenticatedUser(maybeAppOwner.get());
                } else {
                    LOG.warn("OAuth application owner user name " + applicationOwnerInRequest +
                            " does not exist in the user store. Using user: " +
                            defaultAppOwner.toFullQualifiedUsername() + " as app owner.");
                }
            } catch (IdentityApplicationManagementException e) {
                throw handleError("Error resolving the user requested as application owner: " +
                        applicationOwnerInRequest, e);
            }

        }
        return appOwner;
    }

    OAuth2Service getOAuth2Service() {

        return OAuthComponentServiceHolder.getInstance().getOauth2Service();
    }

    OAuthAppDO getOAuthApp(String consumerKey) throws InvalidOAuthClientException, IdentityOAuth2Exception {

        OAuthAppDO oauthApp = AppInfoCache.getInstance().getValueFromCache(consumerKey);
        if (oauthApp != null) {
            if (LOG.isDebugEnabled()) {
                LOG.debug("OAuth app with consumerKey: " + consumerKey + " retrieved from AppInfoCache.");
            }
            return oauthApp;
        }

        OAuthAppDAO dao = new OAuthAppDAO();
        oauthApp = dao.getAppInformation(consumerKey);
        if (oauthApp != null) {
            if (LOG.isDebugEnabled()) {
                LOG.debug("OAuth app with consumerKey: " + consumerKey + " retrieved from database.");
            }
            AppInfoCache.getInstance().addToCache(consumerKey, oauthApp);
        }

        return oauthApp;
    }

    /**
     * Scope validation before adding the scope.
     *
     * @param scope Scope.
     * @throws IdentityOAuth2ScopeClientException
     */
    private void addScopePreValidation(ScopeDTO scope) throws IdentityOAuthClientException {

        validateScopeName(scope.getName());
        validateRegex(scope.getName());
        validateDisplayName(scope.getDisplayName());
        validateDescription(scope.getDescription());
    }

    /**
     * Do the validation before updating the scope.
     *
     * @param updatedScope Updated scope.
     * @throws IdentityOAuth2ScopeClientException
     */
    private void updateScopePreValidation(ScopeDTO updatedScope) throws IdentityOAuthClientException {

        validateScopeName(updatedScope.getName());
        validateDisplayName(updatedScope.getDisplayName());
    }

    /**
     * Check whether scope name is empty, contains white spaces and whether the scope name is too long.
     *
     * @param scopeName Scope name.
     * @throws IdentityOAuth2ScopeClientException
     */
    private void validateScopeName(String scopeName) throws IdentityOAuthClientException {

        // Check whether the scope name is provided.
        if (StringUtils.isBlank(scopeName)) {
            throw handleClientError(INVALID_REQUEST, Oauth2ScopeConstants.ErrorMessages.
                    ERROR_CODE_BAD_REQUEST_SCOPE_NAME_NOT_SPECIFIED.getMessage());
        }
        validateWhiteSpaces(scopeName);
        if (scopeName.length() > Oauth2ScopeConstants.MAX_LENGTH_OF_SCOPE_NAME) {
            throw handleClientError(INVALID_REQUEST, String.format(Oauth2ScopeConstants.ErrorMessages.
                    ERROR_CODE_BAD_REQUEST_SCOPE_NAME_TOO_LONG.getMessage(), scopeName));
        }
    }

    private void validateRegex(String scopeName) throws IdentityOAuthClientException {

        Pattern regexPattern = Pattern.compile(SCOPE_VALIDATION_REGEX);
        if (!regexPattern.matcher(scopeName).matches()) {
            String message = "Invalid scope name. Scope name : " + scopeName + " cannot contain special characters " +
                    "?,#,/,( or )";
            throw handleClientError(INVALID_REQUEST, message);
        }
    }

    /**
     * Check whether scope name contains any white spaces.
     *
     * @param scopeName Scope name.
     * @throws IdentityOAuth2ScopeClientException
     */
    private void validateWhiteSpaces(String scopeName) throws IdentityOAuthClientException {

        // Check whether the scope name contains any white spaces.
        Pattern pattern = Pattern.compile("\\s");
        Matcher matcher = pattern.matcher(scopeName);
        boolean foundWhiteSpace = matcher.find();

        if (foundWhiteSpace) {
            throw handleClientError(INVALID_REQUEST, String.format(Oauth2ScopeConstants.ErrorMessages.
                    ERROR_CODE_BAD_REQUEST_SCOPE_NAME_CONTAINS_WHITESPACES.getMessage(), scopeName));
        }
    }

    /**
     * Check whether the display name is provided or empty and whether the display name is too long.
     *
     * @param displayName Display name.
     * @throws IdentityOAuth2ScopeClientException
     */
    private void validateDisplayName(String displayName) throws IdentityOAuthClientException {

        // Check whether the scope display name is provided.
        if (StringUtils.isBlank(displayName)) {
            throw handleClientError(INVALID_REQUEST,
                    Oauth2ScopeConstants.ErrorMessages.ERROR_CODE_BAD_REQUEST_SCOPE_DISPLAY_NAME_NOT_SPECIFIED
                            .getMessage());
        }
        if (displayName.length() > Oauth2ScopeConstants.MAX_LENGTH_OF_SCOPE_DISPLAY_NAME) {
            throw handleClientError(INVALID_REQUEST, String.format(Oauth2ScopeConstants.ErrorMessages.
                    ERROR_CODE_BAD_REQUEST_SCOPE_DISPLAY_NAME_TOO_LONG.getMessage(), displayName));
        }
    }

    /**
     * Check whether the description is too long.
     *
     * @param description Description.
     * @throws IdentityOAuth2ScopeClientException
     */
    private void validateDescription(String description) throws IdentityOAuthClientException {

        if (StringUtils.isNotBlank(description) &&
                description.length() > Oauth2ScopeConstants.MAX_LENGTH_OF_SCOPE_DESCRIPTION) {
            throw handleClientError(INVALID_REQUEST, String.format(Oauth2ScopeConstants.ErrorMessages.
                    ERROR_CODE_BAD_REQUEST_SCOPE_DESCRIPTION_TOO_LONG.getMessage(), description));
        }
    }

    /**
     * Check whether scope exist or not, if scope does not exist trow not found error.
     *
     * @param scopeName Scope name.
     * @throws IdentityOAuth2ScopeException
     */
    private void validateScopeExistence(String scopeName) throws IdentityOAuthAdminException {

        boolean isScopeExists = isScopeExist(scopeName);
        if (!isScopeExists) {
            throw handleClientError(Oauth2ScopeConstants.ErrorMessages.ERROR_CODE_NOT_FOUND_SCOPE,
                    String.format(Oauth2ScopeConstants.ErrorMessages.ERROR_CODE_NOT_FOUND_SCOPE.getMessage(),
                            scopeName));
        }
    }

    /**
     * Returns OIDC scopes registered in the tenant.
     *
     * @param tenantDomain tenant domain
     * @return List of OIDC scopes registered in tenant.
     * @throws IdentityOAuthAdminException exception if OIDC scope retrieval fails.
     */
    public List<String> getRegisteredOIDCScope(String tenantDomain) throws IdentityOAuthAdminException {

        try {
            int tenantId = getTenantId(tenantDomain);
            return OAuthTokenPersistenceFactory.getInstance().getScopeClaimMappingDAO().getScopeNames(tenantId);
        } catch (IdentityOAuth2Exception e) {
            throw handleError("Error while loading OIDC scopes of tenant: " + tenantDomain, e);
        }
    }

    private void handleInternalTokenRevocation(String consumerKey, Properties properties)
            throws IdentityOAuthAdminException {
        for (OAuthApplicationMgtListener oAuthApplicationMgtListener : OAuthComponentServiceHolder.getInstance()
                .getOAuthApplicationMgtListeners()) {
            oAuthApplicationMgtListener.doPostRegenerateClientSecret(consumerKey, properties);
            if (LOG.isDebugEnabled()) {
                LOG.debug("OAuthApplicationMgtListener is triggered after revoking the OAuth secret.");
            }
        }
    }

    /**
     * FAPI validation to restrict the token endpoint authentication methods.
     * Link - https://openid.net/specs/openid-financial-api-part-2-1_0.html#authorization-server (5.2.2 - 14)
     * @param authenticationMethod authentication methid used to authenticate to the token endpoint
     * @throws IdentityOAuthClientException
     */
    private void filterAllowedFAPITokenAuthMethods(String authenticationMethod) throws IdentityOAuthClientException {

        List<String> allowedAuthMethods = IdentityUtil.getPropertyAsList(FAPI_CLIENT_AUTH_METHOD_CONFIGURATION);
        if (allowedAuthMethods.isEmpty()) {
            allowedAuthMethods.add(OAuthConstants.PRIVATE_KEY_JWT);
            allowedAuthMethods.add(OAuthConstants.TLS_CLIENT_AUTH);
        }
        if (authenticationMethod != null && !allowedAuthMethods.contains(authenticationMethod)) {
            throw handleClientError(INVALID_REQUEST, "Invalid token endpoint authentication method requested.");
        }
    }

    /**
     * FAPI validation to restrict the signature algorithms.
     * Link - https://openid.net/specs/openid-financial-api-part-2-1_0.html#algorithm-considerations
     * @param signatureAlgorithm signature algorithm used to sign the assertions.
     * @throws IdentityOAuthClientException
     */
    private void filterAllowedFAPISignatureAlgorithms(String signatureAlgorithm)
            throws IdentityOAuthClientException {

        List<String> allowedSignatureAlgorithms = IdentityUtil
                .getPropertyAsList(FAPI_SIGNATURE_ALGORITHM_CONFIGURATION);
        if (allowedSignatureAlgorithms.isEmpty()) {
            allowedSignatureAlgorithms.add(OAuthConstants.SignatureAlgorithms.ES256);
            allowedSignatureAlgorithms.add(OAuthConstants.SignatureAlgorithms.PS256);
        }
        if (signatureAlgorithm != null && !allowedSignatureAlgorithms.contains(signatureAlgorithm)) {
            throw handleClientError(INVALID_REQUEST, "Invalid signature algorithm requested");
        }
    }

    /**
     * FAPI validation to restrict the encryption algorithms.
     * Link - https://openid.net/specs/openid-financial-api-part-2-1_0.html#encryption-algorithm-considerations
     * @param encryptionAlgorithm
     * @throws IdentityOAuthClientException
     */
    private void filterAllowedFAPIEncryptionAlgorithms(String encryptionAlgorithm)
            throws IdentityOAuthClientException {

        if (encryptionAlgorithm.equals(OAuthConstants.RESTRICTED_ENCRYPTION_ALGORITHM)) {
            throw handleClientError(INVALID_REQUEST, "Invalid encryption algorithm requested");
        }
    }


    /**
     * If there are multiple hostnames in the registered redirect_uris,
     * the Client MUST register a sector_identifier_uri.
     * https://openid.net/specs/openid-connect-core-1_0.html#PairwiseAlg
     * @param redirectURIs list of callback urls sent in the request
     * @throws IdentityOAuthClientException
     */
    private void validateRedirectURIForPPID(List<String> redirectURIs) throws IdentityOAuthClientException {

        if (redirectURIs.size() > 1) {
            String hostname = URI.create(redirectURIs.get(0)).getHost();
            for (String redirectURI : redirectURIs) {
                URI uri = URI.create(redirectURI);
                if (uri != null && !uri.getHost().equals(hostname)) {
                    throw handleClientError(INVALID_REQUEST, "Sector identifier URI is needed for PPID calculation");
                }
            }
        }
    }

    /**
     * The value of the sector_identifier_uri MUST be a URL using the https scheme
     * The values of the registered redirect_uris MUST be included in the elements of the array.
     * https://openid.net/specs/openid-connect-core-1_0.html#PairwiseAlg
     *
     * @param sectorIdentifierURI sector identifier URI
     * @param redirectURIs        callBack URLs
     * @throws IdentityOAuthClientException
     */
    private void validateSectorIdentifierURI(String sectorIdentifierURI, List<String> redirectURIs) throws
            IdentityOAuthClientException {

        if (StringUtils.isNotBlank(sectorIdentifierURI)) {
            URI uri = URI.create(sectorIdentifierURI);
            if (uri != null) {
                String scheme = uri.getScheme();
                if (StringUtils.isBlank(scheme) || !scheme.equals("https")) {
                    throw handleClientError(INVALID_REQUEST, "Invalid sector identifier URI");
                }
                //validate whether sectorIdentifierURI points to JSON file containing an array of redirect_uri values
                String validateSectorIdentifierURI = IdentityUtil.getProperty(VALIDATE_SECOTR_IDENTIFIER);
                if (StringUtils.isNotEmpty(validateSectorIdentifierURI) &&
                        Boolean.parseBoolean(validateSectorIdentifierURI)) {
                    try {
                        List<String> fetchedRedirectURI = new ArrayList<>();
                        ObjectMapper mapper = new ObjectMapper();
                        JsonNode redirectURIArray = mapper.readTree(uri.toURL());
                        if (redirectURIArray.isArray()) {
                            Iterator<JsonNode> itr = redirectURIArray.iterator();
                            while (itr.hasNext()) {
                                JsonNode item = itr.next();
                                fetchedRedirectURI.add(item.asText());
                            }
                        }
                        if (!fetchedRedirectURI.containsAll(redirectURIs)) {
                            throw handleClientError(INVALID_REQUEST, "Redirect URI missing in sector " +
                                    "identifier URI set");
                        }
                    } catch (IOException e) {
                        throw handleClientError(INVALID_REQUEST, "Invalid sector identifier URI");
                    }
                }
            }
        }
    }

    /**
     * Get call back URIs as a list
     * @param application  OAuthConsumerAppDTO
     * @return list of callback urls
     */
    private List<String> getRedirectURIList(OAuthConsumerAppDTO application) {

        List<String> callBackURIList = new ArrayList<>();
        // Need to split the redirect uris for validating the host names since it is combined
        // into one regular expression.
        if (application.getCallbackUrl().startsWith(
                OAuthConstants.CALLBACK_URL_REGEXP_PREFIX)) {
            String redirectURI = application.getCallbackUrl();
            redirectURI = redirectURI.substring(redirectURI.indexOf("(") + 1,
                    redirectURI.indexOf(")"));
            callBackURIList = Arrays.asList(redirectURI.split("\\|"));
        }
        return callBackURIList;
    }
}<|MERGE_RESOLUTION|>--- conflicted
+++ resolved
@@ -348,6 +348,7 @@
                             app.setIdTokenEncryptionMethod(
                                     filterEncryptionMethod((application.getIdTokenEncryptionMethod())));
                         }
+
                         app.setBackChannelLogoutUrl(application.getBackChannelLogoutUrl());
                         app.setFrontchannelLogoutUrl(application.getFrontchannelLogoutUrl());
                         if (application.getTokenType() != null) {
@@ -362,7 +363,6 @@
                         app.setTokenBindingValidationEnabled(application.isTokenBindingValidationEnabled());
                         app.setTokenRevocationWithIDPSessionTerminationEnabled(
                                 application.isTokenRevocationWithIDPSessionTerminationEnabled());
-<<<<<<< HEAD
                         if (StringUtils.isNotEmpty(application.getTokenEndpointAuthMethod()) && validateFAPIDCR) {
                             filterAllowedFAPITokenAuthMethods(application.getTokenEndpointAuthMethod());
                         }
@@ -425,18 +425,6 @@
                         }
                         app.setRequestObjectSignatureValidationEnabled(
                                 application.isRequestObjectSignatureValidationEnabled());
-=======
-                        app.setTokenEndpointAuthMethod(application.getTokenEndpointAuthMethod());
-                        app.setTokenEndpointAuthSignatureAlgorithm(
-                                application.getTokenEndpointAuthSignatureAlgorithm());
-                        app.setSectorIdentifierURI(application.getSectorIdentifierURI());
-                        app.setIdTokenSignatureAlgorithm(application.getIdTokenSignatureAlgorithm());
-                        app.setRequestObjectSignatureAlgorithm(application.getRequestObjectSignatureAlgorithm());
-                        app.setTlsClientAuthSubjectDN(application.getTlsClientAuthSubjectDN());
-                        app.setSubjectType(application.getSubjectType());
-                        app.setRequestObjectEncryptionAlgorithm(application.getRequestObjectEncryptionAlgorithm());
-                        app.setRequestObjectEncryptionMethod(application.getRequestObjectEncryptionMethod());
->>>>>>> 01f44e3a
                         app.setRequirePushedAuthorizationRequests(application.getRequirePushedAuthorizationRequests());
                         app.setTlsClientCertificateBoundAccessTokens(
                                 application.getTlsClientCertificateBoundAccessTokens());
@@ -714,6 +702,7 @@
                 oauthappdo.setIdTokenEncryptionMethod(filterEncryptionMethod(
                         consumerAppDTO.getIdTokenEncryptionMethod()));
             }
+
             oauthappdo.setBackChannelLogoutUrl(consumerAppDTO.getBackChannelLogoutUrl());
             oauthappdo.setFrontchannelLogoutUrl(consumerAppDTO.getFrontchannelLogoutUrl());
             oauthappdo.setRenewRefreshTokenEnabled(consumerAppDTO.getRenewRefreshTokenEnabled());
@@ -722,7 +711,6 @@
             oauthappdo.setTokenRevocationWithIDPSessionTerminationEnabled(consumerAppDTO
                     .isTokenRevocationWithIDPSessionTerminationEnabled());
             oauthappdo.setTokenBindingValidationEnabled(consumerAppDTO.isTokenBindingValidationEnabled());
-<<<<<<< HEAD
             if (StringUtils.isNotEmpty(consumerAppDTO.getTokenEndpointAuthMethod()) && validateFAPIDCR) {
                 filterAllowedFAPITokenAuthMethods(consumerAppDTO.getTokenEndpointAuthMethod());
             }
@@ -777,18 +765,6 @@
                 oauthappdo.setRequestObjectEncryptionMethod(filterEncryptionMethod(
                         consumerAppDTO.getRequestObjectEncryptionMethod()));
             }
-=======
-            oauthappdo.setTokenEndpointAuthMethod(consumerAppDTO.getTokenEndpointAuthMethod());
-            oauthappdo.setTokenEndpointAuthSignatureAlgorithm(
-                    consumerAppDTO.getTokenEndpointAuthSignatureAlgorithm());
-            oauthappdo.setSectorIdentifierURI(consumerAppDTO.getSectorIdentifierURI());
-            oauthappdo.setIdTokenSignatureAlgorithm(consumerAppDTO.getIdTokenSignatureAlgorithm());
-            oauthappdo.setRequestObjectSignatureAlgorithm(consumerAppDTO.getRequestObjectSignatureAlgorithm());
-            oauthappdo.setTlsClientAuthSubjectDN(consumerAppDTO.getTlsClientAuthSubjectDN());
-            oauthappdo.setSubjectType(consumerAppDTO.getSubjectType());
-            oauthappdo.setRequestObjectEncryptionAlgorithm(consumerAppDTO.getRequestObjectEncryptionAlgorithm());
-            oauthappdo.setRequestObjectEncryptionMethod(consumerAppDTO.getRequestObjectEncryptionMethod());
->>>>>>> 01f44e3a
             oauthappdo.setRequirePushedAuthorizationRequests(consumerAppDTO.getRequirePushedAuthorizationRequests());
             oauthappdo.setTlsClientCertificateBoundAccessTokens(
                     consumerAppDTO.getTlsClientCertificateBoundAccessTokens());
@@ -1391,7 +1367,7 @@
                     try {
                         scopedToken = OAuthTokenPersistenceFactory.getInstance().
                                 getAccessTokenDAO().getLatestAccessToken(clientId, loggedInUser, userStoreDomain,
-                                        scopeString, true);
+                                scopeString, true);
                         if (scopedToken != null && !distinctClientUserScopeCombo.contains(clientId + ":" + username)) {
                             OAuthAppDO appDO = getOAuthAppDO(scopedToken.getConsumerKey());
                             if (LOG.isDebugEnabled()) {
