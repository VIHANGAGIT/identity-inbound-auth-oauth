/*
 * Copyright (c) 2013, WSO2 Inc. (http://www.wso2.org) All Rights Reserved.
 *
 * WSO2 Inc. licenses this file to you under the Apache License,
 * Version 2.0 (the "License"); you may not use this file except
 * in compliance with the License.
 * You may obtain a copy of the License at
 *
 * http://www.apache.org/licenses/LICENSE-2.0
 *
 * Unless required by applicable law or agreed to in writing,
 * software distributed under the License is distributed on an
 * "AS IS" BASIS, WITHOUT WARRANTIES OR CONDITIONS OF ANY
 * KIND, either express or implied. See the License for the
 * specific language governing permissions and limitations
 * under the License.
 */

package org.wso2.carbon.identity.oauth;

import org.apache.commons.collections.CollectionUtils;
import org.apache.commons.io.Charsets;
import org.apache.commons.lang.StringUtils;
import org.apache.commons.logging.Log;
import org.apache.commons.logging.LogFactory;
import org.apache.xml.security.utils.Base64;
import org.wso2.carbon.base.MultitenantConstants;
import org.wso2.carbon.context.CarbonContext;
import org.wso2.carbon.context.PrivilegedCarbonContext;
import org.wso2.carbon.identity.application.authentication.framework.exception.UserIdNotFoundException;
import org.wso2.carbon.identity.application.authentication.framework.model.AuthenticatedUser;
import org.wso2.carbon.identity.application.common.IdentityApplicationManagementException;
import org.wso2.carbon.identity.application.common.model.User;
import org.wso2.carbon.identity.base.IdentityConstants;
import org.wso2.carbon.identity.core.util.IdentityTenantUtil;
import org.wso2.carbon.identity.core.util.IdentityUtil;
import org.wso2.carbon.identity.oauth.cache.OAuthCache;
import org.wso2.carbon.identity.oauth.cache.OAuthCacheKey;
import org.wso2.carbon.identity.oauth.common.OAuthConstants;
import org.wso2.carbon.identity.oauth.dao.OAuthAppDO;
import org.wso2.carbon.identity.oauth.dto.OAuthConsumerAppDTO;
import org.wso2.carbon.identity.oauth.event.OAuthEventInterceptor;
import org.wso2.carbon.identity.oauth.internal.OAuthComponentServiceHolder;
import org.wso2.carbon.identity.oauth.util.ClaimCache;
import org.wso2.carbon.identity.oauth.util.ClaimCacheKey;
import org.wso2.carbon.identity.oauth2.IdentityOAuth2ClientException;
import org.wso2.carbon.identity.oauth2.IdentityOAuth2Exception;
import org.wso2.carbon.identity.oauth2.IdentityOAuth2ServerException;
import org.wso2.carbon.identity.oauth2.dao.OAuthTokenPersistenceFactory;
import org.wso2.carbon.identity.oauth2.model.AccessTokenDO;
import org.wso2.carbon.identity.oauth2.model.AuthzCodeDO;
import org.wso2.carbon.identity.oauth2.util.OAuth2Util;
import org.wso2.carbon.identity.organization.management.service.exception.OrganizationManagementException;
import org.wso2.carbon.user.api.Tenant;
import org.wso2.carbon.user.core.UserStoreException;
import org.wso2.carbon.user.core.UserStoreManager;
import org.wso2.carbon.user.core.common.AbstractUserStoreManager;
import org.wso2.carbon.user.core.util.UserCoreUtil;
import org.wso2.carbon.utils.multitenancy.MultitenantUtils;

import java.util.ArrayList;
import java.util.Collections;
import java.util.HashSet;
import java.util.List;
import java.util.Map;
import java.util.Optional;
import java.util.Set;
import java.util.UUID;

import javax.crypto.Mac;
import javax.crypto.spec.SecretKeySpec;

import static org.wso2.carbon.identity.application.authentication.framework.util.FrameworkConstants.CURRENT_SESSION_IDENTIFIER;
import static org.wso2.carbon.identity.application.authentication.framework.util.FrameworkConstants.CURRENT_TOKEN_IDENTIFIER;
import static org.wso2.carbon.identity.application.authentication.framework.util.FrameworkConstants.Config.PRESERVE_LOGGED_IN_SESSION_AT_PASSWORD_UPDATE;
import static org.wso2.carbon.identity.oauth.common.OAuthConstants.TokenBindings.NONE;

/**
 * OAuth utility functionality.
 */
public final class OAuthUtil {

    public static final Log LOG = LogFactory.getLog(OAuthUtil.class);
    private static final String ALGORITHM_SHA1 = "HmacSHA1";
    private static final String ALGORITHM_SHA256 = "HmacSHA256";

    private OAuthUtil() {

    }

    /**
     * Generates a random number using two UUIDs and HMAC-SHA1
     *
     * @return generated secure random number
     * @throws IdentityOAuthAdminException Invalid Algorithm or Invalid Key
     */
    public static String getRandomNumber() throws IdentityOAuthAdminException {
        try {
            String secretKey = UUID.randomUUID().toString();
            String baseString = UUID.randomUUID().toString();
            SecretKeySpec key = new SecretKeySpec(secretKey.getBytes(Charsets.UTF_8), ALGORITHM_SHA1);
            Mac mac = Mac.getInstance(ALGORITHM_SHA1);
            mac.init(key);
            byte[] rawHmac = mac.doFinal(baseString.getBytes(Charsets.UTF_8));
            String random = Base64.encode(rawHmac);
            // Registry doesn't have support for these character.
            random = random.replace("/", "_");
            random = random.replace("=", "a");
            random = random.replace("+", "f");
            return random;
        } catch (Exception e) {
            throw new IdentityOAuthAdminException("Error when generating a random number.", e);
        }
    }

    /**
     * Generates a securer random number using two UUIDs and HMAC-SHA256
     *
     * @return generated secure random number
     * @throws IdentityOAuthAdminException Invalid Algorithm or Invalid Key
     */
    public static String getRandomNumberSecure() throws IdentityOAuthAdminException {
        try {
            String secretKey = UUID.randomUUID().toString();
            String baseString = UUID.randomUUID().toString();

            String hmacAlgorithm;
            if (Boolean.parseBoolean(IdentityUtil.getProperty(IdentityConstants.OAuth.ENABLE_SHA256_PARAMS))) {
                hmacAlgorithm = ALGORITHM_SHA256;
            } else {
                hmacAlgorithm = ALGORITHM_SHA1;
            }
            SecretKeySpec key = new SecretKeySpec(secretKey.getBytes(Charsets.UTF_8), hmacAlgorithm);
            Mac mac = Mac.getInstance(hmacAlgorithm);
            mac.init(key);
            byte[] rawHmac = mac.doFinal(baseString.getBytes(Charsets.UTF_8));
            String random = Base64.encode(rawHmac);
            // Registry doesn't have support for these character.
            random = random.replace("/", "_");
            random = random.replace("=", "a");
            random = random.replace("+", "f");
            return random;
        } catch (Exception e) {
            throw new IdentityOAuthAdminException("Error when generating a random number.", e);
        }
    }

    /**
     * @deprecated use {@link #clearOAuthCache(String, AuthenticatedUser)} instead.
     * @param consumerKey
     * @param authorizedUser
     */
    @Deprecated
    public static void clearOAuthCache(String consumerKey, User authorizedUser) {

        if (authorizedUser instanceof AuthenticatedUser) {
            clearOAuthCache(consumerKey, (AuthenticatedUser) authorizedUser);
        } else {
            if (LOG.isDebugEnabled()) {
                LOG.debug("User object is not an instance of AuthenticatedUser therefore cannot resolve " +
                        "authenticatedIDP name.");
            }
            AuthenticatedUser authenticatedUser = new AuthenticatedUser(authorizedUser);
            String userId;
            try {
                userId = authenticatedUser.getUserId();
            } catch (UserIdNotFoundException e) {
                LOG.error("User id cannot be found for user: " + authenticatedUser.getLoggableUserId());
                return;
            }
            clearOAuthCache(consumerKey, userId);
            clearOAuthCacheWithAuthenticatedIDP(consumerKey, userId, null);
        }
    }

    /**
     * Clear OAuth cache based on the application and authorized user.
     *
     * @param consumerKey       Client id of the application the token issued to.
     * @param authorizedUser    authorized user.
     */
    public static void clearOAuthCache(String consumerKey, AuthenticatedUser authorizedUser) {

        String authenticatedIDP = OAuth2Util.getAuthenticatedIDP(authorizedUser);
        String userId;
        try {
            userId = authorizedUser.getUserId();
        } catch (UserIdNotFoundException e) {
            userId = resolveUserIdFromUsername(authorizedUser);
            if (StringUtils.isEmpty(userId)) {
                LOG.error("User id cannot be found for user: " + authorizedUser.getLoggableUserId());
                return;
            }
        }
        clearOAuthCacheWithAuthenticatedIDP(consumerKey, userId, authenticatedIDP);
    }

    /**
     * @deprecated use {@link #clearOAuthCache(String, AuthenticatedUser, String)} instead.
     * @param consumerKey
     * @param authorizedUser
     * @param scope
     */
    @Deprecated
    public static void clearOAuthCache(String consumerKey, User authorizedUser, String scope) {

        String authenticatedIDP;
        if (authorizedUser instanceof AuthenticatedUser) {
            clearOAuthCache(consumerKey, (AuthenticatedUser) authorizedUser, scope);
        } else {
            authenticatedIDP = null;
            if (LOG.isDebugEnabled()) {
                LOG.debug("User object is not an instance of AuthenticatedUser therefore cannot resolve " +
                        "authenticatedIDP name.");
            }
            AuthenticatedUser authenticatedUser = new AuthenticatedUser(authorizedUser);
            String userId;
            try {
                userId = authenticatedUser.getUserId();
            } catch (UserIdNotFoundException e) {
                LOG.error("User id cannot be found for user: " + authenticatedUser.getLoggableUserId());
                return;
            }
            clearOAuthCache(consumerKey, userId, scope);
            clearOAuthCacheWithAuthenticatedIDP(consumerKey, userId, scope, authenticatedIDP,
                    authenticatedUser.getTenantDomain());
        }
    }

    /**
     * Clear OAuth cache based on the application, authorized user and scope list.
     *
     * @param consumerKey       Client id of the application the token issued to.
     * @param authorizedUser    authorized user.
     * @param scope             scope string.
     */
    public static void clearOAuthCache(String consumerKey, AuthenticatedUser authorizedUser, String scope) {

        String authenticatedIDP = OAuth2Util.getAuthenticatedIDP(authorizedUser);

        String userId;
        try {
            userId = authorizedUser.getUserId();
        } catch (UserIdNotFoundException e) {
            userId = resolveUserIdFromUsername(authorizedUser);
            if (StringUtils.isEmpty(userId)) {
                LOG.error("User id cannot be found for user: " + authorizedUser.getLoggableUserId());
                return;
            }
        }
        clearOAuthCacheWithAuthenticatedIDP(consumerKey, userId, scope, authenticatedIDP,
                authorizedUser.getTenantDomain());
    }

    /**
     * Clear OAuth cache.
     * @deprecated use {@link #clearOAuthCache(String, AuthenticatedUser, String, String)} instead.
     *
     * @param consumerKey consumer key.
     * @param authorizedUser authorized user.
     * @param scope scope.
     * @param tokenBindingReference token binding reference.
     */
    @Deprecated
    public static void clearOAuthCache(String consumerKey, User authorizedUser, String scope,
            String tokenBindingReference) {

        if (authorizedUser instanceof AuthenticatedUser) {
            clearOAuthCache(consumerKey, (AuthenticatedUser) authorizedUser, scope, tokenBindingReference);
        } else {
            if (LOG.isDebugEnabled()) {
                LOG.debug("User is not an instance of AuthenticatedUser therefore cannot resolve authenticatedIDP "
                        + "name");
            }
            AuthenticatedUser authenticatedUser = new AuthenticatedUser(authorizedUser);
            String userId;
            try {
                userId = authenticatedUser.getUserId();
            } catch (UserIdNotFoundException e) {
                LOG.error("User id cannot be found for user: " + authenticatedUser.getLoggableUserId());
                return;
            }
            clearOAuthCache(consumerKey, userId, scope);
            clearOAuthCache(buildCacheKeyStringForToken(consumerKey, scope, userId, null,
                    tokenBindingReference));
        }
    }

    /**
     * Clear OAuth cache based on the application, authorized user, scope list and token binding reference.
     *
     * @param consumerKey           Client id of the application the token issued to.
     * @param authorizedUser        Authorized user.
     * @param scope                 Scope list.
     * @param tokenBindingReference Token binding reference.
     */
    public static void clearOAuthCache(String consumerKey, AuthenticatedUser authorizedUser, String scope,
                                       String tokenBindingReference) {

        clearOAuthCache(consumerKey, authorizedUser, scope, tokenBindingReference,
                OAuthConstants.AuthorizedOrganization.NONE);
    }


    /**
     * Clear OAuth cache based on the application, authorized user, scope list and token binding reference.
     *
     * @param consumerKey            Client id of the application the token issued to.
     * @param authorizedUser         Authorized user.
     * @param scope                  Scope list.
     * @param tokenBindingReference  Token binding reference.
     * @param authorizedOrganization Authorized organization.
     */
    public static void clearOAuthCache(String consumerKey, AuthenticatedUser authorizedUser, String scope,
                                       String tokenBindingReference, String authorizedOrganization) {

        String authenticatedIDP = OAuth2Util.getAuthenticatedIDP(authorizedUser);

        String userId;
        String tenantDomain;
        try {
            userId = authorizedUser.getUserId();
            tenantDomain = authorizedUser.getTenantDomain();

        } catch (UserIdNotFoundException e) {
            LOG.error("User id cannot be found for user: " + authorizedUser.getLoggableUserId());
            return;
        }
        clearOAuthCacheByTenant(OAuth2Util.buildCacheKeyStringForTokenWithUserIdOrgId(consumerKey, scope, userId,
                authenticatedIDP, tokenBindingReference, authorizedOrganization), tenantDomain);
    }


    private static void clearOAuthCache(String consumerKey, String authorizedUserId) {

        clearOAuthCache(consumerKey + ":" + authorizedUserId);
    }

    /**
     * Clear OAuth cache.
     *
     * @param consumerKey      Consumer key.
     * @param authorizedUserId   Authorized user.
     * @param authenticatedIDP Authenticated IdP.
     */
    private static void clearOAuthCacheWithAuthenticatedIDP(String consumerKey, String authorizedUserId,
                                                            String authenticatedIDP) {

        clearOAuthCache(consumerKey + ":" + authorizedUserId + ":" + authenticatedIDP);
    }

    private static void clearOAuthCache(String consumerKey, String authorizedUserId, String scope) {

        clearOAuthCache(consumerKey + ":" + authorizedUserId + ":" + scope);
    }

    /**
     * Clear OAuth cache.
     *
     * @param consumerKey      Consumer key.
     * @param authorizedUserId   Authorized user.
     * @param scope            Scopes.
     * @param authenticatedIDP Authenticated IdP.
     */
    private static void clearOAuthCacheWithAuthenticatedIDP(String consumerKey, String authorizedUserId, String scope
            , String authenticatedIDP, String tenantDomain) {

        clearOAuthCacheByTenant(consumerKey + ":" + authorizedUserId + ":" + scope + ":" + authenticatedIDP,
                tenantDomain);
    }

    /**
     * Build the cache key string when storing token info in cache.
     * @deprecated use {@link #clearOAuthCache(String, AuthenticatedUser, String, String)} instead.
     *
     * @param clientId         ClientId of the App.
     * @param scope            Scopes used.
     * @param authorizedUserId   Authorised user.
     * @param authenticatedIDP Authenticated IdP.
     * @param tokenBindingReference Token binding reference.
     * @return Cache key string combining the input parameters.
     */
    @Deprecated
    public static String buildCacheKeyStringForToken(String clientId, String scope, String authorizedUserId,
            String authenticatedIDP, String tokenBindingReference) {

        return OAuth2Util.buildCacheKeyStringForTokenWithUserId(clientId, scope, authorizedUserId,
                authenticatedIDP, tokenBindingReference);
    }

    public static void clearOAuthCache(String oauthCacheKey) {

        OAuthCacheKey cacheKey = new OAuthCacheKey(oauthCacheKey);
        OAuthCache.getInstance().clearCacheEntry(cacheKey);
    }

    public static void clearOAuthCacheByTenant(String oauthCacheKey, String tenantDomain) {

        OAuthCacheKey cacheKey = new OAuthCacheKey(oauthCacheKey);
        OAuthCache.getInstance().clearCacheEntry(cacheKey, tenantDomain);
    }

    public static void clearOAuthCache(AccessTokenDO accessTokenDO) {

        if (LOG.isDebugEnabled()) {
            LOG.debug("Clearing cache for access token as cache key of user: " +
                    accessTokenDO.getAuthzUser().getLoggableUserId());
        }
        OAuthCacheKey cacheKey = new OAuthCacheKey(accessTokenDO.getAccessToken());
        String tenantDomain = accessTokenDO.getAuthzUser().getTenantDomain();
        OAuthCache.getInstance().clearCacheEntry(cacheKey,  tenantDomain);
    }

    public static AuthenticatedUser getAuthenticatedUser(String fullyQualifiedUserName) {

        if (StringUtils.isBlank(fullyQualifiedUserName)) {
            throw new RuntimeException("Invalid username.");
        }

        AuthenticatedUser authenticatedUser = new AuthenticatedUser();
        authenticatedUser.setUserStoreDomain(IdentityUtil.extractDomainFromName(fullyQualifiedUserName));
        authenticatedUser.setTenantDomain(MultitenantUtils.getTenantDomain(fullyQualifiedUserName));

        String username = fullyQualifiedUserName;
        if (fullyQualifiedUserName.startsWith(authenticatedUser.getUserStoreDomain())) {
            username = UserCoreUtil.removeDomainFromName(fullyQualifiedUserName);
        }
        authenticatedUser.setUserName(MultitenantUtils.getTenantAwareUsername(username));

        return authenticatedUser;
    }

    /**
     * This is used to handle the OAuthAdminService exceptions. This will log the error message and return an
     * IdentityOAuthAdminException exception
     * @param message error message
     * @param exception Exception.
     * @return
     */
    public static IdentityOAuthAdminException handleError(String message, Exception exception) {

        if (exception == null) {
            return new IdentityOAuthAdminException(message);
        } else {
            String errorCode = Error.UNEXPECTED_SERVER_ERROR.getErrorCode();
            return new IdentityOAuthAdminException(errorCode, message, exception);
        }
    }

    /**
     * This is used to handle the OAuthAdminService exceptions depends on the exception type, there can be client
     * exception and server exception.This will log the error message and
     * return an IdentityOAuthClientException/IdentityOAuthServerException/IdentityOAuthAdminException exception
     * depends on the IdentityOAuth2Exception exception type.
     *
     * @param message   Error message.
     * @param exception Exception.
     * @return
     */
    public static IdentityOAuthAdminException handleErrorWithExceptionType(String message,
                                                                           IdentityOAuth2Exception exception) {

        if (exception == null) {
            return new IdentityOAuthAdminException(message);
        }
        if (StringUtils.isBlank(exception.getErrorCode())) {
            handleError(message, exception);
        }
        if (exception instanceof IdentityOAuth2ClientException) {
            return new IdentityOAuthClientException(exception.getErrorCode(), message, exception);
        } else if (exception instanceof IdentityOAuth2ServerException) {
            return new IdentityOAuthServerException(exception.getErrorCode(), message, exception);
        } else {
            return new IdentityOAuthAdminException(exception.getErrorCode(), message, exception);
        }
    }

    /**
     * Get created oauth application details.
     *
     * @param appDO <code>OAuthAppDO</code> with created application information.
     * @return OAuthConsumerAppDTO Created OAuth application details.
     */
    public static OAuthConsumerAppDTO buildConsumerAppDTO(OAuthAppDO appDO) {

        OAuthConsumerAppDTO dto = new OAuthConsumerAppDTO();
        dto.setApplicationName(appDO.getApplicationName());
        dto.setCallbackUrl(appDO.getCallbackUrl());
        dto.setOauthConsumerKey(appDO.getOauthConsumerKey());
        dto.setOauthConsumerSecret(appDO.getOauthConsumerSecret());
        dto.setOAuthVersion(appDO.getOauthVersion());
        dto.setGrantTypes(appDO.getGrantTypes());
        dto.setScopeValidators(appDO.getScopeValidators());
        dto.setUsername(appDO.getUser().toFullQualifiedUsername());
        dto.setState(appDO.getState());
        dto.setPkceMandatory(appDO.isPkceMandatory());
        dto.setPkceSupportPlain(appDO.isPkceSupportPlain());
        dto.setUserAccessTokenExpiryTime(appDO.getUserAccessTokenExpiryTime());
        dto.setApplicationAccessTokenExpiryTime(appDO.getApplicationAccessTokenExpiryTime());
        dto.setRefreshTokenExpiryTime(appDO.getRefreshTokenExpiryTime());
        dto.setIdTokenExpiryTime(appDO.getIdTokenExpiryTime());
        dto.setAudiences(appDO.getAudiences());
        dto.setRequestObjectSignatureValidationEnabled(appDO.isRequestObjectSignatureValidationEnabled());
        dto.setIdTokenEncryptionEnabled(appDO.isIdTokenEncryptionEnabled());
        dto.setIdTokenEncryptionAlgorithm(appDO.getIdTokenEncryptionAlgorithm());
        dto.setIdTokenEncryptionMethod(appDO.getIdTokenEncryptionMethod());
        dto.setBackChannelLogoutUrl(appDO.getBackChannelLogoutUrl());
        dto.setFrontchannelLogoutUrl(appDO.getFrontchannelLogoutUrl());
        dto.setTokenType(appDO.getTokenType());
        dto.setBypassClientCredentials(appDO.isBypassClientCredentials());
        dto.setRenewRefreshTokenEnabled(appDO.getRenewRefreshTokenEnabled());
        dto.setTokenBindingType(appDO.getTokenBindingType());
        dto.setTokenRevocationWithIDPSessionTerminationEnabled(appDO
                .isTokenRevocationWithIDPSessionTerminationEnabled());
        dto.setTokenBindingValidationEnabled(appDO.isTokenBindingValidationEnabled());
        dto.setTokenEndpointAuthMethod(appDO.getTokenEndpointAuthMethod());
        dto.setTokenEndpointAuthSignatureAlgorithm(appDO.getTokenEndpointAuthSignatureAlgorithm());
        dto.setSectorIdentifierURI(appDO.getSectorIdentifierURI());
        dto.setIdTokenSignatureAlgorithm(appDO.getIdTokenSignatureAlgorithm());
        dto.setRequestObjectSignatureAlgorithm(appDO.getRequestObjectSignatureAlgorithm());
        dto.setTlsClientAuthSubjectDN(appDO.getTlsClientAuthSubjectDN());
        dto.setSubjectType(appDO.getSubjectType());
        dto.setRequestObjectEncryptionAlgorithm(appDO.getRequestObjectEncryptionAlgorithm());
        dto.setRequestObjectEncryptionMethod(appDO.getRequestObjectEncryptionMethod());
        dto.setRequirePushedAuthorizationRequests(appDO.isRequirePushedAuthorizationRequests());
<<<<<<< HEAD
=======
        dto.setTlsClientCertificateBoundAccessTokens(appDO.isTlsClientCertificateBoundAccessTokens());
        dto.setFapiConformanceEnabled(appDO.isFapiConformanceEnabled());
>>>>>>> aaa7c7b3
        return dto;
    }

    /**
     * This will be called after when Tokens Revoked through Listeners directly.
     *
     * @param accessTokenDO {@link AccessTokenDO}
     */
    public static void invokePostRevocationBySystemListeners(AccessTokenDO accessTokenDO, Map<String, Object> params) {

        OAuthEventInterceptor oAuthEventInterceptorProxy = OAuthComponentServiceHolder.getInstance()
                .getOAuthEventInterceptorProxy();
        if (oAuthEventInterceptorProxy != null && oAuthEventInterceptorProxy.isEnabled()) {
            try {
                oAuthEventInterceptorProxy.onPostTokenRevocationBySystem(accessTokenDO, params);
            } catch (IdentityOAuth2Exception e) {
                LOG.error("Error while triggering listener for post token revocation by system.", e);
            }
        }
    }

    /**
     * This will be called before when Tokens Revoked through Listeners directly.
     *
     * @param accessTokenDO {@link AccessTokenDO}
     */
    public static void invokePreRevocationBySystemListeners(AccessTokenDO accessTokenDO, Map<String, Object> params) {

        OAuthEventInterceptor oAuthEventInterceptorProxy = OAuthComponentServiceHolder.getInstance()
                .getOAuthEventInterceptorProxy();
        if (oAuthEventInterceptorProxy != null && oAuthEventInterceptorProxy.isEnabled()) {
            try {
                oAuthEventInterceptorProxy.onPreTokenRevocationBySystem(accessTokenDO, params);
            } catch (IdentityOAuth2Exception e) {
                LOG.error("Error while triggering listener for pre token revocation by system.", e);
            }
        }
    }

    /**
     * This will be called before when tokens are revoked through Listeners implicitly.
     * The {@link OAuthEventInterceptor} implementations can be invoked pre user events
     * for the user.
     * @param userUUID - UUID of the user.
     * @param params   - Additional parameters.
     */
    public static void invokePreRevocationBySystemListeners(String userUUID, Map<String, Object> params) {

        OAuthEventInterceptor oAuthEventInterceptorProxy = OAuthComponentServiceHolder.getInstance()
                .getOAuthEventInterceptorProxy();
        if (oAuthEventInterceptorProxy != null && oAuthEventInterceptorProxy.isEnabled()) {
            try {
                oAuthEventInterceptorProxy.onPreTokenRevocationBySystem(userUUID, params);
            } catch (IdentityOAuth2Exception e) {
                LOG.error("Error while triggering listener for pre token revocation by system.", e);
            }
        }
    }

    /**
     * This will be called after when tokens are revoked through Listeners implicitly.
     * The {@link OAuthEventInterceptor} implementations can be invoked post user events
     * for the user.
     * @param userUUID - UUID of the user.
     * @param params   - Additional parameters.
     */
    public static void invokePostRevocationBySystemListeners(String userUUID, Map<String, Object> params) {

        OAuthEventInterceptor oAuthEventInterceptorProxy = OAuthComponentServiceHolder.getInstance()
                .getOAuthEventInterceptorProxy();
        if (oAuthEventInterceptorProxy != null && oAuthEventInterceptorProxy.isEnabled()) {
            try {
                oAuthEventInterceptorProxy.onPostTokenRevocationBySystem(userUUID, params);
            } catch (IdentityOAuth2Exception e) {
                LOG.error("Error while triggering listener for post token revocation by system.", e);
            }
        }
    }

    /**
     * Remove user claims from ClaimCache
     *
     * @param userName
     */
    public static boolean removeUserClaimsFromCache(String userName, UserStoreManager userStoreManager)
            throws UserStoreException {

        ClaimCache claimCache = ClaimCache.getInstance();
        AuthenticatedUser authenticatedUser = new AuthenticatedUser();
        authenticatedUser.setUserName(userName);
        authenticatedUser.setTenantDomain(IdentityTenantUtil.getTenantDomain(userStoreManager.getTenantId()));
        authenticatedUser.setUserStoreDomain(UserCoreUtil.getDomainName(userStoreManager.getRealmConfiguration()));
        ClaimCacheKey cacheKey = new ClaimCacheKey(authenticatedUser);
        if (cacheKey != null) {
            claimCache.clearCacheEntry(cacheKey, userStoreManager.getTenantId());
        }
        return true;
    }

    /**
     * This method will revoke the authorization codes of user.
     * @param username          username.
     * @param userStoreManager  userStoreManager.
     * @return true if revocation is successfull. Else return false
     * @throws UserStoreException If an error occurred when revoking codes.
     */
    public static boolean revokeAuthzCodes(String username, UserStoreManager userStoreManager)
            throws UserStoreException {

        String userStoreDomain = UserCoreUtil.getDomainName(userStoreManager.getRealmConfiguration());
        String tenantDomain = IdentityTenantUtil.getTenantDomain(userStoreManager.getTenantId());
        AuthenticatedUser authenticatedUser = new AuthenticatedUser();
        authenticatedUser.setUserStoreDomain(userStoreDomain);
        authenticatedUser.setTenantDomain(tenantDomain);
        authenticatedUser.setUserName(username);

        List<AuthzCodeDO> authorizationCodes;
        try {
            authorizationCodes = OAuthTokenPersistenceFactory.getInstance()
                    .getAuthorizationCodeDAO().getAuthorizationCodesDataByUser(authenticatedUser);
            for (AuthzCodeDO authorizationCode : authorizationCodes) {
                OAuthCache.getInstance().clearCacheEntry(new OAuthCacheKey(
                        OAuth2Util.buildCacheKeyStringForAuthzCode(authorizationCode.getConsumerKey(),
                                authorizationCode.getAuthorizationCode())));
                OAuthTokenPersistenceFactory.getInstance().getAuthorizationCodeDAO()
                        .updateAuthorizationCodeState(authorizationCode.getAuthorizationCode(),
                                OAuthConstants.AuthorizationCodeState.REVOKED);
            }
        } catch (IdentityOAuth2Exception e) {
            String errorMsg = "Error occurred while revoking authorization codes for user: " + username;
            if (LOG.isDebugEnabled()) {
                LOG.debug(errorMsg);
            }
            throw new UserStoreException(errorMsg, e);
        }

        return true;
    }

    /**
     * This method will revoke the accesstokens of user.
     * @param username username.
     * @param userStoreManager userStoreManager.
     * @return true if revocation is successfull. Else return false
     * @throws UserStoreException
     */
    public static boolean revokeTokens(String username, UserStoreManager userStoreManager) throws UserStoreException {

        String userStoreDomain = UserCoreUtil.getDomainName(userStoreManager.getRealmConfiguration());
        String tenantDomain = IdentityTenantUtil.getTenantDomain(userStoreManager.getTenantId());
        AuthenticatedUser authenticatedUser = new AuthenticatedUser();
        authenticatedUser.setUserStoreDomain(userStoreDomain);
        authenticatedUser.setTenantDomain(tenantDomain);
        authenticatedUser.setUserName(username);

        /* This userStoreDomain variable is used for access token table partitioning. So it is set to null when access
        token table partitioning is not enabled.*/
        userStoreDomain = null;
        if (OAuth2Util.checkAccessTokenPartitioningEnabled() && OAuth2Util.checkUserNameAssertionEnabled()) {
            try {
                userStoreDomain = OAuth2Util.getUserStoreForFederatedUser(authenticatedUser);
            } catch (IdentityOAuth2Exception e) {
                LOG.error("Error occurred while getting user store domain for User ID : " + authenticatedUser, e);
                throw new UserStoreException(e);
            }
        }

        Set<String> clientIds;
        try {
            // get all the distinct client Ids authorized by this user
            clientIds = OAuthTokenPersistenceFactory.getInstance()
                    .getTokenManagementDAO().getAllTimeAuthorizedClientIds(authenticatedUser);
        } catch (IdentityOAuth2Exception e) {
            LOG.error("Error occurred while retrieving apps authorized by User ID : " + authenticatedUser, e);
            throw new UserStoreException(e);
        }
        boolean isErrorOnRevokingTokens = false;
        for (String clientId : clientIds) {
            try {
                Set<AccessTokenDO> accessTokenDOs;
                try {
                    // retrieve all ACTIVE or EXPIRED access tokens for particular client authorized by this user
                    accessTokenDOs = OAuthTokenPersistenceFactory.getInstance().getAccessTokenDAO()
                            .getAccessTokens(clientId, authenticatedUser, userStoreDomain, true);
                } catch (IdentityOAuth2Exception e) {
                    String errorMsg = "Error occurred while retrieving access tokens issued for " +
                            "Client ID : " + clientId + ", User ID : " + authenticatedUser;
                    LOG.error(errorMsg, e);
                    throw new UserStoreException(e);
                }

                if (LOG.isDebugEnabled() && CollectionUtils.isNotEmpty(accessTokenDOs)) {
                    LOG.debug("ACTIVE or EXPIRED access tokens found for the client: " + clientId + " for the user: "
                            + username);
                }
                boolean isTokenPreservingAtPasswordUpdateEnabled =
                        Boolean.parseBoolean(IdentityUtil.getProperty(PRESERVE_LOGGED_IN_SESSION_AT_PASSWORD_UPDATE));
                String currentTokenBindingReference = "";
                String currentTokenReference = "";
                if (isTokenPreservingAtPasswordUpdateEnabled) {
                    if (IdentityUtil.threadLocalProperties.get().get(CURRENT_SESSION_IDENTIFIER) != null) {
                        currentTokenBindingReference = (String) IdentityUtil.threadLocalProperties.get()
                                .get(CURRENT_SESSION_IDENTIFIER);
                    }
                    if (IdentityUtil.threadLocalProperties.get().get(CURRENT_TOKEN_IDENTIFIER) != null) {
                        currentTokenReference = (String) IdentityUtil.threadLocalProperties.get()
                                .get(CURRENT_TOKEN_IDENTIFIER);
                    }
                }

                Set<String> scopes = new HashSet<>();
                List<AccessTokenDO> accessTokens = new ArrayList<>();
                boolean tokenBindingEnabled = false;
                for (AccessTokenDO accessTokenDO : accessTokenDOs) {
                    // Clear cache
                    String tokenBindingReference = NONE;
                    if (accessTokenDO.getTokenBinding() != null && StringUtils
                            .isNotBlank(accessTokenDO.getTokenBinding().getBindingReference())) {
                        tokenBindingReference = accessTokenDO.getTokenBinding().getBindingReference();
                        tokenBindingEnabled = true;
                        // Skip current token from being revoked.
                        if (StringUtils.equals(accessTokenDO.getTokenBinding().getBindingValue(),
                                currentTokenBindingReference)) {
                            continue;
                        }
                    }
                    // Skip current token from being revoked. When the token is generated using password grant.
                    if (isTokenPreservingAtPasswordUpdateEnabled && StringUtils.equals(accessTokenDO.getTokenId(),
                            currentTokenReference)) {
                        continue;
                    }
                    OAuthUtil.clearOAuthCache(accessTokenDO.getConsumerKey(), accessTokenDO.getAuthzUser(),
                            OAuth2Util.buildScopeString(accessTokenDO.getScope()), tokenBindingReference);
                    OAuthUtil.clearOAuthCache(accessTokenDO.getConsumerKey(), accessTokenDO.getAuthzUser(),
                            OAuth2Util.buildScopeString(accessTokenDO.getScope()), tokenBindingReference);
                    OAuthUtil.clearOAuthCache(accessTokenDO.getConsumerKey(), accessTokenDO.getAuthzUser(),
                            OAuth2Util.buildScopeString(accessTokenDO.getScope()));
                    OAuthUtil.clearOAuthCache(accessTokenDO.getConsumerKey(), accessTokenDO.getAuthzUser());
                    OAuthUtil.clearOAuthCache(accessTokenDO);
                    // Get unique scopes list
                    scopes.add(OAuth2Util.buildScopeString(accessTokenDO.getScope()));
                    accessTokens.add(accessTokenDO);
                }

                if (!tokenBindingEnabled && OAuth2Util.isHashDisabled()) {
                    revokeLatestTokensWithScopes(scopes, clientId, authenticatedUser);
                } else {
                    // If the hashed token is enabled, there can be multiple active tokens with a user with same scope.
                    // Also, if token binding is enabled, there can be multiple active tokens for the same user, scope
                    // and client combination.
                    // So need to revoke all the tokens.
                    try {
                        revokeTokens(accessTokens);
                    } catch (IdentityOAuth2Exception e) {
                        String errorMsg = "Error occurred while revoking Access Token";
                        LOG.error(errorMsg, e);
                        throw new UserStoreException(e);
                    }
                }
            } catch (UserStoreException e) {
                // Set a flag to throw an exception after revoking all the possible access tokens.
                // The error details are logged at the same place they are throwing.
                isErrorOnRevokingTokens = true;
            }
        }

        // Throw exception if there was any error found in revoking tokens.
        if (isErrorOnRevokingTokens) {
            throw new UserStoreException("Error occurred while revoking Access Tokens of the user " + username);
        }
        return true;
    }

    private static void revokeTokens(List<AccessTokenDO> accessTokens) throws IdentityOAuth2Exception {

        if (!accessTokens.isEmpty()) {
            // Revoking token from database.
            for (AccessTokenDO accessToken : accessTokens) {
                OAuthUtil.invokePreRevocationBySystemListeners(accessToken, Collections.emptyMap());
                OAuthTokenPersistenceFactory.getInstance().getAccessTokenDAO()
                        .revokeAccessTokens(new String[]{accessToken.getAccessToken()}, OAuth2Util.isHashEnabled());
                OAuthUtil.invokePostRevocationBySystemListeners(accessToken, Collections.emptyMap());
            }
        }
    }

    private static void revokeLatestTokensWithScopes(Set<String> scopes, String clientId,
                                                        AuthenticatedUser authenticatedUser) throws
            UserStoreException {

        for (String scope : scopes) {
            AccessTokenDO scopedToken = null;
            try {
                // Retrieve latest access token for particular client, user and scope combination
                // if its ACTIVE or EXPIRED.
                scopedToken = OAuthTokenPersistenceFactory.getInstance().getAccessTokenDAO()
                        .getLatestAccessToken(clientId, authenticatedUser, authenticatedUser.getUserStoreDomain(),
                                scope, true);
            } catch (IdentityOAuth2Exception e) {
                String errorMsg = "Error occurred while retrieving latest access token issued for Client ID : " +
                        clientId + ", User ID : " + authenticatedUser + " and Scope : " + scope;
                LOG.error(errorMsg, e);
                throw new UserStoreException(e);
            }
            if (scopedToken != null) {
                try {
                    // Revoking token from database
                    revokeTokens(Collections.singletonList(scopedToken));
                } catch (IdentityOAuth2Exception e) {
                    String errorMsg = "Error occurred while revoking " + "Access Token : "
                            + scopedToken.getAccessToken() + " for user " + authenticatedUser;
                    LOG.error(errorMsg, e);
                    throw new UserStoreException(e);
                }
            }
        }
    }

    /**
     * Resolve user.
     *
     * @param tenantDomain The tenant domain which user is trying to access.
     * @param username     The username of resolving user.
     * @return User object.
     * @throws IdentityApplicationManagementException Error when user cannot be resolved.
     */
    public static Optional<User> getUser(String tenantDomain, String username)
            throws IdentityApplicationManagementException {

        User user = null;
        try {
            int tenantID = IdentityTenantUtil.getTenantId(tenantDomain);
            String userId = PrivilegedCarbonContext.getThreadLocalCarbonContext().getUserId();

            if (tenantID == MultitenantConstants.SUPER_TENANT_ID) {
                user = getUserFromTenant(username, userId, tenantID);
            } else {
                Tenant tenant = OAuthComponentServiceHolder.getInstance().getRealmService()
                        .getTenantManager().getTenant(tenantID);
                String accessedOrganizationId = tenant.getAssociatedOrganizationUUID();
                if (StringUtils.isEmpty(accessedOrganizationId)) {
                    user = getUserFromTenant(username, userId, tenantID);
                } else {
                    Optional<org.wso2.carbon.user.core.common.User> resolvedUser =
                            OAuthComponentServiceHolder.getInstance()
                                    .getOrganizationUserResidentResolverService()
                                    .resolveUserFromResidentOrganization(username, userId, accessedOrganizationId);
                    if (resolvedUser.isPresent()) {
                        user = getApplicationUser(resolvedUser.get());
                    }
                }
            }
        } catch (org.wso2.carbon.user.api.UserStoreException | OrganizationManagementException e) {
            throw new IdentityApplicationManagementException("Error resolving user.", e);
        }
        return Optional.ofNullable(user);
    }

    /**
     * Get user from tenant by username or user id.
     *
     * @param username The username.
     * @param userId   The user id.
     * @param tenantId The tenant id where user resides.
     * @return User object from tenant userStoreManager.
     * @throws IdentityApplicationManagementException Error when user cannot be resolved.
     */
    private static User getUserFromTenant(String username, String userId, int tenantId)
            throws IdentityApplicationManagementException {

        User user = null;
        try {
            AbstractUserStoreManager userStoreManager =
                    (AbstractUserStoreManager) OAuthComponentServiceHolder.getInstance()
                            .getRealmService().getTenantUserRealm(tenantId).getUserStoreManager();
            if (StringUtils.isNotEmpty(username) && userStoreManager.isExistingUser(username)) {
                user = getApplicationUser(userStoreManager.getUser(null, username));
            } else if (StringUtils.isNotEmpty(userId) && userStoreManager.isExistingUserWithID(userId)) {
                user = getApplicationUser(userStoreManager.getUser(userId, null));
            }
        } catch (org.wso2.carbon.user.api.UserStoreException e) {
            throw new IdentityApplicationManagementException("Error finding user in tenant.", e);
        }
        return user;
    }

    private static User getApplicationUser(org.wso2.carbon.user.core.common.User coreUser) {

        User user = new User();
        user.setUserName(coreUser.getUsername());
        user.setUserStoreDomain(coreUser.getUserStoreDomain());
        user.setTenantDomain(coreUser.getTenantDomain());
        return user;
    }

    /**
     * Get user's username.
     *
     * @param tenantDomain The tenant domain which user is trying to access.
     * @return username  The username.
     * @throws IdentityApplicationManagementException Error when user cannot be resolved.
     */
    public static String getUsername(String tenantDomain) throws IdentityApplicationManagementException {

        String username = CarbonContext.getThreadLocalCarbonContext().getUsername();
        if (StringUtils.isBlank(username)) {
            Optional<User> maybeUser = getUser(tenantDomain, null);
            User user = maybeUser
                    .orElseThrow(() -> new IdentityApplicationManagementException("Error resolving user."));
            username = IdentityUtil.addDomainToName(user.getUserName(), user.getUserStoreDomain());
        }
        return username;
    }

    /**
     * Resolves user id from username in scenarios where user id is set as the username in organization specific flows.
     *
     * @param authorizedUser authorized user.
     * @return userId  The user id.
     */
    private static String resolveUserIdFromUsername(AuthenticatedUser authorizedUser) {

        String userId = null;
        if (StringUtils.isNotBlank(authorizedUser.getTenantDomain()) &&
                StringUtils.isNotBlank(authorizedUser.getUserName())) {
            try {
                Optional<org.wso2.carbon.user.core.common.User> resolvedUser = OAuthComponentServiceHolder
                        .getInstance().getOrganizationUserResidentResolverService()
                        .resolveUserFromResidentOrganization(
                                null, authorizedUser.getUserName(), authorizedUser.getTenantDomain());
                if (resolvedUser.isPresent()) {
                    userId = resolvedUser.get().getUserID();
                }
            } catch (OrganizationManagementException e) {
                LOG.debug("Error while getting user id from username: " + authorizedUser.getUserName(), e);
            }
        }
        return userId;
    }
}<|MERGE_RESOLUTION|>--- conflicted
+++ resolved
@@ -523,11 +523,8 @@
         dto.setRequestObjectEncryptionAlgorithm(appDO.getRequestObjectEncryptionAlgorithm());
         dto.setRequestObjectEncryptionMethod(appDO.getRequestObjectEncryptionMethod());
         dto.setRequirePushedAuthorizationRequests(appDO.isRequirePushedAuthorizationRequests());
-<<<<<<< HEAD
-=======
         dto.setTlsClientCertificateBoundAccessTokens(appDO.isTlsClientCertificateBoundAccessTokens());
         dto.setFapiConformanceEnabled(appDO.isFapiConformanceEnabled());
->>>>>>> aaa7c7b3
         return dto;
     }
 
