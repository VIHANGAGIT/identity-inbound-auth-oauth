--- conflicted
+++ resolved
@@ -208,12 +208,10 @@
 
     private String tokenValueGeneratorClassName;
 
-<<<<<<< HEAD
-=======
+
     // Property added to determine the expiration of logout token in oidc back-channel logout.
     private String openIDConnectBCLogoutTokenExpiryInSeconds = "120";
 
->>>>>>> 074b3fb4
     private OAuthServerConfiguration() {
         buildOAuthServerConfiguration();
     }
@@ -815,7 +813,7 @@
     public String[] getSupportedClaims() {
         return supportedClaims;
     }
-    
+
     public SAML2TokenCallbackHandler getSAML2TokenCallbackHandler() {
 
         if (StringUtils.isBlank(saml2TokenCallbackHandlerName)) {
