/*
 * Copyright (c) 2013, WSO2 Inc. (http://www.wso2.org) All Rights Reserved.
 *
 * WSO2 Inc. licenses this file to you under the Apache License,
 * Version 2.0 (the "License"); you may not use this file except
 * in compliance with the License.
 * You may obtain a copy of the License at
 *
 * http://www.apache.org/licenses/LICENSE-2.0
 *
 * Unless required by applicable law or agreed to in writing,
 * software distributed under the License is distributed on an
 * "AS IS" BASIS, WITHOUT WARRANTIES OR CONDITIONS OF ANY
 * KIND, either express or implied. See the License for the
 * specific language governing permissions and limitations
 * under the License.
 */

package org.wso2.carbon.identity.oauth.dao;

import org.apache.commons.collections.CollectionUtils;
import org.apache.commons.lang.StringUtils;
import org.apache.commons.logging.Log;
import org.apache.commons.logging.LogFactory;
import org.wso2.carbon.context.CarbonContext;
import org.wso2.carbon.context.PrivilegedCarbonContext;
import org.wso2.carbon.identity.application.authentication.framework.model.AuthenticatedUser;
import org.wso2.carbon.identity.application.common.IdentityApplicationManagementException;
import org.wso2.carbon.identity.core.util.IdentityDatabaseUtil;
import org.wso2.carbon.identity.core.util.IdentityTenantUtil;
import org.wso2.carbon.identity.core.util.IdentityUtil;
import org.wso2.carbon.identity.oauth.IdentityOAuthAdminException;
import org.wso2.carbon.identity.oauth.OAuthUtil;
import org.wso2.carbon.identity.oauth.common.OAuthConstants;
import org.wso2.carbon.identity.oauth.common.exception.InvalidOAuthClientException;
import org.wso2.carbon.identity.oauth.config.OAuthServerConfiguration;
import org.wso2.carbon.identity.oauth.internal.OAuthComponentServiceHolder;
import org.wso2.carbon.identity.oauth.tokenprocessor.PlainTextPersistenceProcessor;
import org.wso2.carbon.identity.oauth.tokenprocessor.TokenPersistenceProcessor;
import org.wso2.carbon.identity.oauth2.IdentityOAuth2Exception;
import org.wso2.carbon.identity.oauth2.internal.OAuth2ServiceComponentHolder;
<<<<<<< HEAD
import org.wso2.carbon.user.api.UserRealm;
=======
import org.wso2.carbon.identity.oauth2.util.OAuth2Util;
>>>>>>> 111d2fbb
import org.wso2.carbon.user.api.UserStoreException;
import org.wso2.carbon.user.core.service.RealmService;
import org.wso2.carbon.user.core.util.UserCoreUtil;
import org.wso2.carbon.user.mgt.UserMgtConstants;
import org.wso2.carbon.utils.DBUtils;
import org.wso2.carbon.utils.multitenancy.MultitenantUtils;

import java.sql.Connection;
import java.sql.PreparedStatement;
import java.sql.ResultSet;
import java.sql.SQLException;
import java.util.ArrayList;
import java.util.Arrays;
import java.util.HashMap;
import java.util.HashSet;
import java.util.List;
import java.util.Map;
import java.util.Set;

import static org.wso2.carbon.identity.oauth.OAuthUtil.handleError;
import static org.wso2.carbon.identity.oauth.common.OAuthConstants.OIDCConfigProperties.BACK_CHANNEL_LOGOUT_URL;
import static org.wso2.carbon.identity.oauth.common.OAuthConstants.OIDCConfigProperties.ID_TOKEN_ENCRYPTION_ALGORITHM;
import static org.wso2.carbon.identity.oauth.common.OAuthConstants.OIDCConfigProperties.ID_TOKEN_ENCRYPTION_METHOD;
import static org.wso2.carbon.identity.oauth.common.OAuthConstants.OIDCConfigProperties.ID_TOKEN_ENCRYPTED;
import static org.wso2.carbon.identity.oauth.common.OAuthConstants.OIDCConfigProperties.REQUEST_OBJECT_SIGNED;
import static org.wso2.carbon.identity.oauth2.util.OAuth2Util.OPENID_CONNECT_AUDIENCE;

/**
 * JDBC Based data access layer for OAuth Consumer Applications.
 */
public class OAuthAppDAO {

    public static final Log log = LogFactory.getLog(OAuthAppDAO.class);
    private static final String APP_STATE = "APP_STATE";
    private static final String USERNAME = "USERNAME";
    private static final String LOWER_USERNAME = "LOWER(USERNAME)";
    private TokenPersistenceProcessor persistenceProcessor;
<<<<<<< HEAD
    public static final String PERMISSION_APPLICATION_MGT = "/permission/admin/manage/identity/applicationmgt";
=======
    private boolean isHashDisabled = OAuth2Util.isHashDisabled();
>>>>>>> 111d2fbb

    public OAuthAppDAO() {

        try {
            persistenceProcessor = OAuthServerConfiguration.getInstance().getPersistenceProcessor();
        } catch (IdentityOAuth2Exception e) {
            log.error("Error retrieving TokenPersistenceProcessor. Defaulting to PlainTextPersistenceProcessor");
            persistenceProcessor = new PlainTextPersistenceProcessor();
        }

    }

    public void addOAuthApplication(OAuthAppDO consumerAppDO) throws IdentityOAuthAdminException {

        int spTenantId = IdentityTenantUtil.getTenantId(consumerAppDO.getUser().getTenantDomain());
        String userStoreDomain = consumerAppDO.getUser().getUserStoreDomain();
        if (!isDuplicateApplication(consumerAppDO.getUser().getUserName(), spTenantId, userStoreDomain,
                consumerAppDO)) {
            int appId = 0;
            try (Connection connection = IdentityDatabaseUtil.getDBConnection()) {
                String processedClientId =
                        persistenceProcessor.getProcessedClientId(consumerAppDO.getOauthConsumerKey());
                String processedClientSecret =
                        persistenceProcessor.getProcessedClientSecret(consumerAppDO.getOauthConsumerSecret());

                String dbProductName = connection.getMetaData().getDatabaseProductName();
                if (OAuth2ServiceComponentHolder.isPkceEnabled()) {
                    try (PreparedStatement prepStmt = connection.prepareStatement(SQLQueries.OAuthAppDAOSQLQueries
                            .ADD_OAUTH_APP_WITH_PKCE, new String[]{DBUtils.getConvertedAutoGeneratedColumnName
                            (dbProductName, "ID")})) {
                        prepStmt.setString(1, processedClientId);
                        prepStmt.setString(2, processedClientSecret);
                        prepStmt.setString(3, consumerAppDO.getUser().getUserName());
                        prepStmt.setInt(4, spTenantId);
                        prepStmt.setString(5, userStoreDomain);
                        prepStmt.setString(6, consumerAppDO.getApplicationName());
                        prepStmt.setString(7, consumerAppDO.getOauthVersion());
                        prepStmt.setString(8, consumerAppDO.getCallbackUrl());
                        prepStmt.setString(9, consumerAppDO.getGrantTypes());
                        prepStmt.setString(10, consumerAppDO.isPkceMandatory() ? "1" : "0");
                        prepStmt.setString(11, consumerAppDO.isPkceSupportPlain() ? "1" : "0");
                        prepStmt.setLong(12, consumerAppDO.getUserAccessTokenExpiryTime());
                        prepStmt.setLong(13, consumerAppDO.getApplicationAccessTokenExpiryTime());
                        prepStmt.setLong(14, consumerAppDO.getRefreshTokenExpiryTime());
                        prepStmt.setLong(15, consumerAppDO.getIdTokenExpiryTime());
                        prepStmt.execute();
                        try (ResultSet results = prepStmt.getGeneratedKeys()) {
                            if (results.next()) {
                                appId = results.getInt(1);
                            }
                        }
                    }
                } else {
                    try (PreparedStatement prepStmt = connection.prepareStatement(SQLQueries.OAuthAppDAOSQLQueries
                            .ADD_OAUTH_APP, new String[]{DBUtils.getConvertedAutoGeneratedColumnName(dbProductName,
                            "ID")})) {
                        prepStmt.setString(1, processedClientId);
                        prepStmt.setString(2, processedClientSecret);
                        prepStmt.setString(3, consumerAppDO.getUser().getUserName());
                        prepStmt.setInt(4, spTenantId);
                        prepStmt.setString(5, userStoreDomain);
                        prepStmt.setString(6, consumerAppDO.getApplicationName());
                        prepStmt.setString(7, consumerAppDO.getOauthVersion());
                        prepStmt.setString(8, consumerAppDO.getCallbackUrl());
                        prepStmt.setString(9, consumerAppDO.getGrantTypes());
                        prepStmt.setLong(10, consumerAppDO.getUserAccessTokenExpiryTime());
                        prepStmt.setLong(11, consumerAppDO.getApplicationAccessTokenExpiryTime());
                        prepStmt.setLong(12, consumerAppDO.getRefreshTokenExpiryTime());
                        prepStmt.setLong(13, consumerAppDO.getIdTokenExpiryTime());
                        prepStmt.execute();
                        try (ResultSet results = prepStmt.getGeneratedKeys()) {
                            if (results.next()) {
                                appId = results.getInt(1);
                            }
                        }
                    }
                }
                // some JDBC Drivers returns this in the result, some don't
                if (appId == 0) {
                    if (log.isDebugEnabled()) {
                        log.debug("JDBC Driver did not return the app id, executing Select operation");
                    }
                    appId = getAppIdByClientId(connection, consumerAppDO.getOauthConsumerKey());
                }
                addScopeValidators(connection, appId, consumerAppDO.getScopeValidators());
                // Handle OIDC Related Properties. These are persisted in IDN_OIDC_PROPERTY table.
                addServiceProviderOIDCProperties(connection, consumerAppDO, processedClientId, spTenantId);
                connection.commit();
            } catch (SQLException e) {
                throw handleError(String.format("Error when executing SQL to create OAuth app %s@%s ",
                        consumerAppDO.getApplicationName(), consumerAppDO.getUser().getTenantDomain()), e);
            } catch (IdentityOAuth2Exception e) {
                throw handleError("Error occurred while processing the client id and client secret by " +
                        "TokenPersistenceProcessor", null);
            } catch (InvalidOAuthClientException e) {
                throw handleError("Error occurred while processing client id", e);
            }
        } else {
            String message = "Error when adding the application. An application with the same name already exists.";
            throw handleError(message, null);
        }
    }

    public String[] addOAuthConsumer(String username, int tenantId, String userDomain) throws
            IdentityOAuthAdminException {
        String consumerKey;
        String consumerSecret = OAuthUtil.getRandomNumber();
        long userAccessTokenExpireTime = OAuthServerConfiguration.getInstance()
                .getUserAccessTokenValidityPeriodInSeconds();
        long applicationAccessTokenExpireTime = OAuthServerConfiguration.getInstance()
                .getApplicationAccessTokenValidityPeriodInSeconds();
        long refreshTokenExpireTime = OAuthServerConfiguration.getInstance()
                .getRefreshTokenValidityPeriodInSeconds();
        long idTokenExpireTime = OAuthServerConfiguration.getInstance()
                .getOpenIDConnectIDTokenExpiryTimeInSeconds();

        do {
            consumerKey = OAuthUtil.getRandomNumber();
        }
        while (isDuplicateConsumer(consumerKey));

        try (Connection connection = IdentityDatabaseUtil.getDBConnection();
             PreparedStatement prepStmt = connection.prepareStatement(SQLQueries.OAuthAppDAOSQLQueries
                     .ADD_OAUTH_CONSUMER)) {
            prepStmt.setString(1, consumerKey);
            prepStmt.setString(2, consumerSecret);
            prepStmt.setString(3, username);
            prepStmt.setInt(4, tenantId);
            prepStmt.setString(5, userDomain);
            // it is assumed that the OAuth version is 1.0a because this is required with OAuth 1.0a
            prepStmt.setString(6, OAuthConstants.OAuthVersions.VERSION_1A);
            prepStmt.setLong(7, userAccessTokenExpireTime);
            prepStmt.setLong(8, applicationAccessTokenExpireTime);
            prepStmt.setLong(9, refreshTokenExpireTime);
            prepStmt.setLong(10, idTokenExpireTime);
            prepStmt.execute();

            connection.commit();

        } catch (SQLException e) {
            String sqlStmt = SQLQueries.OAuthAppDAOSQLQueries.ADD_OAUTH_CONSUMER;
            throw handleError("Error when executing the SQL : " + sqlStmt, e);
        }
        return new String[]{consumerKey, consumerSecret};
    }

    public OAuthAppDO[] getOAuthConsumerAppsOfUser(String username, int tenantId) throws IdentityOAuthAdminException {
        OAuthAppDO[] oauthAppsOfUser;

        try (Connection connection = IdentityDatabaseUtil.getDBConnection()) {
            RealmService realmService = OAuthComponentServiceHolder.getInstance().getRealmService();
            String tenantDomain = realmService.getTenantManager().getDomain(tenantId);
            String tenantAwareUserName = MultitenantUtils.getTenantAwareUsername(username);
            String tenantQualifiedUsername = UserCoreUtil.addTenantDomainToEntry(tenantAwareUserName, tenantDomain);
            boolean isUsernameCaseSensitive = isUsernameCaseSensitive(tenantQualifiedUsername);
            boolean isPKCESupportEnabled = OAuth2ServiceComponentHolder.isPkceEnabled();

            String sql;
            if (isPKCESupportEnabled) {
                sql = SQLQueries.OAuthAppDAOSQLQueries.GET_CONSUMER_APPS_OF_USER_WITH_PKCE;
            } else {
                sql = SQLQueries.OAuthAppDAOSQLQueries.GET_CONSUMER_APPS_OF_USER;
            }

            if (!isUsernameCaseSensitive) {
                sql = sql.replace(USERNAME, LOWER_USERNAME);
            }
            try (PreparedStatement prepStmt = connection.prepareStatement(sql)) {
                prepStmt.setString(1, UserCoreUtil.removeDomainFromName(tenantAwareUserName));
                prepStmt.setString(2, IdentityUtil.extractDomainFromName(tenantAwareUserName));
                prepStmt.setInt(3, tenantId);

                try (ResultSet rSet = prepStmt.executeQuery()) {
                    List<OAuthAppDO> oauthApps = new ArrayList<>();
                    while (rSet.next()) {
                        if (rSet.getString(3) != null && rSet.getString(3).length() > 0) {
                            OAuthAppDO oauthApp = new OAuthAppDO();
                            String preprocessedClientId = persistenceProcessor.getPreprocessedClientId(rSet.getString
                                    (1));

                            oauthApp.setOauthConsumerKey(preprocessedClientId);
                            oauthApp.setOauthConsumerKey(persistenceProcessor.getPreprocessedClientId(rSet.getString
                                    (1)));
                            if (isHashDisabled) {
                                oauthApp.setOauthConsumerSecret(persistenceProcessor.getPreprocessedClientSecret(rSet
                                        .getString(2)));
                            }
                            oauthApp.setApplicationName(rSet.getString(3));
                            oauthApp.setOauthVersion(rSet.getString(4));
                            oauthApp.setCallbackUrl(rSet.getString(5));
                            oauthApp.setGrantTypes(rSet.getString(6));
                            oauthApp.setId(rSet.getInt(7));
                            AuthenticatedUser authenticatedUser = new AuthenticatedUser();
                            authenticatedUser.setUserName(rSet.getString(8));
                            authenticatedUser.setTenantDomain(IdentityTenantUtil.getTenantDomain(rSet.getInt(9)));
                            authenticatedUser.setUserStoreDomain(rSet.getString(10));
                            if (isPKCESupportEnabled) {
                                oauthApp.setPkceMandatory(!"0".equals(rSet.getString(11)));
                                oauthApp.setPkceSupportPlain(!"0".equals(rSet.getString(12)));
                                oauthApp.setUserAccessTokenExpiryTime(rSet.getLong(13));
                                oauthApp.setApplicationAccessTokenExpiryTime(rSet.getLong(14));
                                oauthApp.setRefreshTokenExpiryTime(rSet.getLong(15));
                                oauthApp.setIdTokenExpiryTime(rSet.getLong(16));
                            } else {
                                oauthApp.setUserAccessTokenExpiryTime(rSet.getLong(11));
                                oauthApp.setApplicationAccessTokenExpiryTime(rSet.getLong(12));
                                oauthApp.setRefreshTokenExpiryTime(rSet.getLong(13));
                                oauthApp.setIdTokenExpiryTime(rSet.getLong(14));
                            }

                            oauthApp.setUser(authenticatedUser);
                            String spTenantDomain = authenticatedUser.getTenantDomain();
                            handleSpOIDCProperties(connection, preprocessedClientId, spTenantDomain, oauthApp);
                            oauthApp.setScopeValidators(getScopeValidators(connection, oauthApp.getId()));
                            oauthApps.add(oauthApp);
                        }
                    }
                    oauthAppsOfUser = oauthApps.toArray(new OAuthAppDO[oauthApps.size()]);
                    connection.commit();
                }
            }
        } catch (SQLException e) {
            throw handleError("Error occurred while retrieving OAuth consumer apps of user", e);
        } catch (UserStoreException e) {
            throw handleError("Error while retrieving Tenant Domain for tenant ID : " + tenantId, e);
        } catch (IdentityOAuth2Exception e) {
            throw handleError("Error occurred while processing client id and client secret by " +
                    "TokenPersistenceProcessor", e);
        }
        return oauthAppsOfUser;
    }

    public OAuthAppDO getAppInformation(String consumerKey) throws
            InvalidOAuthClientException, IdentityOAuth2Exception {

        OAuthAppDO oauthApp = null;
        boolean isPKCESupportEnabled = OAuth2ServiceComponentHolder.isPkceEnabled();
        try (Connection connection = IdentityDatabaseUtil.getDBConnection()) {
            String sqlQuery;
            if (isPKCESupportEnabled) {
                sqlQuery = SQLQueries.OAuthAppDAOSQLQueries.GET_APP_INFO_WITH_PKCE;
            } else {
                sqlQuery = SQLQueries.OAuthAppDAOSQLQueries.GET_APP_INFO;
            }

            try (PreparedStatement prepStmt = connection.prepareStatement(sqlQuery)) {
                String preprocessedClientId = persistenceProcessor.getProcessedClientId(consumerKey);
                prepStmt.setString(1, preprocessedClientId);

                try (ResultSet rSet = prepStmt.executeQuery()) {
                    /*
                      We need to determine whether the result set has more than 1 row. Meaning, we found an
                      application for
                      the given consumer key. There can be situations where a user passed a key which doesn't yet
                      have an
                      associated application. We need to barf with a meaningful error message for this case
                    */
                    boolean appExists = false;
                    while (rSet.next()) {
                        // There is at least one application associated with a given key
                        appExists = true;
                        if (rSet.getString(4) != null && rSet.getString(4).length() > 0) {
                            oauthApp = new OAuthAppDO();
                            oauthApp.setOauthConsumerKey(consumerKey);
                            if (isHashDisabled) {
                                oauthApp.setOauthConsumerSecret(persistenceProcessor.getPreprocessedClientSecret(rSet
                                        .getString(1)));
                            }
                            AuthenticatedUser authenticatedUser = new AuthenticatedUser();
                            authenticatedUser.setUserName(rSet.getString(2));
                            oauthApp.setApplicationName(rSet.getString(3));
                            oauthApp.setOauthVersion(rSet.getString(4));
                            oauthApp.setCallbackUrl(rSet.getString(5));
                            authenticatedUser.setTenantDomain(IdentityTenantUtil.getTenantDomain(rSet.getInt(6)));
                            authenticatedUser.setUserStoreDomain(rSet.getString(7));
                            oauthApp.setUser(authenticatedUser);
                            oauthApp.setGrantTypes(rSet.getString(8));
                            oauthApp.setId(rSet.getInt(9));
                            if (isPKCESupportEnabled) {
                                oauthApp.setPkceMandatory(!"0".equals(rSet.getString(10)));
                                oauthApp.setPkceSupportPlain(!"0".equals(rSet.getString(11)));
                                oauthApp.setUserAccessTokenExpiryTime(rSet.getLong(12));
                                oauthApp.setApplicationAccessTokenExpiryTime(rSet.getLong(13));
                                oauthApp.setRefreshTokenExpiryTime(rSet.getLong(14));
                                oauthApp.setIdTokenExpiryTime(rSet.getLong(15));
                                oauthApp.setState(rSet.getString(16));
                            } else {
                                oauthApp.setUserAccessTokenExpiryTime(rSet.getLong(10));
                                oauthApp.setApplicationAccessTokenExpiryTime(rSet.getLong(11));
                                oauthApp.setRefreshTokenExpiryTime(rSet.getLong(12));
                                oauthApp.setIdTokenExpiryTime(rSet.getLong(13));
                                oauthApp.setState(rSet.getString(14));
                            }

                            String spTenantDomain = authenticatedUser.getTenantDomain();
                            handleSpOIDCProperties(connection, preprocessedClientId, spTenantDomain, oauthApp);
                            oauthApp.setScopeValidators(getScopeValidators(connection, oauthApp.getId()));
                        }
                    }

                    if (!appExists) {
                        handleRequestForANonExistingConsumerKey(consumerKey);
                    }
                    connection.commit();
                }
            }
        } catch (SQLException e) {
            throw new IdentityOAuth2Exception("Error while retrieving the app information", e);
        }
        return oauthApp;
    }

    public OAuthAppDO getAppInformationByAppName(String appName) throws
            InvalidOAuthClientException, IdentityOAuth2Exception {
        OAuthAppDO oauthApp;
        boolean isPKCESupportEnabled = OAuth2ServiceComponentHolder.isPkceEnabled();

        try (Connection connection = IdentityDatabaseUtil.getDBConnection()) {
            int tenantID = CarbonContext.getThreadLocalCarbonContext().getTenantId();
            String sqlQuery;
            if (isPKCESupportEnabled) {
                sqlQuery = SQLQueries.OAuthAppDAOSQLQueries.GET_APP_INFO_BY_APP_NAME_WITH_PKCE;
            } else {
                sqlQuery = SQLQueries.OAuthAppDAOSQLQueries.GET_APP_INFO_BY_APP_NAME;
            }

            try (PreparedStatement prepStmt = connection.prepareStatement(sqlQuery)) {
                prepStmt.setString(1, appName);
                prepStmt.setInt(2, tenantID);

                try (ResultSet rSet = prepStmt.executeQuery()) {
                    oauthApp = new OAuthAppDO();
                    oauthApp.setApplicationName(appName);
                    AuthenticatedUser user = new AuthenticatedUser();
                    user.setTenantDomain(IdentityTenantUtil.getTenantDomain(tenantID));
                    /*
                      We need to determine whether the result set has more than 1 row. Meaning, we found an
                      application for the given consumer key. There can be situations where a user passed a key which
                       doesn't yet have an associated application. We need to barf with a meaningful error message for
                        this case.
                     */
                    boolean appExists = false;
                    while (rSet.next()) {
                        // There is at least one application associated with a given key
                        appExists = true;
                        if (rSet.getString(4) != null && rSet.getString(4).length() > 0) {
                            if (isHashDisabled) {
                                oauthApp.setOauthConsumerSecret(persistenceProcessor.getPreprocessedClientSecret(rSet
                                        .getString(1)));
                            }
                            user.setUserName(rSet.getString(2));
                            user.setUserStoreDomain(rSet.getString(3));
                            oauthApp.setUser(user);

                            String preprocessedClientId = persistenceProcessor.getPreprocessedClientId(rSet.getString
                                    (4));
                            oauthApp.setOauthConsumerKey(preprocessedClientId);
                            oauthApp.setOauthVersion(rSet.getString(5));
                            oauthApp.setCallbackUrl(rSet.getString(6));
                            oauthApp.setGrantTypes(rSet.getString(7));
                            oauthApp.setId(rSet.getInt(8));
                            if (isPKCESupportEnabled) {
                                oauthApp.setPkceMandatory(!"0".equals(rSet.getString(9)));
                                oauthApp.setPkceSupportPlain(!"0".equals(rSet.getString(10)));
                                oauthApp.setUserAccessTokenExpiryTime(rSet.getLong(11));
                                oauthApp.setApplicationAccessTokenExpiryTime(rSet.getLong(12));
                                oauthApp.setRefreshTokenExpiryTime(rSet.getLong(13));
                                oauthApp.setIdTokenExpiryTime(rSet.getLong(14));

                            } else {
                                oauthApp.setUserAccessTokenExpiryTime(rSet.getLong(9));
                                oauthApp.setApplicationAccessTokenExpiryTime(rSet.getLong(10));
                                oauthApp.setRefreshTokenExpiryTime(rSet.getLong(11));
                                oauthApp.setIdTokenExpiryTime(rSet.getLong(12));
                            }

                            String spTenantDomain = user.getTenantDomain();
                            handleSpOIDCProperties(connection, preprocessedClientId, spTenantDomain, oauthApp);
                            oauthApp.setScopeValidators(getScopeValidators(connection, oauthApp.getId()));
                        }
                    }

                    if (!appExists) {
                        handleRequestForANonExistingApp(appName);
                    }
                    connection.commit();
                }
            }
        } catch (SQLException e) {
            throw new IdentityOAuth2Exception("Error while retrieving the app information", e);
        }
        return oauthApp;
    }

    public void updateConsumerApplication(OAuthAppDO oauthAppDO) throws IdentityOAuthAdminException {

        boolean isUserValidForOwnerUpdate = validateUserForOwnerUpdate(oauthAppDO);
        try (Connection connection = IdentityDatabaseUtil.getDBConnection()) {
            String sqlQuery = getSqlQuery(isUserValidForOwnerUpdate);
            try (PreparedStatement prepStmt = connection.prepareStatement(sqlQuery)) {
                prepStmt.setString(1, oauthAppDO.getApplicationName());
                prepStmt.setString(2, oauthAppDO.getCallbackUrl());
                prepStmt.setString(3, oauthAppDO.getGrantTypes());
<<<<<<< HEAD
                if (OAuth2ServiceComponentHolder.isPkceEnabled() && isUserValidForOwnerUpdate) {
                    setValuesToStatementWithPKCEAndOwnerUpdate(oauthAppDO, prepStmt);
                } else if (OAuth2ServiceComponentHolder.isPkceEnabled() && !isUserValidForOwnerUpdate) {
                    setValuesToStatementWithPKCENoOwnerUpdate(oauthAppDO, prepStmt);
                } else if (!OAuth2ServiceComponentHolder.isPkceEnabled() && isUserValidForOwnerUpdate) {
                    setValuesToStatementWithOwnerUpdateNoPKCE(oauthAppDO, prepStmt);
                } else if (!OAuth2ServiceComponentHolder.isPkceEnabled() && !isUserValidForOwnerUpdate) {
                    setValuesToStatementWithNoPKCEAndNoOwnerUpdate(oauthAppDO, prepStmt);
=======
                if (OAuth2ServiceComponentHolder.isPkceEnabled()) {
                    prepStmt.setString(4, oauthAppDO.isPkceMandatory() ? "1" : "0");
                    prepStmt.setString(5, oauthAppDO.isPkceSupportPlain() ? "1" : "0");
                    prepStmt.setLong(6, oauthAppDO.getUserAccessTokenExpiryTime());
                    prepStmt.setLong(7, oauthAppDO.getApplicationAccessTokenExpiryTime());
                    prepStmt.setLong(8, oauthAppDO.getRefreshTokenExpiryTime());
                    prepStmt.setLong(9, oauthAppDO.getIdTokenExpiryTime());

                    prepStmt.setString(10, persistenceProcessor.getProcessedClientId(oauthAppDO.getOauthConsumerKey()));
                } else {
                    prepStmt.setLong(4, oauthAppDO.getUserAccessTokenExpiryTime());
                    prepStmt.setLong(5, oauthAppDO.getApplicationAccessTokenExpiryTime());
                    prepStmt.setLong(6, oauthAppDO.getRefreshTokenExpiryTime());
                    prepStmt.setLong(7, oauthAppDO.getIdTokenExpiryTime());
                    prepStmt.setString(8, persistenceProcessor.getProcessedClientId(oauthAppDO.getOauthConsumerKey()));
>>>>>>> 111d2fbb
                }
                int count = prepStmt.executeUpdate();
                updateScopeValidators(connection, oauthAppDO.getId(), oauthAppDO.getScopeValidators());
                if (log.isDebugEnabled()) {
                    log.debug("No. of records updated for updating consumer application. : " + count);
                }

                addOrUpdateOIDCSpProperty(oauthAppDO, connection);
                connection.commit();
            }
        } catch (SQLException e) {
            throw handleError("Error when updating OAuth application", e);
        } catch (IdentityOAuth2Exception e) {
            throw handleError("Error occurred while processing client id and client secret by " +
                    "TokenPersistenceProcessor", e);
        }
    }

    private boolean validateUserForOwnerUpdate(OAuthAppDO oAuthAppDO) throws IdentityOAuthAdminException {

        try {
            String userName = null;
            String usernameWithDomain = null;
            if (oAuthAppDO.getAppOwner() != null) {
                userName = oAuthAppDO.getAppOwner().getUserName();
                String domainName = oAuthAppDO.getAppOwner().getUserStoreDomain();
                usernameWithDomain = UserCoreUtil.addDomainToName(userName, domainName);
            }
            UserRealm realm = PrivilegedCarbonContext.getThreadLocalCarbonContext().getUserRealm();
            if (realm == null || StringUtils.isEmpty(userName)) {
                return false;
            }
            boolean isUserExist = realm.getUserStoreManager().isExistingUser(usernameWithDomain);
            if (!isUserExist) {
                throw new IdentityOAuthAdminException("User validation failed for owner update in the application: " +
                        oAuthAppDO.getApplicationName() + " as user is not existing.");
            }

            boolean isPermitted = realm.getAuthorizationManager().isUserAuthorized(userName, PERMISSION_APPLICATION_MGT,
                    UserMgtConstants.EXECUTE_ACTION);
            if (!isPermitted) {
                throw new IdentityOAuthAdminException("User validation failed for owner update in the application: " +
                        oAuthAppDO.getApplicationName() + " as the user does not have required permissions.");
            }
        } catch (UserStoreException e) {
            throw handleError("User validation failed for owner update in the application: " +
                    oAuthAppDO.getApplicationName(), e);
        }
        return true;
    }

    private String getSqlQuery(boolean isUserValidForOwnerUpdate) {

        String sqlQuery = null;
        if (OAuth2ServiceComponentHolder.isPkceEnabled() && isUserValidForOwnerUpdate) {
            sqlQuery = SQLQueries.OAuthAppDAOSQLQueries.UPDATE_CONSUMER_APP_WITH_PKCE_AND_OWNER_UPDATE;
        } else if (OAuth2ServiceComponentHolder.isPkceEnabled() && !isUserValidForOwnerUpdate) {
            sqlQuery = SQLQueries.OAuthAppDAOSQLQueries.UPDATE_CONSUMER_APP_WITH_PKCE;
        } else if (!OAuth2ServiceComponentHolder.isPkceEnabled() && isUserValidForOwnerUpdate) {
            sqlQuery = SQLQueries.OAuthAppDAOSQLQueries.UPDATE_CONSUMER_APP_WITH_OWNER_UPDATE;
        } else if (!OAuth2ServiceComponentHolder.isPkceEnabled() && !isUserValidForOwnerUpdate) {
            sqlQuery = SQLQueries.OAuthAppDAOSQLQueries.UPDATE_CONSUMER_APP;
        }
        return sqlQuery;
    }

    private void setValuesToStatementWithPKCEAndOwnerUpdate(OAuthAppDO oauthAppDO, PreparedStatement prepStmt) throws SQLException,
            IdentityOAuth2Exception {

        prepStmt.setString(4, oauthAppDO.isPkceMandatory() ? "1" : "0");
        prepStmt.setString(5, oauthAppDO.isPkceSupportPlain() ? "1" : "0");
        prepStmt.setLong(6, oauthAppDO.getUserAccessTokenExpiryTime());
        prepStmt.setLong(7, oauthAppDO.getApplicationAccessTokenExpiryTime());
        prepStmt.setLong(8, oauthAppDO.getRefreshTokenExpiryTime());
        prepStmt.setString(9, oauthAppDO.getAppOwner().getUserName());
        prepStmt.setString(10, oauthAppDO.getAppOwner().getUserStoreDomain());
        prepStmt.setString(11, persistenceProcessor.getProcessedClientId(oauthAppDO.getOauthConsumerKey()));
    }

    private void setValuesToStatementWithOwnerUpdateNoPKCE(OAuthAppDO oauthAppDO, PreparedStatement prepStmt) throws SQLException,
            IdentityOAuth2Exception {

        prepStmt.setLong(4, oauthAppDO.getUserAccessTokenExpiryTime());
        prepStmt.setLong(5, oauthAppDO.getApplicationAccessTokenExpiryTime());
        prepStmt.setLong(6, oauthAppDO.getRefreshTokenExpiryTime());
        prepStmt.setString(7, oauthAppDO.getAppOwner().getUserName());
        prepStmt.setString(8, oauthAppDO.getAppOwner().getUserStoreDomain());
        prepStmt.setString(9, persistenceProcessor.getProcessedClientId(oauthAppDO.getOauthConsumerKey()));
    }

    private void setValuesToStatementWithNoPKCEAndNoOwnerUpdate(OAuthAppDO oauthAppDO, PreparedStatement prepStmt) throws SQLException,
            IdentityOAuth2Exception {

        prepStmt.setLong(4, oauthAppDO.getUserAccessTokenExpiryTime());
        prepStmt.setLong(5, oauthAppDO.getApplicationAccessTokenExpiryTime());
        prepStmt.setLong(6, oauthAppDO.getRefreshTokenExpiryTime());
        prepStmt.setString(7, persistenceProcessor.getProcessedClientId(oauthAppDO.getOauthConsumerKey()));
    }

    private void setValuesToStatementWithPKCENoOwnerUpdate(OAuthAppDO oauthAppDO, PreparedStatement prepStmt) throws SQLException,
            IdentityOAuth2Exception {

        prepStmt.setString(4, oauthAppDO.isPkceMandatory() ? "1" : "0");
        prepStmt.setString(5, oauthAppDO.isPkceSupportPlain() ? "1" : "0");
        prepStmt.setLong(6, oauthAppDO.getUserAccessTokenExpiryTime());
        prepStmt.setLong(7, oauthAppDO.getApplicationAccessTokenExpiryTime());
        prepStmt.setLong(8, oauthAppDO.getRefreshTokenExpiryTime());
        prepStmt.setString(9, persistenceProcessor.getProcessedClientId(oauthAppDO.getOauthConsumerKey()));
    }

    private void addOrUpdateOIDCSpProperty(OAuthAppDO oauthAppDO,
                                           Connection connection) throws IdentityOAuth2Exception, SQLException {

        String preprocessedClientId = persistenceProcessor.getPreprocessedClientId(oauthAppDO.getOauthConsumerKey());
        String spTenantDomain = oauthAppDO.getUser().getTenantDomain();
        int spTenantId = IdentityTenantUtil.getTenantId(spTenantDomain);

        // Get the current OIDC SP properties.
        Map<String, List<String>> spOIDCProperties =
                getSpOIDCProperties(connection, preprocessedClientId, spTenantDomain);

        // Add new entry in IDN_OIDC_PROPERTY table for each new OIDC property.
        PreparedStatement prepStatementForPropertyAdd =
                connection.prepareStatement(SQLQueries.OAuthAppDAOSQLQueries.ADD_SP_OIDC_PROPERTY);

        PreparedStatement preparedStatementForPropertyUpdate =
                connection.prepareStatement(SQLQueries.OAuthAppDAOSQLQueries.UPDATE_SP_OIDC_PROPERTY);

        PreparedStatement prepStatementForPropertyDelete =
                connection.prepareStatement(SQLQueries.OAuthAppDAOSQLQueries.REMOVE_SP_OIDC_PROPERTY);

        if (isOIDCAudienceEnabled()) {
            String[] audiences = oauthAppDO.getAudiences();
            HashSet<String> newAudiences = audiences == null ? new HashSet<>() : new HashSet<>(Arrays.asList
                    (audiences));
            List<String> oidcAudienceList = getOIDCAudiences(spTenantDomain, oauthAppDO.getOauthConsumerKey());
            Set<String> currentAudiences = oidcAudienceList == null ? new HashSet<>() : new HashSet<>(oidcAudienceList);
            HashSet<String> newAudienceClone = (HashSet<String>) newAudiences.clone();
            //removing all duplicate audiences in the new audience list
            newAudiences.removeAll(currentAudiences);
            //obtaining the audience values deleted in the list by user
            currentAudiences.removeAll(newAudienceClone);

            for (String deletedAudience : currentAudiences) {
                addToBatchForOIDCPropertyDelete(preprocessedClientId, spTenantId, prepStatementForPropertyDelete,
                        OPENID_CONNECT_AUDIENCE, deletedAudience);
            }

            for (String addedAudience : newAudiences) {
                addToBatchForOIDCPropertyAdd(preprocessedClientId, spTenantId, prepStatementForPropertyAdd,
                        OPENID_CONNECT_AUDIENCE, addedAudience);
            }
        }

        addOrUpdateOIDCSpProperty(preprocessedClientId, spTenantId, spOIDCProperties, REQUEST_OBJECT_SIGNED,
                String.valueOf(oauthAppDO.isRequestObjectSignatureValidationEnabled()),
                prepStatementForPropertyAdd, preparedStatementForPropertyUpdate);

        addOrUpdateOIDCSpProperty(preprocessedClientId, spTenantId, spOIDCProperties, ID_TOKEN_ENCRYPTED,
                String.valueOf(oauthAppDO.isIdTokenEncryptionEnabled()),
                prepStatementForPropertyAdd, preparedStatementForPropertyUpdate);

        addOrUpdateOIDCSpProperty(preprocessedClientId, spTenantId, spOIDCProperties, ID_TOKEN_ENCRYPTION_ALGORITHM,
                String.valueOf(oauthAppDO.getIdTokenEncryptionAlgorithm()),
                prepStatementForPropertyAdd, preparedStatementForPropertyUpdate);

        addOrUpdateOIDCSpProperty(preprocessedClientId, spTenantId, spOIDCProperties, ID_TOKEN_ENCRYPTION_METHOD,
                String.valueOf(oauthAppDO.getIdTokenEncryptionMethod()),
                prepStatementForPropertyAdd, preparedStatementForPropertyUpdate);

        addOrUpdateOIDCSpProperty(preprocessedClientId, spTenantId, spOIDCProperties, BACK_CHANNEL_LOGOUT_URL,
                oauthAppDO.getBackChannelLogoutUrl(), prepStatementForPropertyAdd, preparedStatementForPropertyUpdate);

        // Execute batched add/update/delete.
        prepStatementForPropertyAdd.executeBatch();
        preparedStatementForPropertyUpdate.executeBatch();
        prepStatementForPropertyDelete.executeBatch();
    }

    private void addOrUpdateOIDCSpProperty(String preprocessedClientId,
                                           int spTenantId,
                                           Map<String, List<String>> spOIDCProperties,
                                           String propertyKey, String propertyValue,
                                           PreparedStatement preparedStatementForPropertyAdd,
                                           PreparedStatement preparedStatementForPropertyUpdate) throws SQLException {

        if (propertyAlreadyExists(spOIDCProperties, propertyKey)) {
            addToBatchForOIDCPropertyUpdate(preprocessedClientId, spTenantId, preparedStatementForPropertyUpdate,
                    propertyKey, propertyValue);
        } else {
            addToBatchForOIDCPropertyAdd(preprocessedClientId, spTenantId, preparedStatementForPropertyAdd,
                    propertyKey, propertyValue);
        }
    }

    private void addToBatchForOIDCPropertyAdd(String consumerKey,
                                              int tenantId,
                                              PreparedStatement preparedStatement,
                                              String propertyKey,
                                              String propertyValue) throws SQLException {
        preparedStatement.setInt(1, tenantId);
        preparedStatement.setString(2, consumerKey);
        preparedStatement.setString(3, propertyKey);
        preparedStatement.setString(4, propertyValue);
        preparedStatement.addBatch();
    }

    private void addToBatchForOIDCPropertyDelete(String consumerKey,
                                                 int tenantId,
                                                 PreparedStatement preparedStatement,
                                                 String propertyKey,
                                                 String propertyValue) throws SQLException {
        preparedStatement.setInt(1, tenantId);
        preparedStatement.setString(2, consumerKey);
        preparedStatement.setString(3, propertyKey);
        preparedStatement.setString(4, propertyValue);
        preparedStatement.addBatch();
    }

    private void addToBatchForOIDCPropertyUpdate(String consumerKey,
                                                 int tenantId,
                                                 PreparedStatement preparedStatement,
                                                 String propertyKey,
                                                 String propertyValue) throws SQLException {
        preparedStatement.setString(1, propertyValue);
        preparedStatement.setInt(2, tenantId);
        preparedStatement.setString(3, consumerKey);
        preparedStatement.setString(4, propertyKey);
        preparedStatement.addBatch();
    }

    private boolean propertyAlreadyExists(Map<String, List<String>> spOIDCProperties, String propertyKey) {
        return spOIDCProperties.containsKey(propertyKey);
    }

    public void removeConsumerApplication(String consumerKey) throws IdentityOAuthAdminException {

        try (Connection connection = IdentityDatabaseUtil.getDBConnection(); PreparedStatement
                prepStmt = connection.prepareStatement(SQLQueries.OAuthAppDAOSQLQueries.REMOVE_APPLICATION)) {
            prepStmt.setString(1, consumerKey);
            prepStmt.execute();
            if (isOIDCAudienceEnabled()) {
                String tenantDomain = CarbonContext.getThreadLocalCarbonContext().getTenantDomain();
                removeOauthOIDCPropertyTable(connection, tenantDomain, consumerKey);
            }
            connection.commit();
        } catch (SQLException e) {
            throw handleError("Error when executing the SQL : " + SQLQueries.OAuthAppDAOSQLQueries
                    .REMOVE_APPLICATION, e);
        }
    }

    /**
     * Update the OAuth service provider name.
     *
     * @param appName     Service provider name.
     * @param consumerKey Consumer key.
     * @throws IdentityApplicationManagementException Identity Application Management Exception
     */
    public void updateOAuthConsumerApp(String appName, String consumerKey)
            throws IdentityApplicationManagementException {

        try (Connection connection = IdentityDatabaseUtil.getDBConnection(); PreparedStatement
                statement = connection.prepareStatement(SQLQueries.OAuthAppDAOSQLQueries.UPDATE_OAUTH_INFO)) {
            statement.setString(1, appName);
            statement.setString(2, consumerKey);
            statement.execute();
            connection.setAutoCommit(false);
            connection.commit();
        } catch (SQLException e) {
            throw new IdentityApplicationManagementException("Error while executing the SQL statement.", e);
        }
    }

    public String getConsumerAppState(String consumerKey) throws IdentityOAuthAdminException {
        String consumerAppState = null;

        try (Connection connection = IdentityDatabaseUtil.getDBConnection(); PreparedStatement
                prepStmt = connection.prepareStatement(SQLQueries.OAuthAppDAOSQLQueries.GET_APPLICATION_STATE)) {

            prepStmt.setString(1, consumerKey);
            try (ResultSet rSet = prepStmt.executeQuery()) {
                if (rSet.next()) {
                    consumerAppState = rSet.getString(APP_STATE);
                } else {
                    if (log.isDebugEnabled()) {
                        log.debug("No App found for the consumerKey: " + consumerKey);
                    }
                }
                connection.commit();
            }
        } catch (SQLException e) {
            throw handleError("Error while executing the SQL prepStmt.", e);
        }
        return consumerAppState;
    }

    public void updateConsumerAppState(String consumerKey, String state) throws
            IdentityApplicationManagementException {

        try (Connection connection = IdentityDatabaseUtil.getDBConnection(); PreparedStatement
                statement = connection.prepareStatement(SQLQueries.OAuthAppDAOSQLQueries.UPDATE_APPLICATION_STATE)) {
            statement.setString(1, state);
            statement.setString(2, consumerKey);
            statement.execute();
            connection.commit();
        } catch (SQLException e) {
            throw new IdentityApplicationManagementException("Error while executing the SQL statement.", e);
        }
    }

    private boolean isDuplicateApplication(String username, int tenantId, String userDomain, OAuthAppDO
            consumerAppDTO)
            throws IdentityOAuthAdminException {

        boolean isDuplicateApp = false;
        boolean isUsernameCaseSensitive = IdentityUtil.isUserStoreInUsernameCaseSensitive(username, tenantId);

        try (Connection connection = IdentityDatabaseUtil.getDBConnection()) {
            String sql = SQLQueries.OAuthAppDAOSQLQueries.CHECK_EXISTING_APPLICATION;
            if (!isUsernameCaseSensitive) {
                sql = sql.replace(USERNAME, LOWER_USERNAME);
            }
            try (PreparedStatement prepStmt = connection.prepareStatement(sql)) {
                if (isUsernameCaseSensitive) {
                    prepStmt.setString(1, username);
                } else {
                    prepStmt.setString(1, username.toLowerCase());
                }
                prepStmt.setInt(2, tenantId);
                prepStmt.setString(3, userDomain);
                prepStmt.setString(4, consumerAppDTO.getApplicationName());

                try (ResultSet rSet = prepStmt.executeQuery()) {
                    if (rSet.next()) {
                        isDuplicateApp = true;
                    }
                    connection.commit();
                }
            }
        } catch (SQLException e) {
            throw handleError("Error when executing the SQL : " + SQLQueries.OAuthAppDAOSQLQueries
                    .CHECK_EXISTING_APPLICATION, e);
        }
        return isDuplicateApp;
    }

    private boolean isDuplicateConsumer(String consumerKey) throws IdentityOAuthAdminException {

        boolean isDuplicateConsumer = false;

        try (Connection connection = IdentityDatabaseUtil.getDBConnection(); PreparedStatement
                prepStmt = connection.prepareStatement(SQLQueries.OAuthAppDAOSQLQueries.CHECK_EXISTING_CONSUMER)) {
            prepStmt.setString(1, persistenceProcessor.getProcessedClientId(consumerKey));

            try (ResultSet rSet = prepStmt.executeQuery()) {
                if (rSet.next()) {
                    isDuplicateConsumer = true;
                }
                connection.commit();
            }
        } catch (IdentityOAuth2Exception e) {
            throw handleError("Error occurred while processing the client id by TokenPersistenceProcessor", null);
        } catch (SQLException e) {
            throw handleError("Error when executing the SQL: " + SQLQueries.OAuthAppDAOSQLQueries
                    .CHECK_EXISTING_CONSUMER, e);
        }
        return isDuplicateConsumer;
    }

    private boolean isUsernameCaseSensitive(String tenantQualifiedUsername) {
        return IdentityUtil.isUserStoreInUsernameCaseSensitive(tenantQualifiedUsername);
    }

    /**
     * Retrieves OIDC audience values configured for an oauth consumer app.
     *
     * @param tenantDomain application tenant domain
     * @param consumerKey  client ID
     * @return
     * @throws IdentityOAuth2Exception
     */
    public List<String> getOIDCAudiences(String tenantDomain, String consumerKey) throws IdentityOAuth2Exception {

        List<String> audiences = new ArrayList<>();
        Connection connection = IdentityDatabaseUtil.getDBConnection();
        PreparedStatement prepStmt = null;
        ResultSet rSetAudiences = null;
        try {
            prepStmt = connection.prepareStatement(SQLQueries.OAuthAppDAOSQLQueries.GET_SP_OIDC_PROPERTY);
            prepStmt.setInt(1, IdentityTenantUtil.getTenantId(tenantDomain));
            prepStmt.setString(2, consumerKey);
            prepStmt.setString(3, OPENID_CONNECT_AUDIENCE);
            rSetAudiences = prepStmt.executeQuery();
            while (rSetAudiences.next()) {
                String audience = rSetAudiences.getString(1);
                if (audience != null) {
                    audiences.add(rSetAudiences.getString(1));
                }
            }
            connection.commit();
        } catch (SQLException e) {
            String errorMsg = "Error occurred while retrieving OIDC audiences for client ID: " + consumerKey +
                    " and tenant domain: " + tenantDomain;
            IdentityDatabaseUtil.rollBack(connection);
            throw new IdentityOAuth2Exception(errorMsg, e);
        } finally {
            IdentityDatabaseUtil.closeAllConnections(connection, rSetAudiences, prepStmt);
        }
        return audiences;
    }

    /**
     * Remove Oauth consumer app related properties.
     *
     * @param tenantDomain application tenant domain
     * @param consumerKey  client ID
     * @throws IdentityOAuthAdminException
     */
    public void removeOIDCProperties(String tenantDomain, String consumerKey) throws IdentityOAuthAdminException {

        Connection connection = IdentityDatabaseUtil.getDBConnection();
        try {
            removeOauthOIDCPropertyTable(connection, tenantDomain, consumerKey);
            connection.commit();
        } catch (SQLException e) {
            String errorMsg = "Error removing OIDC properties for client ID: " + consumerKey + " and tenant domain: "
                    + tenantDomain;
            IdentityDatabaseUtil.rollBack(connection);
            throw new IdentityOAuthAdminException(errorMsg, e);
        } finally {
            IdentityDatabaseUtil.closeAllConnections(connection, null, null);
        }
    }

    private void removeOauthOIDCPropertyTable(Connection connection, String tenantDomain, String consumerKey) throws
            SQLException {

        try (PreparedStatement prepStmt =
                     connection.prepareStatement(SQLQueries.OAuthAppDAOSQLQueries.REMOVE_ALL_SP_OIDC_PROPERTIES)) {
            prepStmt.setInt(1, IdentityTenantUtil.getTenantId(tenantDomain));
            prepStmt.setString(2, consumerKey);
            prepStmt.execute();
        }
    }


    /**
     * Add scope validators for consumerApp using connection.
     *
     * @param connection      Same db connection used in OAuth creation.
     * @param appId           Id of consumerApp.
     * @param scopeValidators List of scope validators.
     * @throws SQLException Sql error.
     */
    private void addScopeValidators(Connection connection, int appId, String[] scopeValidators) throws SQLException {

        if (scopeValidators != null && scopeValidators.length > 0) {
            log.debug(String.format("Adding %d Scope validators registered for OAuth appId %d",
                    scopeValidators.length, appId));
            try (PreparedStatement stmt = connection.prepareStatement(SQLQueries.OAuthAppDAOSQLQueries
                    .ADD_APP_SCOPE_VALIDATOR)) {
                for (String scopeValidator : scopeValidators) {
                    stmt.setInt(1, appId);
                    stmt.setString(2, scopeValidator);
                    stmt.addBatch();
                }
                stmt.executeBatch();
            }
        }
    }

    /**
     * Retrieve all scope validators for specific appId
     *
     * @param connection Same db connection used in retrieving OAuth App.
     * @param id         AppId of the OAuth app.
     * @return List of scope validator names.
     * @throws SQLException Sql error.
     */
    private String[] getScopeValidators(Connection connection, int id) throws SQLException {

        List<String> scopeValidators = new ArrayList<>();
        try (PreparedStatement stmt = connection.prepareStatement(SQLQueries.OAuthAppDAOSQLQueries
                .GET_APP_SCOPE_VALIDATORS)) {
            stmt.setInt(1, id);
            try (ResultSet rs = stmt.executeQuery()) {
                while (rs.next()) {
                    scopeValidators.add(rs.getString(1));
                }
            }
        }
        if (log.isDebugEnabled()) {
            log.debug(String.format("Retrieving %d Scope validators registered for OAuth appId %d",
                    scopeValidators.size(), id));
        }
        return scopeValidators.toArray(new String[scopeValidators.size()]);
    }

    /**
     * Update the scope validator of OAuth app by remove all the registered scope validators and then add as new entry.
     *
     * @param connection      Same db connection used in OAuth update.
     * @param appId           Id of consumerApp.
     * @param scopeValidators List of scope validators.
     * @throws SQLException Sql error.
     */
    private void updateScopeValidators(Connection connection, int appId, String[] scopeValidators)
            throws SQLException {

        log.debug(String.format("Removing  Scope validators registered for OAuth appId %d", appId));
        try (PreparedStatement stmt = connection.prepareStatement(SQLQueries.OAuthAppDAOSQLQueries
                .REMOVE_APP_SCOPE_VALIDATORS)) {
            stmt.setInt(1, appId);
            stmt.execute();
        }
        addScopeValidators(connection, appId, scopeValidators);
    }

    /**
     * Get the application id using the client id.
     *
     * @param connection Same db connection used in OAuth creation.
     * @param clientId   Client id of the created app.
     * @return Application id of the client id.
     * @throws SQLException                Sql exception.
     * @throws InvalidOAuthClientException Invalid OAuth Client Exception.
     * @throws IdentityOAuth2Exception     Identity OAuth2 Exception.
     */
    private int getAppIdByClientId(Connection connection, String clientId)
            throws SQLException, InvalidOAuthClientException, IdentityOAuth2Exception {

        int appId = 0;
        try (PreparedStatement prepStmt = connection.prepareStatement(SQLQueries.OAuthAppDAOSQLQueries
                .GET_APP_ID_BY_CONSUMER_KEY)) {
            prepStmt.setString(1, persistenceProcessor.getProcessedClientId(clientId));
            try (ResultSet rSet = prepStmt.executeQuery()) {
                boolean rSetHasRows = false;
                while (rSet.next()) {
                    // There is at least one application associated with a given key
                    rSetHasRows = true;
                    appId = rSet.getInt(1);
                }
                if (!rSetHasRows) {
                    String message = "Cannot find an application associated with the given consumer key : " + clientId;
                    if (log.isDebugEnabled()) {
                        log.debug(message);
                    }
                    throw new InvalidOAuthClientException(message);
                }
            }
        }
        return appId;
    }

    private void addServiceProviderOIDCProperties(Connection connection,
                                                  OAuthAppDO consumerAppDO,
                                                  String processedClientId,
                                                  int spTenantId) throws SQLException {

        try (PreparedStatement prepStmtAddOIDCProperty =
                     connection.prepareStatement(SQLQueries.OAuthAppDAOSQLQueries.ADD_SP_OIDC_PROPERTY)) {

            if (isOIDCAudienceEnabled() && consumerAppDO.getAudiences() != null) {
                String[] audiences = consumerAppDO.getAudiences();
                for (String audience : audiences) {
                    addToBatchForOIDCPropertyAdd(processedClientId, spTenantId, prepStmtAddOIDCProperty,
                            OPENID_CONNECT_AUDIENCE, audience);
                }
            }

            addToBatchForOIDCPropertyAdd(processedClientId, spTenantId, prepStmtAddOIDCProperty,
                    REQUEST_OBJECT_SIGNED, String.valueOf(consumerAppDO.isRequestObjectSignatureValidationEnabled()));

            addToBatchForOIDCPropertyAdd(processedClientId, spTenantId, prepStmtAddOIDCProperty,
                    ID_TOKEN_ENCRYPTED, String.valueOf(consumerAppDO.isIdTokenEncryptionEnabled()));

            addToBatchForOIDCPropertyAdd(processedClientId, spTenantId, prepStmtAddOIDCProperty,
                    ID_TOKEN_ENCRYPTION_ALGORITHM, String.valueOf(consumerAppDO.getIdTokenEncryptionAlgorithm()));

            addToBatchForOIDCPropertyAdd(processedClientId, spTenantId, prepStmtAddOIDCProperty,
                    ID_TOKEN_ENCRYPTION_METHOD, String.valueOf(consumerAppDO.getIdTokenEncryptionMethod()));

            addToBatchForOIDCPropertyAdd(processedClientId, spTenantId, prepStmtAddOIDCProperty,
                    BACK_CHANNEL_LOGOUT_URL, consumerAppDO.getBackChannelLogoutUrl());

            prepStmtAddOIDCProperty.executeBatch();
        }
    }

    private void handleSpOIDCProperties(Connection connection,
                                        String preprocessedClientId,
                                        String spTenantDomain,
                                        OAuthAppDO oauthApp) throws IdentityOAuth2Exception {

        Map<String, List<String>> spOIDCProperties =
                getSpOIDCProperties(connection, preprocessedClientId, spTenantDomain);

        // Set OIDC properties to IDP_OIDC_PROPERTY table.
        setSpOIDCProperties(spOIDCProperties, oauthApp);
    }

    private Map<String, List<String>> getSpOIDCProperties(Connection connection,
                                                          String consumerKey,
                                                          String spTenantDomain) throws IdentityOAuth2Exception {
        Map<String, List<String>> spOIDCProperties = new HashMap<>();
        PreparedStatement prepStatement = null;
        ResultSet spOIDCPropertyResultSet = null;
        try {
            prepStatement = connection.prepareStatement(SQLQueries.OAuthAppDAOSQLQueries.GET_ALL_SP_OIDC_PROPERTIES);
            prepStatement.setInt(1, IdentityTenantUtil.getTenantId(spTenantDomain));
            prepStatement.setString(2, consumerKey);

            spOIDCPropertyResultSet = prepStatement.executeQuery();
            while (spOIDCPropertyResultSet.next()) {
                String propertyKey = spOIDCPropertyResultSet.getString(1);
                String propertyValue = spOIDCPropertyResultSet.getString(2);
                spOIDCProperties.computeIfAbsent(propertyKey, k -> new ArrayList<>()).add(propertyValue);
            }
        } catch (SQLException e) {
            String errorMsg = "Error occurred while retrieving OIDC properties for client ID: " + consumerKey +
                    " and tenant domain: " + spTenantDomain;
            throw new IdentityOAuth2Exception(errorMsg, e);
        } finally {
            IdentityDatabaseUtil.closeAllConnections(null, spOIDCPropertyResultSet, prepStatement);
        }
        return spOIDCProperties;
    }

    private void setSpOIDCProperties(Map<String, List<String>> spOIDCProperties, OAuthAppDO oauthApp) {

        // Handle OIDC audience values
        if (isOIDCAudienceEnabled() &&
                CollectionUtils.isNotEmpty(spOIDCProperties.get(OPENID_CONNECT_AUDIENCE))) {
            List<String> oidcAudience = new ArrayList<>(spOIDCProperties.get(OPENID_CONNECT_AUDIENCE));
            oauthApp.setAudiences(oidcAudience.toArray(new String[oidcAudience.size()]));
        }

        // Handle other SP OIDC properties
        boolean isRequestObjectSigned = Boolean.parseBoolean(
                getFirstPropertyValue(spOIDCProperties, REQUEST_OBJECT_SIGNED));
        oauthApp.setRequestObjectSignatureValidationEnabled(isRequestObjectSigned);

        boolean isIdTokenEncrypted = Boolean.parseBoolean(
                getFirstPropertyValue(spOIDCProperties, ID_TOKEN_ENCRYPTED));
        oauthApp.setIdTokenEncryptionEnabled(isIdTokenEncrypted);

        String idTokenEncryptionAlgorithm = getFirstPropertyValue(spOIDCProperties, ID_TOKEN_ENCRYPTION_ALGORITHM);
        oauthApp.setIdTokenEncryptionAlgorithm(idTokenEncryptionAlgorithm);

        String idTokenEncryptionMethod = getFirstPropertyValue(spOIDCProperties, ID_TOKEN_ENCRYPTION_METHOD);
        oauthApp.setIdTokenEncryptionMethod(idTokenEncryptionMethod);

        String backChannelLogoutUrl = getFirstPropertyValue(spOIDCProperties, BACK_CHANNEL_LOGOUT_URL);
        oauthApp.setBackChannelLogoutUrl(backChannelLogoutUrl);
    }

    private String getFirstPropertyValue(Map<String, List<String>> propertyMap, String key) {
        return CollectionUtils.isNotEmpty(propertyMap.get(key)) ? propertyMap.get(key).get(0) : null;
    }

    private boolean isOIDCAudienceEnabled() {
        return OAuth2ServiceComponentHolder.isAudienceEnabled();
    }

    private void handleRequestForANonExistingConsumerKey(String consumerKey) throws InvalidOAuthClientException {
        String message = "Cannot find an application associated with the given consumer key : " + consumerKey;
        if (log.isDebugEnabled()) {
            log.debug(message);
        }
        throw new InvalidOAuthClientException(message);
    }

    private void handleRequestForANonExistingApp(String appName) throws InvalidOAuthClientException {
        String message = "Cannot find an application associated with the given appName : " + appName;
        if (log.isDebugEnabled()) {
            log.debug(message);
        }
        throw new InvalidOAuthClientException(message);
    }
}<|MERGE_RESOLUTION|>--- conflicted
+++ resolved
@@ -22,6 +22,7 @@
 import org.apache.commons.lang.StringUtils;
 import org.apache.commons.logging.Log;
 import org.apache.commons.logging.LogFactory;
+import org.wso2.carbon.CarbonConstants;
 import org.wso2.carbon.context.CarbonContext;
 import org.wso2.carbon.context.PrivilegedCarbonContext;
 import org.wso2.carbon.identity.application.authentication.framework.model.AuthenticatedUser;
@@ -39,11 +40,8 @@
 import org.wso2.carbon.identity.oauth.tokenprocessor.TokenPersistenceProcessor;
 import org.wso2.carbon.identity.oauth2.IdentityOAuth2Exception;
 import org.wso2.carbon.identity.oauth2.internal.OAuth2ServiceComponentHolder;
-<<<<<<< HEAD
 import org.wso2.carbon.user.api.UserRealm;
-=======
 import org.wso2.carbon.identity.oauth2.util.OAuth2Util;
->>>>>>> 111d2fbb
 import org.wso2.carbon.user.api.UserStoreException;
 import org.wso2.carbon.user.core.service.RealmService;
 import org.wso2.carbon.user.core.util.UserCoreUtil;
@@ -81,11 +79,8 @@
     private static final String USERNAME = "USERNAME";
     private static final String LOWER_USERNAME = "LOWER(USERNAME)";
     private TokenPersistenceProcessor persistenceProcessor;
-<<<<<<< HEAD
     public static final String PERMISSION_APPLICATION_MGT = "/permission/admin/manage/identity/applicationmgt";
-=======
     private boolean isHashDisabled = OAuth2Util.isHashDisabled();
->>>>>>> 111d2fbb
 
     public OAuthAppDAO() {
 
@@ -481,7 +476,6 @@
     }
 
     public void updateConsumerApplication(OAuthAppDO oauthAppDO) throws IdentityOAuthAdminException {
-
         boolean isUserValidForOwnerUpdate = validateUserForOwnerUpdate(oauthAppDO);
         try (Connection connection = IdentityDatabaseUtil.getDBConnection()) {
             String sqlQuery = getSqlQuery(isUserValidForOwnerUpdate);
@@ -489,7 +483,7 @@
                 prepStmt.setString(1, oauthAppDO.getApplicationName());
                 prepStmt.setString(2, oauthAppDO.getCallbackUrl());
                 prepStmt.setString(3, oauthAppDO.getGrantTypes());
-<<<<<<< HEAD
+
                 if (OAuth2ServiceComponentHolder.isPkceEnabled() && isUserValidForOwnerUpdate) {
                     setValuesToStatementWithPKCEAndOwnerUpdate(oauthAppDO, prepStmt);
                 } else if (OAuth2ServiceComponentHolder.isPkceEnabled() && !isUserValidForOwnerUpdate) {
@@ -498,23 +492,6 @@
                     setValuesToStatementWithOwnerUpdateNoPKCE(oauthAppDO, prepStmt);
                 } else if (!OAuth2ServiceComponentHolder.isPkceEnabled() && !isUserValidForOwnerUpdate) {
                     setValuesToStatementWithNoPKCEAndNoOwnerUpdate(oauthAppDO, prepStmt);
-=======
-                if (OAuth2ServiceComponentHolder.isPkceEnabled()) {
-                    prepStmt.setString(4, oauthAppDO.isPkceMandatory() ? "1" : "0");
-                    prepStmt.setString(5, oauthAppDO.isPkceSupportPlain() ? "1" : "0");
-                    prepStmt.setLong(6, oauthAppDO.getUserAccessTokenExpiryTime());
-                    prepStmt.setLong(7, oauthAppDO.getApplicationAccessTokenExpiryTime());
-                    prepStmt.setLong(8, oauthAppDO.getRefreshTokenExpiryTime());
-                    prepStmt.setLong(9, oauthAppDO.getIdTokenExpiryTime());
-
-                    prepStmt.setString(10, persistenceProcessor.getProcessedClientId(oauthAppDO.getOauthConsumerKey()));
-                } else {
-                    prepStmt.setLong(4, oauthAppDO.getUserAccessTokenExpiryTime());
-                    prepStmt.setLong(5, oauthAppDO.getApplicationAccessTokenExpiryTime());
-                    prepStmt.setLong(6, oauthAppDO.getRefreshTokenExpiryTime());
-                    prepStmt.setLong(7, oauthAppDO.getIdTokenExpiryTime());
-                    prepStmt.setString(8, persistenceProcessor.getProcessedClientId(oauthAppDO.getOauthConsumerKey()));
->>>>>>> 111d2fbb
                 }
                 int count = prepStmt.executeUpdate();
                 updateScopeValidators(connection, oauthAppDO.getId(), oauthAppDO.getScopeValidators());
@@ -540,13 +517,18 @@
             String usernameWithDomain = null;
             if (oAuthAppDO.getAppOwner() != null) {
                 userName = oAuthAppDO.getAppOwner().getUserName();
+                if (StringUtils.isEmpty(userName) || CarbonConstants.REGISTRY_SYSTEM_USERNAME.equals(userName)) {
+                    return false;
+                }
                 String domainName = oAuthAppDO.getAppOwner().getUserStoreDomain();
                 usernameWithDomain = UserCoreUtil.addDomainToName(userName, domainName);
             }
+
             UserRealm realm = PrivilegedCarbonContext.getThreadLocalCarbonContext().getUserRealm();
-            if (realm == null || StringUtils.isEmpty(userName)) {
+            if (realm == null) {
                 return false;
             }
+
             boolean isUserExist = realm.getUserStoreManager().isExistingUser(usernameWithDomain);
             if (!isUserExist) {
                 throw new IdentityOAuthAdminException("User validation failed for owner update in the application: " +
@@ -589,9 +571,10 @@
         prepStmt.setLong(6, oauthAppDO.getUserAccessTokenExpiryTime());
         prepStmt.setLong(7, oauthAppDO.getApplicationAccessTokenExpiryTime());
         prepStmt.setLong(8, oauthAppDO.getRefreshTokenExpiryTime());
-        prepStmt.setString(9, oauthAppDO.getAppOwner().getUserName());
-        prepStmt.setString(10, oauthAppDO.getAppOwner().getUserStoreDomain());
-        prepStmt.setString(11, persistenceProcessor.getProcessedClientId(oauthAppDO.getOauthConsumerKey()));
+        prepStmt.setLong(9, oauthAppDO.getIdTokenExpiryTime());
+        prepStmt.setString(10, oauthAppDO.getAppOwner().getUserName());
+        prepStmt.setString(11, oauthAppDO.getAppOwner().getUserStoreDomain());
+        prepStmt.setString(12, persistenceProcessor.getProcessedClientId(oauthAppDO.getOauthConsumerKey()));
     }
 
     private void setValuesToStatementWithOwnerUpdateNoPKCE(OAuthAppDO oauthAppDO, PreparedStatement prepStmt) throws SQLException,
@@ -600,9 +583,10 @@
         prepStmt.setLong(4, oauthAppDO.getUserAccessTokenExpiryTime());
         prepStmt.setLong(5, oauthAppDO.getApplicationAccessTokenExpiryTime());
         prepStmt.setLong(6, oauthAppDO.getRefreshTokenExpiryTime());
-        prepStmt.setString(7, oauthAppDO.getAppOwner().getUserName());
-        prepStmt.setString(8, oauthAppDO.getAppOwner().getUserStoreDomain());
-        prepStmt.setString(9, persistenceProcessor.getProcessedClientId(oauthAppDO.getOauthConsumerKey()));
+        prepStmt.setLong(7, oauthAppDO.getIdTokenExpiryTime());
+        prepStmt.setString(8, oauthAppDO.getAppOwner().getUserName());
+        prepStmt.setString(9, oauthAppDO.getAppOwner().getUserStoreDomain());
+        prepStmt.setString(10, persistenceProcessor.getProcessedClientId(oauthAppDO.getOauthConsumerKey()));
     }
 
     private void setValuesToStatementWithNoPKCEAndNoOwnerUpdate(OAuthAppDO oauthAppDO, PreparedStatement prepStmt) throws SQLException,
@@ -611,7 +595,8 @@
         prepStmt.setLong(4, oauthAppDO.getUserAccessTokenExpiryTime());
         prepStmt.setLong(5, oauthAppDO.getApplicationAccessTokenExpiryTime());
         prepStmt.setLong(6, oauthAppDO.getRefreshTokenExpiryTime());
-        prepStmt.setString(7, persistenceProcessor.getProcessedClientId(oauthAppDO.getOauthConsumerKey()));
+        prepStmt.setLong(7, oauthAppDO.getIdTokenExpiryTime());
+        prepStmt.setString(8, persistenceProcessor.getProcessedClientId(oauthAppDO.getOauthConsumerKey()));
     }
 
     private void setValuesToStatementWithPKCENoOwnerUpdate(OAuthAppDO oauthAppDO, PreparedStatement prepStmt) throws SQLException,
@@ -622,7 +607,8 @@
         prepStmt.setLong(6, oauthAppDO.getUserAccessTokenExpiryTime());
         prepStmt.setLong(7, oauthAppDO.getApplicationAccessTokenExpiryTime());
         prepStmt.setLong(8, oauthAppDO.getRefreshTokenExpiryTime());
-        prepStmt.setString(9, persistenceProcessor.getProcessedClientId(oauthAppDO.getOauthConsumerKey()));
+        prepStmt.setLong(9, oauthAppDO.getIdTokenExpiryTime());
+        prepStmt.setString(10, persistenceProcessor.getProcessedClientId(oauthAppDO.getOauthConsumerKey()));
     }
 
     private void addOrUpdateOIDCSpProperty(OAuthAppDO oauthAppDO,
@@ -961,7 +947,6 @@
         }
     }
 
-
     /**
      * Add scope validators for consumerApp using connection.
      *
