/*
 * Copyright (c) 2013, WSO2 Inc. (http://www.wso2.org) All Rights Reserved.
 *
 * WSO2 Inc. licenses this file to you under the Apache License,
 * Version 2.0 (the "License"); you may not use this file except
 * in compliance with the License.
 * You may obtain a copy of the License at
 *
 * http://www.apache.org/licenses/LICENSE-2.0
 *
 * Unless required by applicable law or agreed to in writing,
 * software distributed under the License is distributed on an
 * "AS IS" BASIS, WITHOUT WARRANTIES OR CONDITIONS OF ANY
 * KIND, either express or implied. See the License for the
 * specific language governing permissions and limitations
 * under the License.
 */

package org.wso2.carbon.identity.oauth.internal;

import org.apache.commons.logging.Log;
import org.apache.commons.logging.LogFactory;
import org.wso2.carbon.identity.oauth.common.token.bindings.TokenBinderInfo;
import org.wso2.carbon.identity.oauth.dto.TokenBindingMetaDataDTO;
import org.wso2.carbon.identity.oauth.event.OAuthEventInterceptor;
import org.wso2.carbon.identity.oauth2.OAuth2ScopeService;
import org.wso2.carbon.identity.oauth2.OAuth2Service;
import org.wso2.carbon.registry.api.RegistryService;
import org.wso2.carbon.user.core.service.RealmService;

import java.util.ArrayList;
import java.util.List;

public class OAuthComponentServiceHolder {

    private static OAuthComponentServiceHolder instance = new OAuthComponentServiceHolder();
    private RegistryService registryService;
    private RealmService realmService;
    private OAuthEventInterceptor oAuthEventInterceptorHandlerProxy;
    private OAuth2Service oauth2Service;
    private static final Log log = LogFactory.getLog(OAuthComponentServiceHolder.class);
<<<<<<< HEAD
    private List<TokenBindingMetaDataDTO> tokenBindingMetaDataDTOs = new ArrayList<>();
=======
    private OAuth2ScopeService oauth2ScopeService;
>>>>>>> 1c8a0636

    private OAuthComponentServiceHolder() {

    }

    public static OAuthComponentServiceHolder getInstance() {

        return instance;
    }

    public RegistryService getRegistryService() {

        return registryService;
    }

    public void setRegistryService(RegistryService registryService) {

        this.registryService = registryService;
    }

    public RealmService getRealmService() {

        return realmService;
    }

    public void setRealmService(RealmService realmService) {

        this.realmService = realmService;
    }

    public void addOauthEventInterceptorProxy(OAuthEventInterceptor oAuthEventInterceptorHandlerProxy) {
        this.oAuthEventInterceptorHandlerProxy = oAuthEventInterceptorHandlerProxy;
    }

    public OAuthEventInterceptor getOAuthEventInterceptorProxy() {
        return this.oAuthEventInterceptorHandlerProxy;
    }

    public OAuth2Service getOauth2Service() {
        return oauth2Service;
    }

    public void setOauth2Service(OAuth2Service oauth2Service) {
        this.oauth2Service = oauth2Service;
    }

<<<<<<< HEAD
    public List<TokenBindingMetaDataDTO> getTokenBindingMetaDataDTOs() {

        return tokenBindingMetaDataDTOs;
    }

    public void addTokenBinderInfo(TokenBinderInfo tokenBinderInfo) {

        tokenBindingMetaDataDTOs
                .add(new TokenBindingMetaDataDTO(tokenBinderInfo.getDisplayName(), tokenBinderInfo.getDescription(),
                        tokenBinderInfo.getBindingType(), tokenBinderInfo.getSupportedGrantTypes()));
    }

    public void removeTokenBinderInfo(TokenBinderInfo tokenBinderInfo) {

        tokenBindingMetaDataDTOs.removeIf(tokenBindingMetaDataDTO -> tokenBinderInfo.getBindingType()
                .equals(tokenBindingMetaDataDTO.getTokenBindingType()));
    }
=======
    public OAuth2ScopeService getOauth2ScopeService() {

        return oauth2ScopeService;
    }

    public void setOauth2ScopeService(OAuth2ScopeService oauth2ScopeService) {

        this.oauth2ScopeService = oauth2ScopeService;
    }

>>>>>>> 1c8a0636
}<|MERGE_RESOLUTION|>--- conflicted
+++ resolved
@@ -39,11 +39,8 @@
     private OAuthEventInterceptor oAuthEventInterceptorHandlerProxy;
     private OAuth2Service oauth2Service;
     private static final Log log = LogFactory.getLog(OAuthComponentServiceHolder.class);
-<<<<<<< HEAD
+    private OAuth2ScopeService oauth2ScopeService;
     private List<TokenBindingMetaDataDTO> tokenBindingMetaDataDTOs = new ArrayList<>();
-=======
-    private OAuth2ScopeService oauth2ScopeService;
->>>>>>> 1c8a0636
 
     private OAuthComponentServiceHolder() {
 
@@ -90,7 +87,17 @@
         this.oauth2Service = oauth2Service;
     }
 
-<<<<<<< HEAD
+    public OAuth2ScopeService getOauth2ScopeService() {
+
+        return oauth2ScopeService;
+    }
+
+    public void setOauth2ScopeService(OAuth2ScopeService oauth2ScopeService) {
+
+        this.oauth2ScopeService = oauth2ScopeService;
+    }
+
+
     public List<TokenBindingMetaDataDTO> getTokenBindingMetaDataDTOs() {
 
         return tokenBindingMetaDataDTOs;
@@ -108,16 +115,4 @@
         tokenBindingMetaDataDTOs.removeIf(tokenBindingMetaDataDTO -> tokenBinderInfo.getBindingType()
                 .equals(tokenBindingMetaDataDTO.getTokenBindingType()));
     }
-=======
-    public OAuth2ScopeService getOauth2ScopeService() {
-
-        return oauth2ScopeService;
-    }
-
-    public void setOauth2ScopeService(OAuth2ScopeService oauth2ScopeService) {
-
-        this.oauth2ScopeService = oauth2ScopeService;
-    }
-
->>>>>>> 1c8a0636
 }