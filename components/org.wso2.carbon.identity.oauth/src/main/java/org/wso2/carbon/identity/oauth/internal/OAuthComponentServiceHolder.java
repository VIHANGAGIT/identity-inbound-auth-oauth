/*
 * Copyright (c) 2013-2024, WSO2 LLC. (http://www.wso2.com).
 *
 * WSO2 LLC. licenses this file to you under the Apache License,
 * Version 2.0 (the "License"); you may not use this file except
 * in compliance with the License.
 * You may obtain a copy of the License at
 *
 * http://www.apache.org/licenses/LICENSE-2.0
 *
 * Unless required by applicable law or agreed to in writing,
 * software distributed under the License is distributed on an
 * "AS IS" BASIS, WITHOUT WARRANTIES OR CONDITIONS OF ANY
 * KIND, either express or implied.  See the License for the
 * specific language governing permissions and limitations
 * under the License.
 */

package org.wso2.carbon.identity.oauth.internal;

import org.apache.commons.logging.Log;
import org.apache.commons.logging.LogFactory;
import org.wso2.carbon.identity.actions.ActionExecutorService;
import org.wso2.carbon.identity.application.mgt.ApplicationManagementService;
import org.wso2.carbon.identity.application.mgt.AuthorizedAPIManagementService;
import org.wso2.carbon.identity.configuration.mgt.core.ConfigurationManager;
import org.wso2.carbon.identity.cors.mgt.core.CORSManagementService;
import org.wso2.carbon.identity.oauth.OAuthAdminServiceImpl;
import org.wso2.carbon.identity.oauth.OauthInboundAuthConfigHandler;
import org.wso2.carbon.identity.oauth.common.token.bindings.TokenBinderInfo;
import org.wso2.carbon.identity.oauth.dto.TokenBindingMetaDataDTO;
import org.wso2.carbon.identity.oauth.event.OAuthEventInterceptor;
import org.wso2.carbon.identity.oauth.listener.OAuthApplicationMgtListener;
import org.wso2.carbon.identity.oauth2.OAuth2ScopeService;
import org.wso2.carbon.identity.oauth2.OAuth2Service;
import org.wso2.carbon.identity.oauth2.dao.AccessTokenDAO;
import org.wso2.carbon.identity.oauth2.dao.TokenManagementDAO;
import org.wso2.carbon.identity.oauth2.token.handlers.response.AccessTokenResponseHandler;
import org.wso2.carbon.identity.oauth2.validators.scope.ScopeValidator;
import org.wso2.carbon.identity.oauth2.validators.validationhandler.ScopeValidationHandler;
import org.wso2.carbon.identity.organization.management.organization.user.sharing.OrganizationUserSharingService;
import org.wso2.carbon.identity.organization.management.service.OrganizationManager;
import org.wso2.carbon.identity.organization.management.service.OrganizationUserResidentResolverService;
import org.wso2.carbon.identity.role.mgt.core.RoleManagementService;
import org.wso2.carbon.idp.mgt.IdpManager;
import org.wso2.carbon.user.core.service.RealmService;

import java.util.ArrayList;
import java.util.Collection;
import java.util.Collections;
import java.util.List;
import java.util.Map;
import java.util.TreeMap;

/**
 * Data holder for OAuth component.
 */
public class OAuthComponentServiceHolder {

    private static OAuthComponentServiceHolder instance = new OAuthComponentServiceHolder();
    private RealmService realmService;
    private OAuthEventInterceptor oAuthEventInterceptorHandlerProxy;
    private OAuth2Service oauth2Service;
    private static final Log log = LogFactory.getLog(OAuthComponentServiceHolder.class);
    private OAuth2ScopeService oauth2ScopeService;
    private List<TokenBindingMetaDataDTO> tokenBindingMetaDataDTOs = new ArrayList<>();
    private OAuthAdminServiceImpl oAuthAdminService;
    private List<ScopeValidator> scopeValidators = new ArrayList<>();
    private List<ScopeValidationHandler> scopeValidationHandlers = new ArrayList<>();
    private Map<Integer, OAuthApplicationMgtListener> oAuthApplicationMgtListeners = new TreeMap<>();
    private RoleManagementService roleManagementService;
    private org.wso2.carbon.identity.role.v2.mgt.core.RoleManagementService roleV2ManagementService;
    private OrganizationUserResidentResolverService organizationUserResidentResolverService;
    private OrganizationManager organizationManager;
    private List<AccessTokenResponseHandler> accessTokenResponseHandlers = new ArrayList<>();
    private AccessTokenDAO accessTokenDAOService;
    private TokenManagementDAO tokenManagementDAOService;
    private ApplicationManagementService applicationManagementService;
    private OauthInboundAuthConfigHandler oauthInboundAuthConfigHandler;
    private CORSManagementService corsManagementService;

    private AuthorizedAPIManagementService authorizedAPIManagementService;
    private IdpManager idpManager;
    private OrganizationUserSharingService organizationUserSharingService;
    private ConfigurationManager configurationManager;

    private ActionExecutorService actionExecutorService;

    /**
     * Get the list of scope validator implementations available.
     *
     * @return ScopeValidaror returns a list ot scope validator.
     */
    public List<ScopeValidator> getScopeValidators() {

        return scopeValidators;
    }

    /**
     * Add scope validator implementation.
     *
     * @param scopeValidator Scope validator implementation.
     */
    public void addScopeValidator(ScopeValidator scopeValidator) {

        scopeValidators.add(scopeValidator);
    }

    /**
     * Remove scope validator implementation.
     *
     * @param scopeValidator Scope validator implementation.
     */
    public void removeScopeValidator(ScopeValidator scopeValidator) {

        scopeValidators.remove(scopeValidator);
    }

    /**
     * Set a list of scope validator implementations.
     *
     * @param scopeValidators List of Scope validator implementation.
     */
    public void setScopeValidators(List<ScopeValidator> scopeValidators) {

        this.scopeValidators = scopeValidators;
    }

    /**
     * Get the list of scope validation handler implementations available.
     *
     * @return ScopeValidationHandler returns a list ot scope validation policy handler.
     */
    public List<ScopeValidationHandler> getScopeValidationHandlers() {

        return scopeValidationHandlers;
    }

    /**
     * Add scope validation handler implementation.
     *
     * @param scopeValidationHandler Scope validation handler implementation.
     */
    public void addScopeValidationHandler(ScopeValidationHandler scopeValidationHandler) {

        scopeValidationHandlers.add(scopeValidationHandler);
    }

    /**
     * Remove scope validation policy implementation.
     *
     * @param scopeValidationHandler Scope validation policy implementation.
     */
    public void removeScopeValidationHandler(ScopeValidationHandler scopeValidationHandler) {

        scopeValidationHandlers.remove(scopeValidationHandler);
    }

    /**
     * Set a list of scope validation handler implementations.
     *
     * @param scopeValidationHandlers List of Scope validation handler implementation.
     */
    public void setScopeValidatorPolicyHandlers(List<ScopeValidationHandler> scopeValidationHandlers) {

        this.scopeValidationHandlers = scopeValidationHandlers;
    }

    private OAuthComponentServiceHolder() {

    }

    public static OAuthComponentServiceHolder getInstance() {

        return instance;
    }

    public RealmService getRealmService() {

        return realmService;
    }

    public void setRealmService(RealmService realmService) {

        this.realmService = realmService;
    }

    public void addOauthEventInterceptorProxy(OAuthEventInterceptor oAuthEventInterceptorHandlerProxy) {
        this.oAuthEventInterceptorHandlerProxy = oAuthEventInterceptorHandlerProxy;
    }

    public OAuthEventInterceptor getOAuthEventInterceptorProxy() {
        return this.oAuthEventInterceptorHandlerProxy;
    }

    public OAuth2Service getOauth2Service() {
        return oauth2Service;
    }

    public void setOauth2Service(OAuth2Service oauth2Service) {
        this.oauth2Service = oauth2Service;
    }

    public OAuth2ScopeService getOauth2ScopeService() {

        return oauth2ScopeService;
    }

    public void setOauth2ScopeService(OAuth2ScopeService oauth2ScopeService) {

        this.oauth2ScopeService = oauth2ScopeService;
    }

    public List<TokenBindingMetaDataDTO> getTokenBindingMetaDataDTOs() {

        return tokenBindingMetaDataDTOs;
    }

    public void addTokenBinderInfo(TokenBinderInfo tokenBinderInfo) {

        tokenBindingMetaDataDTOs
                .add(new TokenBindingMetaDataDTO(tokenBinderInfo.getDisplayName(), tokenBinderInfo.getDescription(),
                        tokenBinderInfo.getBindingType(), tokenBinderInfo.getSupportedGrantTypes()));
    }

    public void removeTokenBinderInfo(TokenBinderInfo tokenBinderInfo) {

        tokenBindingMetaDataDTOs.removeIf(tokenBindingMetaDataDTO -> tokenBinderInfo.getBindingType()
                .equals(tokenBindingMetaDataDTO.getTokenBindingType()));
    }

    public OAuthAdminServiceImpl getoAuthAdminService() {

        return oAuthAdminService;
    }

    public void setOAuthAdminService(OAuthAdminServiceImpl oAuthAdminService) {

        this.oAuthAdminService = oAuthAdminService;
    }

    public Collection<OAuthApplicationMgtListener> getOAuthApplicationMgtListeners() {

        if (oAuthApplicationMgtListeners.isEmpty()) {
            return Collections.emptyList();
        }
        return oAuthApplicationMgtListeners.values();
    }

    public void addOAuthApplicationMgtListener(OAuthApplicationMgtListener oAuthApplicationMgtListener) {

        this.oAuthApplicationMgtListeners
                .put(oAuthApplicationMgtListener.getExecutionOrder(), oAuthApplicationMgtListener);
    }

    public void removeOAuthApplicationMgtListener(OAuthApplicationMgtListener oAuthApplicationMgtListener) {

        this.oAuthApplicationMgtListeners
                .remove(oAuthApplicationMgtListener.getExecutionOrder(), oAuthApplicationMgtListener);
    }

    /**
     * Set RoleManagementService instance.
     *
     * @param roleManagementService RoleManagementService instance.
     */
    public void setRoleManagementService(RoleManagementService roleManagementService) {

        this.roleManagementService = roleManagementService;
    }

    /**
     * Get RoleManagementService instance.
     *
     * @return RoleManagementService instance.
     */
    public RoleManagementService getRoleManagementService() {

        return roleManagementService;
    }

    /**
     * Set RoleManagementService instance.
     *
     * @param roleManagementService RoleManagementService instance.
     */
    public void setRoleV2ManagementService(
            org.wso2.carbon.identity.role.v2.mgt.core.RoleManagementService roleManagementService) {

        this.roleV2ManagementService = roleManagementService;
    }

    /**
     * Get RoleManagementService instance.
     *
     * @return RoleManagementService instance.
     */
    public org.wso2.carbon.identity.role.v2.mgt.core.RoleManagementService getRoleV2ManagementService() {

        return roleV2ManagementService;
    }

    /**
     * Get OrganizationUserResidentResolverService instance.
     *
     * @return OrganizationUserResidentResolverService instance.
     */
    public OrganizationUserResidentResolverService getOrganizationUserResidentResolverService() {

        return organizationUserResidentResolverService;
    }

    /**
     * Set OrganizationUserResidentResolverService instance.
     *
     * @param organizationUserResidentResolverService OrganizationUserResidentResolverService instance.
     */
    public void setOrganizationUserResidentResolverService(
            OrganizationUserResidentResolverService organizationUserResidentResolverService) {

        this.organizationUserResidentResolverService = organizationUserResidentResolverService;
    }

    /**
     * Get OrganizationManager instance.
     *
     * @return OrganizationManager instance.
     */
    public OrganizationManager getOrganizationManager() {

        return organizationManager;
    }

    /**
     * Set OrganizationManager instance.
     *
     * @param organizationManager OrganizationManager instance.
     */
    public void setOrganizationManager(OrganizationManager organizationManager) {

        this.organizationManager = organizationManager;
    }

    /**
     * Registers access token response handlers for modifying token response attributes.
     *
     * @param accessTokenResponseHandler {@link AccessTokenResponseHandler} instance.
     */
    public void addAccessTokenResponseHandler(AccessTokenResponseHandler accessTokenResponseHandler) {

        accessTokenResponseHandlers.add(accessTokenResponseHandler);
    }

    /**
     * Removes access token response handlers registered.
     *
     * @param accessTokenResponseHandler {@link AccessTokenResponseHandler} instance.
     */
    public void removeAccessTokenResponseHandler(AccessTokenResponseHandler accessTokenResponseHandler) {

        accessTokenResponseHandlers.remove(accessTokenResponseHandler);
    }

    /**
     * Returns all the access token response handlers registered.
     *
     * @return List of {@link AccessTokenResponseHandler}.
     */
    public List<AccessTokenResponseHandler> getAccessTokenResponseHandlers() {

        return accessTokenResponseHandlers;
    }

    /**
     * Get AccessTokenDAO instance.
     *
     * @return AccessTokenDAO {@link AccessTokenDAO} instance.
     */
    public AccessTokenDAO getAccessTokenDAOService() {

        return accessTokenDAOService;
    }

    /**
     * Set AccessTokenDAO instance.
     *
     * @param accessTokenDAOService {@link AccessTokenDAO} instance.
     */
    public void setAccessTokenDAOService(AccessTokenDAO accessTokenDAOService) {

        this.accessTokenDAOService = accessTokenDAOService;
    }

    /**
     * Get TokenManagementDAO instance.
     *
     * @return  TokenManagementDAO  {@link TokenManagementDAO} instance.
     */
    public TokenManagementDAO getTokenManagementDAOService() {

        return tokenManagementDAOService;
    }

    /**
     * Set TokenManagementDAO instance.
     *
     * @param tokenManagementDAOService {@link TokenManagementDAO} instance.
     */
    public void setTokenManagementDAOService(TokenManagementDAO tokenManagementDAOService) {

        this.tokenManagementDAOService = tokenManagementDAOService;
    }

    /**
     * Get ApplicationManagementService instance.
     * @return ApplicationManagementService instance.
     */
    public ApplicationManagementService getApplicationManagementService() {

        return applicationManagementService;
    }

    /**
     * Set ApplicationManagementService instance.
     * @param applicationManagementService ApplicationManagementService instance.
     */
    public void setApplicationManagementService(ApplicationManagementService applicationManagementService) {

        this.applicationManagementService = applicationManagementService;
    }

    /**
     * Get OAuthProtocolApplicationService instance.
     * @return OAuthProtocolApplicationService instance.
     */
    public OauthInboundAuthConfigHandler getOAuthInboundConfigHandler() {

        return oauthInboundAuthConfigHandler;
    }

    /**
     * Set OAuthProtocolApplicationService instance.
     * @param oauthInboundAuthConfigHandler OAuthProtocolApplicationService instance.
     */
    public void setOAuthInboundConfigHandler(OauthInboundAuthConfigHandler oauthInboundAuthConfigHandler) {

        this.oauthInboundAuthConfigHandler = oauthInboundAuthConfigHandler;
    }

    public CORSManagementService getCorsManagementService() {

        return corsManagementService;
    }

    public void setCorsManagementService(CORSManagementService corsManagementService) {

        this.corsManagementService = corsManagementService;
    }

    /**
     * Returns the authorized API management service.
     *
     * @return The authorized API management service.
     */
    public AuthorizedAPIManagementService getAuthorizedAPIManagementService() {

        return authorizedAPIManagementService;
    }

    /**
     * Sets the authorized API management service.
     *
     * @param authorizedAPIManagementService The authorized API management service to set.
     */
    public void setAuthorizedAPIManagementService(AuthorizedAPIManagementService authorizedAPIManagementService) {

        this.authorizedAPIManagementService = authorizedAPIManagementService;
    }

    /**
     * Returns the IdpManager service.
     *
     * @return The IdpManager service.
     */
    public IdpManager getIdpManager() {

        return idpManager;
    }

    /**
     * Sets the idpManager service.
     *
     * @param idpManager The IdpManager service to set.
     */
    public void setIdpManager(IdpManager idpManager) {

        this.idpManager = idpManager;
    }

    /**
     * Get the organization user sharing service.
     *
     * @return OrganizationUserSharingService instance.
     */
    public OrganizationUserSharingService getOrganizationUserSharingService() {

        return organizationUserSharingService;
    }

    /**
     * Set the organization user sharing service.
     *
     * @param organizationUserSharingService OrganizationUserSharingService instance.
     */
    public void setOrganizationUserSharingService(OrganizationUserSharingService organizationUserSharingService) {

        this.organizationUserSharingService = organizationUserSharingService;
    }

<<<<<<< HEAD
    public ActionExecutorService getActionExecutorService() {

        return actionExecutorService;
    }

    public void setActionExecutorService(ActionExecutorService actionExecutorService) {

        this.actionExecutorService = actionExecutorService;
=======
    /**
     * Get the ConfigurationManager instance.
     *
     * @return ConfigurationManager The ConfigurationManager instance.
     */
    public ConfigurationManager getConfigurationManager() {

        return configurationManager;
    }

    /**
     * Set the ConfigurationManager instance.
     *
     * @param configurationManager ConfigurationManager The ConfigurationManager instance.
     */
    public void setConfigurationManager(ConfigurationManager configurationManager) {

        this.configurationManager = configurationManager;
>>>>>>> c5260236
    }
}<|MERGE_RESOLUTION|>--- conflicted
+++ resolved
@@ -517,7 +517,6 @@
         this.organizationUserSharingService = organizationUserSharingService;
     }
 
-<<<<<<< HEAD
     public ActionExecutorService getActionExecutorService() {
 
         return actionExecutorService;
@@ -526,7 +525,8 @@
     public void setActionExecutorService(ActionExecutorService actionExecutorService) {
 
         this.actionExecutorService = actionExecutorService;
-=======
+    }
+
     /**
      * Get the ConfigurationManager instance.
      *
@@ -545,6 +545,5 @@
     public void setConfigurationManager(ConfigurationManager configurationManager) {
 
         this.configurationManager = configurationManager;
->>>>>>> c5260236
     }
 }