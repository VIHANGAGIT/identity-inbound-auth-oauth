--- conflicted
+++ resolved
@@ -115,21 +115,11 @@
                 OAuth2Util.checkUserNameAssertionEnabled()) {
             userStoreDomain = OAuth2Util.getUserStoreDomainFromUserId(authorizedUser);
         }
-<<<<<<< HEAD
-        SpOAuth2ExpiryTimeConfiguration spTimeConfigObj = OAuth2Util
-                .getSpTokenExpiryTimeConfig(consumerKey, OAuth2Util
-                        .getTenantId(authorizationReqDTO.getUser().getTenantDomain()));
-        if (log.isDebugEnabled()) {
-            log.debug("Service Provider specific expiry time enabled for application : " + consumerKey + ". Application access token expiry time : " + spTimeConfigObj.getApplicationAccessTokenExpiryTime() +
-                    ", User access token expiry time : " + spTimeConfigObj.getUserAccessTokenExpiryTime() + ", Refresh token expiry time : " +
-                    spTimeConfigObj.getRefreshTokenExpiryTime());
-=======
         if (log.isDebugEnabled()) {
             log.debug("Service Provider specific expiry time enabled for application : " + consumerKey +
                     ". Application access token expiry time : " + oAuthAppDO.getApplicationAccessTokenExpiryTime()
                     + ", User access token expiry time : " + oAuthAppDO.getUserAccessTokenExpiryTime() +
                     ", Refresh token expiry time : " + oAuthAppDO.getRefreshTokenExpiryTime());
->>>>>>> 21058306
         }
 
         String refreshToken = null;
@@ -507,7 +497,7 @@
         key.setRemoteClaim(claimOfKey);
         String sub = userAttributes.get(key);
 
-        AccessTokenDO accessTokenDO = (AccessTokenDO) msgCtx.getProperty(OAuth2Util.ACCESS_TOKEN_DO);
+        AccessTokenDO accessTokenDO = (AccessTokenDO)msgCtx.getProperty(OAuth2Util.ACCESS_TOKEN_DO);
         if (accessTokenDO != null && StringUtils.isNotBlank(accessTokenDO.getTokenId())) {
             authorizationGrantCacheEntry.setTokenId(accessTokenDO.getTokenId());
         }
@@ -521,6 +511,6 @@
         }
 
         AuthorizationGrantCache.getInstance().addToCacheByToken(authorizationGrantCacheKey,
-                authorizationGrantCacheEntry);
+                                                                authorizationGrantCacheEntry);
     }
 }