--- conflicted
+++ resolved
@@ -990,10 +990,6 @@
                 }
             } else {
                 if (OAuth2ServiceComponentHolder.isIDPIdColumnEnabled()) {
-<<<<<<< HEAD
-                    if (!isCrossTenantTokenInspectionAllowed) {
-                        sql = SQLQueries.RETRIEVE_ACTIVE_TENANT_ACCESS_TOKEN_IDP_NAME;
-=======
                     if ((isTenantQualifiedUrlsEnabled && !isCrossTenantTokenInspectionAllowed)
                             && tenantDomain != null) {
                         if (OAuth2ServiceComponentHolder.isConsentedTokenColumnEnabled()) {
@@ -1002,7 +998,6 @@
                         } else {
                             sql = SQLQueries.RETRIEVE_ACTIVE_TENANT_ACCESS_TOKEN_IDP_NAME;
                         }
->>>>>>> 5bcd5676
                     } else {
                         if (OAuth2ServiceComponentHolder.isConsentedTokenColumnEnabled()) {
                             sql = SQLQueries.RETRIEVE_ACTIVE_ACCESS_TOKEN_IDP_NAME_WITH_CONSENTED_TOKEN;
@@ -1012,19 +1007,13 @@
                         }
                     }
                 } else {
-<<<<<<< HEAD
                     if (!isCrossTenantTokenInspectionAllowed) {
-                        sql = SQLQueries.RETRIEVE_ACTIVE_TENANT_ACCESS_TOKEN;
-=======
-                    if ((isTenantQualifiedUrlsEnabled && !isCrossTenantTokenInspectionAllowed)
-                            && tenantDomain != null) {
                         if (OAuth2ServiceComponentHolder.isConsentedTokenColumnEnabled()) {
                             sql = SQLQueries.RETRIEVE_ACTIVE_TENANT_ACCESS_TOKEN_WITH_CONSENTED_TOKEN;
                             isConsentedColumnDataFetched = true;
                         } else {
                             sql = SQLQueries.RETRIEVE_ACTIVE_TENANT_ACCESS_TOKEN;
                         }
->>>>>>> 5bcd5676
                     } else {
                         if (OAuth2ServiceComponentHolder.isConsentedTokenColumnEnabled()) {
                             sql = SQLQueries.RETRIEVE_ACTIVE_ACCESS_TOKEN_WITH_CONSENTED_TOKEN;
