--- conflicted
+++ resolved
@@ -351,74 +351,14 @@
      *
      * @param updatedScope details of the updated scope
      * @param tenantID     tenant ID
-<<<<<<< HEAD
-     * @throws IdentityOAuth2ScopeException
-     */
-    public void updateScopeByName(Scope updatedScope, int tenantID) throws IdentityOAuth2ScopeClientException,
-            IdentityOAuth2ScopeServerException {
-        try (Connection conn = IdentityDatabaseUtil.getDBConnection()) {
-=======
      * @throws IdentityOAuth2ScopeServerException IdentityOAuth2ScopeServerException
      */
     public void updateScopeByName(Scope updatedScope, int tenantID) throws IdentityOAuth2ScopeServerException {
->>>>>>> 414e13e7
 
         if (log.isDebugEnabled()) {
             log.debug("Updae scope by name for scope name:" + updatedScope.getName());
         }
 
-<<<<<<< HEAD
-            if (updatedScope != null) {
-                if (StringUtils.isNotBlank(updatedScope.getName())) {
-                    try (PreparedStatement ps = conn.prepareStatement(SQLQueries.DELETE_SCOPE_BY_NAME,
-                            new String[]{scopeIdField})) {
-                        ps.setString(1, updatedScope.getName());
-                        ps.setInt(2, tenantID);
-                        ps.execute();
-                    }
-
-                    int scopeID = 0;
-                    try (PreparedStatement ps = conn.prepareStatement(SQLQueries.ADD_SCOPE,
-                            new String[]{scopeIdField})) {
-                        ps.setString(1, updatedScope.getName());
-                        ps.setString(2, updatedScope.getDescription());
-                        ps.setInt(3, tenantID);
-                        ps.execute();
-
-                        try (ResultSet rs = ps.getGeneratedKeys()) {
-                            if (rs.next()) {
-                                scopeID = rs.getInt(1);
-                            }
-                        }
-                    }
-                    // some JDBC Drivers returns this in the result, some don't
-                    if (scopeID == 0) {
-                        if (log.isDebugEnabled()) {
-                            log.debug("JDBC Driver did not return the scope id, executing Select operation");
-                        }
-                        try (PreparedStatement ps = conn.prepareStatement(SQLQueries.RETRIEVE_SCOPE_ID_BY_NAME,
-                                new String[]{scopeIdField})) {
-                            ps.setString(1, updatedScope.getName());
-                            ps.setInt(2, tenantID);
-                            try (ResultSet rs = ps.executeQuery()) {
-                                if (rs.next()) {
-                                    scopeID = rs.getInt(1);
-                                }
-                            }
-                        }
-                    }
-
-                    for (String binding : updatedScope.getBindings()) {
-                        try (PreparedStatement ps = conn.prepareStatement(SQLQueries.ADD_SCOPE_BINDING,
-                                new String[]{scopeIdField})) {
-                            if (StringUtils.isNotBlank(binding)) {
-                                ps.setInt(1, scopeID);
-                                ps.setString(2, binding);
-                                ps.addBatch();
-                            }
-                            ps.executeBatch();
-                        }
-=======
         try (Connection conn = IdentityDatabaseUtil.getDBConnection()) {
             deleteScope(updatedScope.getName(), tenantID, conn);
             addScope(updatedScope, conn, tenantID);
@@ -469,23 +409,8 @@
                         ps.setInt(1, scopeID);
                         ps.setString(2, binding);
                         ps.addBatch();
->>>>>>> 414e13e7
-                    }
-                    conn.commit();
-                } else {
-                    throw Oauth2ScopeUtils.generateClientException(Oauth2ScopeConstants.ErrorMessages.
-                            ERROR_CODE_BAD_REQUEST_SCOPE_NAME_NOT_SPECIFIED, updatedScope.getName());
-                }
-<<<<<<< HEAD
-            } else {
-                throw Oauth2ScopeUtils.generateClientException(Oauth2ScopeConstants.ErrorMessages.
-                        ERROR_CODE_BAD_REQUEST_SCOPE_NOT_SPECIFIED, null);
-            }
-
-        } catch (SQLException e) {
-            String msg = "Error occurred while updating scope by ID ";
-            throw new IdentityOAuth2ScopeServerException(msg, e);
-=======
+                    }
+                }
                 ps.executeBatch();
             }
         }
@@ -496,7 +421,6 @@
             ps.setString(1, name);
             ps.setInt(2, tenantID);
             ps.execute();
->>>>>>> 414e13e7
         }
     }
 }