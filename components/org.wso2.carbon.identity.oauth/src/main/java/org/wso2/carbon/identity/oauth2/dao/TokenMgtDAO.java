--- conflicted
+++ resolved
@@ -2644,7 +2644,6 @@
         }
     }
 
-<<<<<<< HEAD
     /**
      * Revoke access tokens of other tenants when SaaS is disabled.
      *
@@ -2691,6 +2690,4 @@
         }
     }
 
-=======
->>>>>>> 298602bd
 }