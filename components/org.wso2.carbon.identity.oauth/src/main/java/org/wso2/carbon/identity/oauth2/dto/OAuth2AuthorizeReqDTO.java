--- conflicted
+++ resolved
@@ -53,12 +53,9 @@
     private String sessionDataKey;
     // Identifier of the authenticated framework session. This will be included as a claim in the ID token.
     private String idpSessionIdentifier;
-<<<<<<< HEAD
-    private boolean isContainsRequestObject;
-=======
     // Set the login tenant domain.
     private String loginTenantDomain;
->>>>>>> ba4462b3
+    private boolean isContainsRequestObject;
 
     public String getSessionDataKey() {
         return sessionDataKey;
@@ -239,7 +236,14 @@
         this.idpSessionIdentifier = idpSessionIdentifier;
     }
 
-<<<<<<< HEAD
+    public String getLoginTenantDomain() {
+        return this.loginTenantDomain;
+    }
+
+    public void setLoginTenantDomain(String loginTenantDomain) {
+        this.loginTenantDomain = loginTenantDomain;
+    }
+
 
     /**
      *
@@ -258,13 +262,5 @@
     public void setContainsRequestObject(boolean isContainsRequestObject) {
 
         this.isContainsRequestObject = isContainsRequestObject;
-=======
-    public String getLoginTenantDomain() {
-        return this.loginTenantDomain;
-    }
-
-    public void setLoginTenantDomain(String loginTenantDomain) {
-        this.loginTenantDomain = loginTenantDomain;
->>>>>>> ba4462b3
     }
 }