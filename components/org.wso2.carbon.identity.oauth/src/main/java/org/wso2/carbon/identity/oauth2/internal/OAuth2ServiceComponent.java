--- conflicted
+++ resolved
@@ -1647,7 +1647,35 @@
     }
 
     /**
-<<<<<<< HEAD
+     * Set the ClaimMetadataManagementService.
+     *
+     * @param claimMetadataManagementService The {@code ClaimMetadataManagementService} instance.
+     */
+    @Reference(
+            name = "claim.metadata.mgt.service",
+            service = ClaimMetadataManagementService.class,
+            cardinality = ReferenceCardinality.MANDATORY,
+            policy = ReferencePolicy.DYNAMIC,
+            unbind = "unregisterClaimMetadataManagementService"
+    )
+    protected void registerClaimMetadataManagementService(
+            ClaimMetadataManagementService claimMetadataManagementService) {
+
+        OAuth2ServiceComponentHolder.getInstance().setClaimMetadataManagementService(claimMetadataManagementService);
+    }
+
+    /**
+     * Unset the ClaimMetadataManagementService.
+     *
+     * @param claimMetadataManagementService The {@code ClaimMetadataManagementService} instance.
+     */
+    protected void unregisterClaimMetadataManagementService(
+            ClaimMetadataManagementService claimMetadataManagementService) {
+
+        OAuth2ServiceComponentHolder.getInstance().setClaimMetadataManagementService(null);
+    }
+
+    /**
      * Registers the {@link AuthorizationDetailsTypeManager} service.
      *
      * @param typeManager The {@code AuthorizationDetailsTypeManager} instance.
@@ -1712,33 +1740,5 @@
             log.debug("Unregistering the AuthorizationDetailsProcessor service.");
         }
         AuthorizationDetailsProcessorFactory.getInstance().setAuthorizationDetailsProcessors(null);
-=======
-     * Set the ClaimMetadataManagementService.
-     *
-     * @param claimMetadataManagementService The {@code ClaimMetadataManagementService} instance.
-     */
-    @Reference(
-            name = "claim.metadata.mgt.service",
-            service = ClaimMetadataManagementService.class,
-            cardinality = ReferenceCardinality.MANDATORY,
-            policy = ReferencePolicy.DYNAMIC,
-            unbind = "unregisterClaimMetadataManagementService"
-    )
-    protected void registerClaimMetadataManagementService(
-            ClaimMetadataManagementService claimMetadataManagementService) {
-
-        OAuth2ServiceComponentHolder.getInstance().setClaimMetadataManagementService(claimMetadataManagementService);
-    }
-
-    /**
-     * Unset the ClaimMetadataManagementService.
-     *
-     * @param claimMetadataManagementService The {@code ClaimMetadataManagementService} instance.
-     */
-    protected void unregisterClaimMetadataManagementService(
-            ClaimMetadataManagementService claimMetadataManagementService) {
-
-        OAuth2ServiceComponentHolder.getInstance().setClaimMetadataManagementService(null);
->>>>>>> 1eb13c1c
     }
 }