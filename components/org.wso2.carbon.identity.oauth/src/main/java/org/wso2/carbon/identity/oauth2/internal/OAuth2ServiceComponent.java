/*
 * Copyright (c) 2013-2024, WSO2 LLC. (http://www.wso2.com).
 *
 * WSO2 LLC. licenses this file to you under the Apache License,
 * Version 2.0 (the "License"); you may not use this file except
 * in compliance with the License.
 * You may obtain a copy of the License at
 *
 * http://www.apache.org/licenses/LICENSE-2.0
 *
 * Unless required by applicable law or agreed to in writing,
 * software distributed under the License is distributed on an
 * "AS IS" BASIS, WITHOUT WARRANTIES OR CONDITIONS OF ANY
 * KIND, either express or implied.  See the License for the
 * specific language governing permissions and limitations
 * under the License.
 */

package org.wso2.carbon.identity.oauth2.internal;

import org.apache.axiom.om.OMElement;
import org.apache.axiom.om.impl.builder.StAXOMBuilder;
import org.apache.commons.collections.CollectionUtils;
import org.apache.commons.lang.StringUtils;
import org.apache.commons.logging.Log;
import org.apache.commons.logging.LogFactory;
import org.osgi.framework.BundleContext;
import org.osgi.framework.ServiceRegistration;
import org.osgi.service.component.ComponentContext;
import org.osgi.service.component.annotations.Component;
import org.osgi.service.component.annotations.Reference;
import org.osgi.service.component.annotations.ReferenceCardinality;
import org.osgi.service.component.annotations.ReferencePolicy;
import org.wso2.carbon.context.PrivilegedCarbonContext;
import org.wso2.carbon.identity.api.resource.mgt.APIResourceManager;
import org.wso2.carbon.identity.api.resource.mgt.AuthorizationDetailsTypeManager;
import org.wso2.carbon.identity.application.authentication.framework.ApplicationAuthenticationService;
import org.wso2.carbon.identity.application.authentication.framework.AuthenticationDataPublisher;
import org.wso2.carbon.identity.application.authentication.framework.AuthenticationMethodNameTranslator;
import org.wso2.carbon.identity.application.authentication.framework.util.FrameworkConstants;
import org.wso2.carbon.identity.application.mgt.ApplicationManagementService;
import org.wso2.carbon.identity.application.mgt.AuthorizedAPIManagementService;
import org.wso2.carbon.identity.application.mgt.listener.ApplicationMgtListener;
import org.wso2.carbon.identity.configuration.mgt.core.ConfigurationManager;
import org.wso2.carbon.identity.consent.server.configs.mgt.services.ConsentServerConfigsManagementService;
import org.wso2.carbon.identity.core.SAMLSSOServiceProviderManager;
import org.wso2.carbon.identity.core.util.IdentityCoreConstants;
import org.wso2.carbon.identity.core.util.IdentityCoreInitializedEvent;
import org.wso2.carbon.identity.core.util.IdentityUtil;
import org.wso2.carbon.identity.event.handler.AbstractEventHandler;
import org.wso2.carbon.identity.event.services.IdentityEventService;
import org.wso2.carbon.identity.handler.event.account.lock.service.AccountLockService;
import org.wso2.carbon.identity.oauth.common.OAuthConstants;
import org.wso2.carbon.identity.oauth.common.token.bindings.TokenBinderInfo;
import org.wso2.carbon.identity.oauth.config.OAuthServerConfiguration;
import org.wso2.carbon.identity.oauth.dto.ScopeDTO;
import org.wso2.carbon.identity.oauth.internal.OAuthComponentServiceHolder;
import org.wso2.carbon.identity.oauth.tokenprocessor.OAuth2RevocationProcessor;
import org.wso2.carbon.identity.oauth.tokenprocessor.RefreshTokenGrantProcessor;
import org.wso2.carbon.identity.oauth.tokenprocessor.TokenProvider;
import org.wso2.carbon.identity.oauth2.IntrospectionDataProvider;
import org.wso2.carbon.identity.oauth2.OAuth2ScopeService;
import org.wso2.carbon.identity.oauth2.OAuth2Service;
import org.wso2.carbon.identity.oauth2.OAuth2TokenValidationService;
import org.wso2.carbon.identity.oauth2.OAuthAuthorizationRequestBuilder;
import org.wso2.carbon.identity.oauth2.authz.validators.ResponseTypeRequestValidator;
import org.wso2.carbon.identity.oauth2.bean.Scope;
import org.wso2.carbon.identity.oauth2.bean.ScopeBinding;
import org.wso2.carbon.identity.oauth2.client.authentication.BasicAuthClientAuthenticator;
import org.wso2.carbon.identity.oauth2.client.authentication.OAuthClientAuthenticator;
import org.wso2.carbon.identity.oauth2.client.authentication.OAuthClientAuthnService;
import org.wso2.carbon.identity.oauth2.client.authentication.PublicClientAuthenticator;
import org.wso2.carbon.identity.oauth2.dao.AccessTokenDAO;
import org.wso2.carbon.identity.oauth2.dao.OAuthTokenPersistenceFactory;
import org.wso2.carbon.identity.oauth2.dao.TokenManagementDAO;
import org.wso2.carbon.identity.oauth2.device.api.DeviceAuthService;
import org.wso2.carbon.identity.oauth2.device.api.DeviceAuthServiceImpl;
import org.wso2.carbon.identity.oauth2.device.response.DeviceFlowResponseTypeRequestValidator;
import org.wso2.carbon.identity.oauth2.impersonation.services.ImpersonationConfigMgtService;
import org.wso2.carbon.identity.oauth2.impersonation.services.ImpersonationConfigMgtServiceImpl;
import org.wso2.carbon.identity.oauth2.impersonation.services.ImpersonationMgtServiceImpl;
import org.wso2.carbon.identity.oauth2.impersonation.validators.ImpersonationValidator;
import org.wso2.carbon.identity.oauth2.impersonation.validators.ImpersonatorPermissionValidator;
import org.wso2.carbon.identity.oauth2.impersonation.validators.SubjectScopeValidator;
import org.wso2.carbon.identity.oauth2.keyidprovider.DefaultKeyIDProviderImpl;
import org.wso2.carbon.identity.oauth2.keyidprovider.KeyIDProvider;
import org.wso2.carbon.identity.oauth2.listener.TenantCreationEventListener;
import org.wso2.carbon.identity.oauth2.model.ResourceAccessControlKey;
import org.wso2.carbon.identity.oauth2.rar.core.AuthorizationDetailsProcessor;
import org.wso2.carbon.identity.oauth2.rar.core.AuthorizationDetailsProcessorFactory;
import org.wso2.carbon.identity.oauth2.rar.token.AccessTokenResponseRARHandler;
import org.wso2.carbon.identity.oauth2.rar.token.IntrospectionRARDataProvider;
import org.wso2.carbon.identity.oauth2.rar.token.JWTAccessTokenRARClaimProvider;
import org.wso2.carbon.identity.oauth2.scopeservice.APIResourceBasedScopeMetadataService;
import org.wso2.carbon.identity.oauth2.scopeservice.ScopeMetadataService;
import org.wso2.carbon.identity.oauth2.token.bindings.TokenBinder;
import org.wso2.carbon.identity.oauth2.token.bindings.handlers.TokenBindingExpiryEventHandler;
import org.wso2.carbon.identity.oauth2.token.bindings.impl.CertificateBasedTokenBinder;
import org.wso2.carbon.identity.oauth2.token.bindings.impl.ClientRequestTokenBinder;
import org.wso2.carbon.identity.oauth2.token.bindings.impl.CookieBasedTokenBinder;
import org.wso2.carbon.identity.oauth2.token.bindings.impl.DeviceFlowTokenBinder;
import org.wso2.carbon.identity.oauth2.token.bindings.impl.SSOSessionBasedTokenBinder;
import org.wso2.carbon.identity.oauth2.token.handlers.claims.ImpersonatedAccessTokenClaimProvider;
import org.wso2.carbon.identity.oauth2.token.handlers.claims.JWTAccessTokenClaimProvider;
import org.wso2.carbon.identity.oauth2.token.handlers.response.AccessTokenResponseHandler;
import org.wso2.carbon.identity.oauth2.token.handlers.response.FederatedTokenResponseHandler;
import org.wso2.carbon.identity.oauth2.util.OAuth2Util;
import org.wso2.carbon.identity.oauth2.validators.scope.RoleBasedScopeIssuer;
import org.wso2.carbon.identity.oauth2.validators.scope.ScopeValidator;
import org.wso2.carbon.identity.oauth2.validators.validationhandler.ScopeValidationHandler;
import org.wso2.carbon.identity.oauth2.validators.validationhandler.impl.M2MScopeValidationHandler;
import org.wso2.carbon.identity.oauth2.validators.validationhandler.impl.NoPolicyScopeValidationHandler;
import org.wso2.carbon.identity.oauth2.validators.validationhandler.impl.RoleBasedScopeValidationHandler;
import org.wso2.carbon.identity.openidconnect.OpenIDConnectClaimFilter;
import org.wso2.carbon.identity.openidconnect.OpenIDConnectClaimFilterImpl;
import org.wso2.carbon.identity.openidconnect.dao.ScopeClaimMappingDAO;
import org.wso2.carbon.identity.openidconnect.dao.ScopeClaimMappingDAOImpl;
import org.wso2.carbon.identity.organization.management.role.management.service.RoleManager;
import org.wso2.carbon.identity.organization.management.service.OrganizationManagementInitialize;
import org.wso2.carbon.identity.organization.management.service.OrganizationManager;
import org.wso2.carbon.identity.organization.management.service.OrganizationUserResidentResolverService;
import org.wso2.carbon.identity.role.v2.mgt.core.RoleManagementService;
import org.wso2.carbon.identity.user.store.configuration.listener.UserStoreConfigListener;
import org.wso2.carbon.idp.mgt.IdpManager;
import org.wso2.carbon.registry.core.service.RegistryService;
import org.wso2.carbon.stratos.common.listeners.TenantMgtListener;
import org.wso2.carbon.user.core.service.RealmService;
import org.wso2.carbon.utils.CarbonUtils;
import org.wso2.carbon.utils.ConfigurationContextService;

import java.io.File;
import java.io.FileInputStream;
import java.io.IOException;
import java.io.InputStream;
import java.nio.file.Paths;
import java.util.ArrayList;
import java.util.HashMap;
import java.util.HashSet;
import java.util.Iterator;
import java.util.List;
import java.util.Map;
import java.util.Set;
import java.util.stream.Collectors;

import javax.xml.namespace.QName;
import javax.xml.stream.XMLInputFactory;
import javax.xml.stream.XMLStreamException;
import javax.xml.stream.XMLStreamReader;

import static org.wso2.carbon.identity.oauth2.Oauth2ScopeConstants.PERMISSIONS_BINDING_TYPE;
import static org.wso2.carbon.identity.oauth2.device.constants.Constants.DEVICE_FLOW_GRANT_TYPE;
import static org.wso2.carbon.identity.oauth2.util.OAuth2Util.checkAudienceEnabled;
import static org.wso2.carbon.identity.oauth2.util.OAuth2Util.checkConsentedTokenColumnAvailable;
import static org.wso2.carbon.identity.oauth2.util.OAuth2Util.checkIDPIdColumnAvailable;
import static org.wso2.carbon.identity.oauth2.util.OAuth2Util.getJWTRenewWithoutRevokeAllowedGrantTypes;
import static org.wso2.carbon.identity.oauth2.util.OAuth2Util.isAccessTokenExtendedTableExist;

/**
 * OAuth 2 OSGi service component.
 */
@Component(
        name = "identity.oauth2.component",
        immediate = true
)
public class OAuth2ServiceComponent {

    private static final Log log = LogFactory.getLog(OAuth2ServiceComponent.class);
    private static final String IDENTITY_PATH = "identity";
    public static final String NAME = "name";
    public static final String ID = "id";
    private static final String DISPLAY_NAME = "displayName";
    private static final String DESCRIPTION = "description";
    private static final String PERMISSION = "Permission";
    private static final String CLAIM = "Claim";
    private static final String RESOURCE_ACCESS_CONTROL = "ResourceAccessControl";
    private static final String RESOURCE = "Resource";
    private static final String CONTEXT = "context";
    private static final String HTTP_METHOD = "http-method";
    private static final String SECURED = "secured";
    private static final String SCOPES = "Scopes";
    private BundleContext bundleContext;

    @Reference(
            name = "framework.authentication.context.method.name.translator",
            service = AuthenticationMethodNameTranslator.class,
            cardinality = ReferenceCardinality.OPTIONAL,
            policy = ReferencePolicy.DYNAMIC,
            unbind = "unsetAuthenticationMethodNameTranslator"
    )
    protected void setAuthenticationMethodNameTranslator(
            AuthenticationMethodNameTranslator authenticationMethodNameTranslator) {

        OAuth2ServiceComponentHolder.setAuthenticationMethodNameTranslator(authenticationMethodNameTranslator);
    }

    @Reference(
            name = "oauth.authorization.request.builder.service",
            service = OAuthAuthorizationRequestBuilder.class,
            cardinality = ReferenceCardinality.MULTIPLE,
            policy = ReferencePolicy.DYNAMIC,
            unbind = "removeAuthorizationRequestBuilderService"
    )
    protected void addAuthorizationRequestBuilderService(
            OAuthAuthorizationRequestBuilder oAuthAuthorizationRequestBuilder) {

        if (log.isDebugEnabled()) {
            log.debug("Adding the oauth authorization request builder service : "
                    + oAuthAuthorizationRequestBuilder.getName());
        }
        OAuth2ServiceComponentHolder.getInstance().addAuthorizationRequestBuilder(oAuthAuthorizationRequestBuilder);
    }

    protected void removeAuthorizationRequestBuilderService(
            OAuthAuthorizationRequestBuilder oAuthAuthorizationRequestBuilder) {

        if (log.isDebugEnabled()) {
            log.debug("Removing the oauth authorization request builder service : "
                    + oAuthAuthorizationRequestBuilder.getName());
        }
        OAuth2ServiceComponentHolder.getInstance().removeAuthorizationRequestBuilder(oAuthAuthorizationRequestBuilder);
    }

    protected void unsetAuthenticationMethodNameTranslator(
            AuthenticationMethodNameTranslator authenticationMethodNameTranslator) {

        if (OAuth2ServiceComponentHolder.getAuthenticationMethodNameTranslator() ==
                authenticationMethodNameTranslator) {
            OAuth2ServiceComponentHolder.setAuthenticationMethodNameTranslator(null);
        }
    }

    protected void activate(ComponentContext context) {

        try {
            // Check if server compliant with the client ID tenant unification.
            if (!OAuth2Util.isCompliantWithClientIDTenantUnification()) {
                throw new RuntimeException("The unique key constraint in the IDN_OAUTH_CONSUMER_APPS table is not " +
                        "compatible with the server configs on tenant qualified URLs and/ or tenanted sessions.");
            }

            if (OAuth2ServiceComponentHolder.getInstance().getScopeClaimMappingDAO() == null) {
                OAuth2ServiceComponentHolder.getInstance()
                        .setScopeClaimMappingDAO(new ScopeClaimMappingDAOImpl());
            }
            loadScopeConfigFile();
            loadOauthScopeBinding();
            int tenantId = PrivilegedCarbonContext.getThreadLocalCarbonContext().getTenantId();
            boolean isRecordExist = OAuthTokenPersistenceFactory.getInstance().getScopeClaimMappingDAO().
                    hasScopesPopulated(tenantId);
            if (!isRecordExist) {
                OAuth2Util.initiateOIDCScopes(tenantId);
            }
            TenantCreationEventListener scopeTenantMgtListener = new TenantCreationEventListener();
            bundleContext = context.getBundleContext();
            //Registering TenantCreationEventListener
            ServiceRegistration scopeTenantMgtListenerSR = bundleContext.registerService(
                    TenantMgtListener.class.getName(), scopeTenantMgtListener, null);
            if (scopeTenantMgtListenerSR != null) {
                if (log.isDebugEnabled()) {
                    log.debug(" TenantMgtListener is registered");
                }
            } else {
                log.error("TenantMgtListener could not be registered");
            }
            // iniating oauth scopes
            OAuth2Util.initiateOAuthScopePermissionsBindings(tenantId);
            // exposing server configuration as a service
            OAuthServerConfiguration oauthServerConfig = OAuthServerConfiguration.getInstance();
            bundleContext.registerService(OAuthServerConfiguration.class.getName(), oauthServerConfig, null);
            OAuth2TokenValidationService tokenValidationService = new OAuth2TokenValidationService();
            bundleContext.registerService(OAuth2TokenValidationService.class.getName(), tokenValidationService, null);
            OAuthClientAuthnService clientAuthnService = new OAuthClientAuthnService();
            bundleContext.registerService(OAuthClientAuthnService.class.getName(), clientAuthnService, null);
            BasicAuthClientAuthenticator basicAuthClientAuthenticator = new BasicAuthClientAuthenticator();
            bundleContext.registerService(OAuthClientAuthenticator.class.getName(), basicAuthClientAuthenticator,
                    null);
            PublicClientAuthenticator publicClientAuthenticator = new PublicClientAuthenticator();
            bundleContext.registerService(OAuthClientAuthenticator.class.getName(), publicClientAuthenticator,
                    null);
            bundleContext.registerService(JWTAccessTokenClaimProvider.class.getName(),
                    new ImpersonatedAccessTokenClaimProvider(), null);

            // Register cookie based access token binder.
            CookieBasedTokenBinder cookieBasedTokenBinder = new CookieBasedTokenBinder();
            bundleContext.registerService(TokenBinderInfo.class.getName(), cookieBasedTokenBinder, null);

            // SSO session based access token binder.
            SSOSessionBasedTokenBinder ssoSessionBasedTokenBinder = new SSOSessionBasedTokenBinder();
            bundleContext.registerService(TokenBinderInfo.class.getName(), ssoSessionBasedTokenBinder, null);

            // Device based access token binder only if token binding is enabled.
            if (OAuth2Util.getSupportedGrantTypes().contains(DEVICE_FLOW_GRANT_TYPE)) {
                DeviceFlowTokenBinder deviceFlowTokenBinder = new DeviceFlowTokenBinder();
                bundleContext.registerService(TokenBinderInfo.class.getName(), deviceFlowTokenBinder, null);
            }

            /* Certificate based token binder will be enabled only if certificate binding is not being performed in the
               MTLS authenticator. By default, the certificate binding type will be enabled. */
            if (Boolean.parseBoolean(IdentityUtil
                    .getProperty(OAuthConstants.ENABLE_TLS_CERT_BOUND_ACCESS_TOKENS_VIA_BINDING_TYPE))) {
                CertificateBasedTokenBinder certificateBasedTokenBinder = new CertificateBasedTokenBinder();
                bundleContext.registerService(TokenBinderInfo.class.getName(), certificateBasedTokenBinder, null);
            }

            // Client instance based access token binder.
            ClientRequestTokenBinder clientRequestTokenBinder = new ClientRequestTokenBinder();
            bundleContext.registerService(TokenBinderInfo.class.getName(), clientRequestTokenBinder, null);

            bundleContext.registerService(ResponseTypeRequestValidator.class.getName(),
                    new DeviceFlowResponseTypeRequestValidator(), null);

            if (log.isDebugEnabled()) {
                log.debug("Identity OAuth bundle is activated");
            }

            if (OAuth2ServiceComponentHolder.getKeyIDProvider() == null) {
                KeyIDProvider defaultKeyIDProvider = new DefaultKeyIDProviderImpl();
                OAuth2ServiceComponentHolder.setKeyIDProvider(defaultKeyIDProvider);
                if (log.isDebugEnabled()) {
                    log.debug("Key ID Provider " + DefaultKeyIDProviderImpl.class.getSimpleName() +
                            " registered as the default Key ID Provider implementation.");
                }
            }

            // Read and store the allowed grant types for JWT renew without revoke in OAuth2ServiceComponentHolder.
            OAuth2ServiceComponentHolder.setJwtRenewWithoutRevokeAllowedGrantTypes(
                    getJWTRenewWithoutRevokeAllowedGrantTypes());

            OAuth2ServiceComponentHolder.
                    setResponseModeProviders(OAuthServerConfiguration.getInstance().getSupportedResponseModes());
            OAuth2ServiceComponentHolder.
                    setDefaultResponseModeProvider(OAuthServerConfiguration.getInstance()
                            .getDefaultResponseModeProvider());

            ServiceRegistration tenantMgtListenerSR = bundleContext.registerService(TenantMgtListener.class.getName(),
                    new OAuthTenantMgtListenerImpl(), null);
            if (tenantMgtListenerSR != null) {
                if (log.isDebugEnabled()) {
                    log.debug("OAuth - TenantMgtListener registered.");
                }
            } else {
                log.error("OAuth - TenantMgtListener could not be registered.");
            }

            ServiceRegistration userStoreConfigEventSR = bundleContext.registerService(
                    UserStoreConfigListener.class.getName(), new OAuthUserStoreConfigListenerImpl(), null);
            if (userStoreConfigEventSR != null) {
                if (log.isDebugEnabled()) {
                    log.debug("OAuth - UserStoreConfigListener registered.");
                }
            } else {
                log.error("OAuth - UserStoreConfigListener could not be registered.");
            }

            ServiceRegistration oauthApplicationMgtListenerSR = bundleContext.registerService(ApplicationMgtListener
                    .class.getName(), new OAuthApplicationMgtListener(), null);
            if (oauthApplicationMgtListenerSR != null) {
                if (log.isDebugEnabled()) {
                    log.debug("OAuth - ApplicationMgtListener registered.");
                }
            } else {
                log.error("OAuth - ApplicationMgtListener could not be registered.");
            }

            // PKCE enabled by default.
            OAuth2ServiceComponentHolder.setPkceEnabled(true);

            // Register device auth service.
            ServiceRegistration deviceAuthService = bundleContext.registerService(DeviceAuthService.class.getName(),
                    new DeviceAuthServiceImpl(), null);
            if (deviceAuthService != null) {
                if (log.isDebugEnabled()) {
                    log.debug("DeviceAuthService registered.");
                }
            } else {
                log.error("DeviceAuthService could not be registered.");
            }

            // Register the default OpenIDConnect claim filter
            bundleContext.registerService(OpenIDConnectClaimFilter.class, new OpenIDConnectClaimFilterImpl(), null);
            if (log.isDebugEnabled()) {
                log.debug("Default OpenIDConnect Claim filter registered successfully.");
            }

            bundleContext.registerService(AbstractEventHandler.class.getName(), new TokenBindingExpiryEventHandler(),
                    null);
            if (log.isDebugEnabled()) {
                log.debug("TokenBindingExpiryEventHandler is successfully registered.");
            }

            // Registering OAuth2Service as a OSGIService
            bundleContext.registerService(OAuth2Service.class.getName(), new OAuth2Service(), null);
            OAuth2ScopeService oAuth2ScopeService = new OAuth2ScopeService();
            // Registering OAuth2ScopeService as a OSGIService
            bundleContext.registerService(OAuth2ScopeService.class.getName(), oAuth2ScopeService, null);
            // Registering OAuth2ScopeService under ScopeService interface.
            bundleContext.registerService(ScopeMetadataService.class, oAuth2ScopeService, null);

            // Registering API Resource based scope metadata service under ScopeService interface.
            bundleContext.registerService(ScopeMetadataService.class, new APIResourceBasedScopeMetadataService(), null);

            bundleContext.registerService(ScopeValidationHandler.class, new RoleBasedScopeValidationHandler(), null);
            bundleContext.registerService(ScopeValidationHandler.class, new NoPolicyScopeValidationHandler(), null);
            bundleContext.registerService(ScopeValidationHandler.class, new M2MScopeValidationHandler(), null);
            bundleContext.registerService(AccessTokenResponseHandler.class, new FederatedTokenResponseHandler(),
                    null);

            OAuth2ServiceComponentHolder.getInstance().setImpersonationMgtService(new ImpersonationMgtServiceImpl());
            bundleContext.registerService(ImpersonationValidator.class, new SubjectScopeValidator(), null);
            bundleContext.registerService(ImpersonationValidator.class, new ImpersonatorPermissionValidator(), null);
            bundleContext.registerService(ImpersonationConfigMgtService.class, new ImpersonationConfigMgtServiceImpl(),
                    null);

            bundleContext.registerService(AccessTokenResponseHandler.class, new AccessTokenResponseRARHandler(), null);
            bundleContext.registerService(JWTAccessTokenClaimProvider.class,
                    new JWTAccessTokenRARClaimProvider(), null);
            bundleContext.registerService(IntrospectionDataProvider.class, new IntrospectionRARDataProvider(), null);

            // Note : DO NOT add any activation related code below this point,
            // to make sure the server doesn't start up if any activation failures occur
        } catch (Throwable e) {
            String errMsg = "Error while activating OAuth2ServiceComponent.";
            log.error(errMsg, e);
            throw new RuntimeException(errMsg, e);
        }
        if (checkAudienceEnabled()) {
            if (log.isDebugEnabled()) {
                log.debug("OAuth - OIDC audiences enabled.");
            }
            OAuth2ServiceComponentHolder.setAudienceEnabled(true);
        } else {
            if (log.isDebugEnabled()) {
                log.debug("OAuth - OIDC audiences disabled.");
            }
            OAuth2ServiceComponentHolder.setAudienceEnabled(false);
        }
        if (checkIDPIdColumnAvailable()) {
            if (log.isDebugEnabled()) {
                log.debug("IDP_ID column is available in all relevant tables. " +
                        "Setting isIDPIdColumnEnabled to true.");
            }
            OAuth2ServiceComponentHolder.setIDPIdColumnEnabled(true);
        } else {
            if (log.isDebugEnabled()) {
                log.debug("IDP_ID column is not available in all relevant tables. " +
                        "Setting isIDPIdColumnEnabled to false.");
            }
            OAuth2ServiceComponentHolder.setIDPIdColumnEnabled(false);
        }

        if (isAccessTokenExtendedTableExist()) {
            log.debug("IDN_OAUTH2_ACCESS_TOKEN_EXTENDED table is available Setting " +
                    "isAccessTokenExtendedTableExist to true.");
            OAuth2ServiceComponentHolder.setTokenExtendedTableExist(true);
        }

        boolean isConsentedTokenColumnAvailable = checkConsentedTokenColumnAvailable();
        OAuth2ServiceComponentHolder.setConsentedTokenColumnEnabled(isConsentedTokenColumnAvailable);
        if (log.isDebugEnabled()) {
            if (isConsentedTokenColumnAvailable) {
                log.debug("CONSENTED_TOKEN column is available in IDN_OAUTH2_ACCESS_TOKEN table. Hence setting " +
                        "consentedColumnAvailable to true.");
            } else {
                log.debug("CONSENTED_TOKEN column is not available in IDN_OAUTH2_ACCESS_TOKEN table. Hence " +
                        "setting consentedColumnAvailable to false.");
            }
        }
        if (OAuthServerConfiguration.getInstance().isGlobalRbacScopeIssuerEnabled()) {
            bundleContext.registerService(ScopeValidator.class, new RoleBasedScopeIssuer(), null);
        }
        boolean restrictUnassignedScopes = Boolean.parseBoolean(System.getProperty(
                OAuthConstants.RESTRICT_UNASSIGNED_SCOPES));
        OAuth2ServiceComponentHolder.setRestrictUnassignedScopes(restrictUnassignedScopes);
        if (OAuthServerConfiguration.getInstance().isUseLegacyScopesAsAliasForNewScopesEnabled()
                || OAuthServerConfiguration.getInstance().isUseLegacyPermissionAccessForUserBasedAuth()) {
            initializeLegacyScopeToNewScopeMappings();
        }
    }

    /**
     * Set Application management service implementation
     *
     * @param applicationMgtService Application management service
     */
    @Reference(
            name = "application.mgt.service",
            service = ApplicationManagementService.class,
            cardinality = ReferenceCardinality.MANDATORY,
            policy = ReferencePolicy.DYNAMIC,
            unbind = "unsetApplicationMgtService"
    )
    protected void setApplicationMgtService(ApplicationManagementService applicationMgtService) {

        if (log.isDebugEnabled()) {
            log.debug("ApplicationManagementService set in Identity OAuth2ServiceComponent bundle");
        }
        OAuth2ServiceComponentHolder.setApplicationMgtService(applicationMgtService);
    }

    /**
     * Unset Application management service implementation
     *
     * @param applicationMgtService Application management service
     */
    protected void unsetApplicationMgtService(ApplicationManagementService applicationMgtService) {

        if (log.isDebugEnabled()) {
            log.debug("ApplicationManagementService unset in Identity OAuth2ServiceComponent bundle");
        }
        OAuth2ServiceComponentHolder.setApplicationMgtService(null);
    }

    protected void unsetIdentityCoreInitializedEventService(IdentityCoreInitializedEvent identityCoreInitializedEvent) {
        /* reference IdentityCoreInitializedEvent service to guarantee that this component will wait until identity core
         is started */
    }

    @Reference(
            name = "identity.core.init.event.service",
            service = IdentityCoreInitializedEvent.class,
            cardinality = ReferenceCardinality.MANDATORY,
            policy = ReferencePolicy.DYNAMIC,
            unbind = "unsetIdentityCoreInitializedEventService"
    )
    protected void setIdentityCoreInitializedEventService(IdentityCoreInitializedEvent identityCoreInitializedEvent) {
        /* reference IdentityCoreInitializedEvent service to guarantee that this component will wait until identity core
         is started */
    }

    @Reference(
            name = "registry.service",
            service = RegistryService.class,
            cardinality = ReferenceCardinality.MANDATORY,
            policy = ReferencePolicy.DYNAMIC,
            unbind = "unsetRegistryService"
    )
    protected void setRegistryService(RegistryService registryService) {

        if (log.isDebugEnabled()) {
            log.debug("Setting the Registry Service");
        }
        OAuth2ServiceComponentHolder.setRegistryService(registryService);
    }

    protected void unsetRegistryService(RegistryService registryService) {

        if (log.isDebugEnabled()) {
            log.debug("UnSetting the Registry Service");
        }
        OAuth2ServiceComponentHolder.setRegistryService(null);
    }

    @Reference(
            name = "oauth.client.authenticator",
            service = OAuthClientAuthenticator.class,
            cardinality = ReferenceCardinality.MULTIPLE,
            policy = ReferencePolicy.DYNAMIC,
            unbind = "unsetOAuthClientAuthenticator"
    )
    protected void setOAuthClientAuthenticator(OAuthClientAuthenticator oAuthClientAuthenticator) {

        if (log.isDebugEnabled()) {
            log.debug("Adding OAuth client authentication handler : " + oAuthClientAuthenticator.getName());
        }
        OAuth2ServiceComponentHolder.addAuthenticationHandler(oAuthClientAuthenticator);
    }

    protected void unsetOAuthClientAuthenticator(OAuthClientAuthenticator oAuthClientAuthenticator) {

        if (log.isDebugEnabled()) {
            log.debug("UnSetting the Registry Service");
        }
        OAuth2ServiceComponentHolder.getAuthenticationHandlers().remove(oAuthClientAuthenticator);
    }

    @Reference(name = "token.binding.service",
               service = TokenBinderInfo.class,
               cardinality = ReferenceCardinality.MULTIPLE,
               policy = ReferencePolicy.DYNAMIC,
               unbind = "unsetTokenBinderInfo")
    protected void setTokenBinderInfo(TokenBinderInfo tokenBinderInfo) {

        if (log.isDebugEnabled()) {
            log.debug("Setting the token binder for: " + tokenBinderInfo.getBindingType());
        }
        if (tokenBinderInfo instanceof TokenBinder) {
            OAuth2ServiceComponentHolder.getInstance().addTokenBinder((TokenBinder) tokenBinderInfo);
        }
    }

    protected void unsetTokenBinderInfo(TokenBinderInfo tokenBinderInfo) {

        if (log.isDebugEnabled()) {
            log.debug("Un-setting the token binder for: " + tokenBinderInfo.getBindingType());
        }
        if (tokenBinderInfo instanceof TokenBinder) {
            OAuth2ServiceComponentHolder.getInstance().removeTokenBinder((TokenBinder) tokenBinderInfo);
        }
    }

    @Reference(name = "response.type.request.validator",
            service = ResponseTypeRequestValidator.class,
            cardinality = ReferenceCardinality.MULTIPLE,
            policy = ReferencePolicy.DYNAMIC,
            unbind = "unsetResponseTypeRequestValidator")
    protected void setResponseTypeRequestValidator(ResponseTypeRequestValidator validator) {

        OAuth2ServiceComponentHolder.getInstance().addResponseTypeRequestValidator(validator);
        if (log.isDebugEnabled()) {
            log.debug("Setting the response type request validator for: " + validator.getResponseType());
        }
    }

    protected void unsetResponseTypeRequestValidator(ResponseTypeRequestValidator validator) {

        OAuth2ServiceComponentHolder.getInstance().removeResponseTypeRequestValidator(validator);
        if (log.isDebugEnabled()) {
            log.debug("Un-setting the response type request validator for: " + validator.getResponseType());
        }
    }

    @Reference(
            name = "framework.authentication.data.publisher",
            service = AuthenticationDataPublisher.class,
            cardinality = ReferenceCardinality.MULTIPLE,
            policy = ReferencePolicy.DYNAMIC,
            unbind = "unsetAuthenticationDataPublisher"
    )
    protected void setAuthenticationDataPublisher(AuthenticationDataPublisher dataPublisher) {

        if (FrameworkConstants.AnalyticsAttributes.AUTHN_DATA_PUBLISHER_PROXY.equalsIgnoreCase(dataPublisher.
                getName()) && dataPublisher.isEnabled(null)) {
            OAuth2ServiceComponentHolder.setAuthenticationDataPublisherProxy(dataPublisher);
        }
    }

    protected void unsetAuthenticationDataPublisher(AuthenticationDataPublisher dataPublisher) {

        if (FrameworkConstants.AnalyticsAttributes.AUTHN_DATA_PUBLISHER_PROXY.equalsIgnoreCase(dataPublisher.
                getName()) && dataPublisher.isEnabled(null)) {
            OAuth2ServiceComponentHolder.setAuthenticationDataPublisherProxy(null);
        }
    }

    @Reference(
            name = "keyid.provider.component",
            service = KeyIDProvider.class,
            cardinality = ReferenceCardinality.MULTIPLE,
            policy = ReferencePolicy.DYNAMIC,
            unbind = "unsetKeyIDProvider"
    )
    protected void setKeyIDProvider(KeyIDProvider keyIDProvider) {

        KeyIDProvider oldKeyIDProvider = OAuth2ServiceComponentHolder.getKeyIDProvider();
        if (oldKeyIDProvider == null || oldKeyIDProvider.getClass().getSimpleName().
                equals(DefaultKeyIDProviderImpl.class.getSimpleName())) {

            OAuth2ServiceComponentHolder.setKeyIDProvider(keyIDProvider);
            if (log.isDebugEnabled()) {
                log.debug("Custom Key ID Provider: " + keyIDProvider.getClass().getSimpleName() +
                        "Registered replacing the default Key ID provider implementation.");
            }
        } else {
            log.warn("Key ID Provider: " + keyIDProvider.getClass().getSimpleName() +
                    " not registered since a custom Key ID Provider already exists in the placeholder.");
        }

    }

    protected void unsetKeyIDProvider(KeyIDProvider keyIDProvider) {

    }

    @Reference(
            name = "scope.validator.service",
            service = ScopeValidator.class,
            cardinality = ReferenceCardinality.MULTIPLE,
            policy = ReferencePolicy.DYNAMIC,
            unbind = "removeScopeValidatorService"
    )
    protected void addScopeValidatorService(ScopeValidator scopeValidator) {

        if (log.isDebugEnabled()) {
            log.debug("Adding the Scope validator Service : " + scopeValidator.getName());
        }
        OAuthComponentServiceHolder.getInstance().addScopeValidator(scopeValidator);
    }

    protected void removeScopeValidatorService(ScopeValidator scopeValidator) {

        if (log.isDebugEnabled()) {
            log.debug("Removing the Scope validator Service : " + scopeValidator.getName());
        }
        OAuthComponentServiceHolder.getInstance().removeScopeValidator(scopeValidator);
    }

    @Reference(
            name = "scope.validator.handler",
            service = ScopeValidationHandler.class,
            cardinality = ReferenceCardinality.MULTIPLE,
            policy = ReferencePolicy.DYNAMIC,
            unbind = "removeScopeValidationHandler"
    )
    protected void addScopeValidationHandler(ScopeValidationHandler scopeValidationHandler) {

        if (log.isDebugEnabled()) {
            log.debug("Adding the Scope validation handler Service : " + scopeValidationHandler.getName());
        }
        OAuthComponentServiceHolder.getInstance().addScopeValidationHandler(scopeValidationHandler);
    }

    protected void removeScopeValidationHandler(ScopeValidationHandler scopeValidationHandler) {

        if (log.isDebugEnabled()) {
            log.debug("Removing the Scope validator Service : " + scopeValidationHandler.getName());
        }
        OAuthComponentServiceHolder.getInstance().removeScopeValidationHandler(scopeValidationHandler);
    }

    @Reference(
            name = "IdentityProviderManager",
            service = org.wso2.carbon.idp.mgt.IdpManager.class,
            cardinality = ReferenceCardinality.MANDATORY,
            policy = ReferencePolicy.DYNAMIC,
            unbind = "unsetIdpManager")
    protected void setIdpManager(IdpManager idpManager) {

        OAuth2ServiceComponentHolder.getInstance().setIdpManager(idpManager);
    }

    protected void unsetIdpManager(IdpManager idpManager) {

        OAuth2ServiceComponentHolder.getInstance().setIdpManager(null);
    }

    @Reference(
            name = "scope.claim.mapping.dao",
            service = ScopeClaimMappingDAO.class,
            cardinality = ReferenceCardinality.OPTIONAL,
            policy = ReferencePolicy.DYNAMIC,
            unbind = "unsetScopeClaimMappingDAO"
    )
    protected void setScopeClaimMappingDAO(ScopeClaimMappingDAO scopeClaimMappingDAO) {

        ScopeClaimMappingDAO existingScopeClaimMappingDAO = OAuth2ServiceComponentHolder.getInstance()
                .getScopeClaimMappingDAO();
        if (existingScopeClaimMappingDAO != null) {
            log.warn("Scope Claim DAO implementation " + existingScopeClaimMappingDAO.getClass().getName() +
                            " is registered already and PersistenceFactory is created." +
                            " So DAO Impl : " + scopeClaimMappingDAO.getClass().getName() + " will not be registered");
        } else {
            OAuth2ServiceComponentHolder.getInstance().setScopeClaimMappingDAO(scopeClaimMappingDAO);
            if (log.isDebugEnabled()) {
                log.debug("Scope Claim DAO implementation got registered: " +
                        scopeClaimMappingDAO.getClass().getName());
            }
        }
    }

    protected void unsetScopeClaimMappingDAO(ScopeClaimMappingDAO scopeClaimMappingDAO) {

        OAuth2ServiceComponentHolder.getInstance().setScopeClaimMappingDAO(new ScopeClaimMappingDAOImpl());
        if (log.isDebugEnabled()) {
            log.debug("Scope Claim DAO implementation got removed: " + scopeClaimMappingDAO.getClass().getName());
        }
    }

    @Reference(
            name = "carbon.organization.management.role.management.component",
            service = RoleManager.class,
            cardinality = ReferenceCardinality.OPTIONAL,
            policy = ReferencePolicy.DYNAMIC,
            unbind = "unsetOrganizationRoleManager"
    )
    protected void setOrganizationRoleManager(RoleManager roleManager) {

        if (log.isDebugEnabled()) {
            log.debug("Setting organization role management service");
        }
        OAuth2ServiceComponentHolder.setRoleManager(roleManager);
    }

    protected void unsetOrganizationRoleManager(RoleManager roleManager) {

        OAuth2ServiceComponentHolder.setRoleManager(null);
        if (log.isDebugEnabled()) {
            log.debug("Unset organization role management service.");
        }
    }

    @Reference(
            name = "organization.user.resident.resolver.service",
            service = OrganizationUserResidentResolverService.class,
            cardinality = ReferenceCardinality.MANDATORY,
            policy = ReferencePolicy.DYNAMIC,
            unbind = "unsetOrganizationUserResidentResolverService"
    )
    protected void setOrganizationUserResidentResolverService(
            OrganizationUserResidentResolverService organizationUserResidentResolverService) {

        if (log.isDebugEnabled()) {
            log.debug("Setting the organization user resident resolver service.");
        }
        OAuth2ServiceComponentHolder.setOrganizationUserResidentResolverService(
                organizationUserResidentResolverService);
    }

    protected void unsetOrganizationUserResidentResolverService(
            OrganizationUserResidentResolverService organizationUserResidentResolverService) {

        if (log.isDebugEnabled()) {
            log.debug("Unset organization user resident resolver service.");
        }
        OAuth2ServiceComponentHolder.setOrganizationUserResidentResolverService(null);
    }

    /**
     * Sets the token provider.
     *
     * @param tokenProvider TokenProvider
     */
    @Reference(
            name = "token.provider",
            service = TokenProvider.class,
            cardinality = ReferenceCardinality.OPTIONAL,
            policy = ReferencePolicy.DYNAMIC,
            unbind = "unsetTokenProvider"
    )
    protected void setTokenProvider(TokenProvider tokenProvider) {

        if (log.isDebugEnabled()) {
            log.debug("Setting token provider.");
        }
        OAuth2ServiceComponentHolder.getInstance().setTokenProvider(tokenProvider);
    }

    /**
     * Unsets the token provider.
     *
     * @param tokenProvider TokenProvider
     */
    protected void unsetTokenProvider(TokenProvider tokenProvider) {

        if (log.isDebugEnabled()) {
            log.debug("Unset token provider.");
        }
        OAuth2ServiceComponentHolder.getInstance().setTokenProvider(null);
    }

    /**
     * Sets the refresh token grant processor.
     *
     * @param refreshTokenGrantProcessor RefreshTokenGrantProcessor
     */
    @Reference(
            name = "refreshtoken.grant.processor",
            service = RefreshTokenGrantProcessor.class,
            cardinality = ReferenceCardinality.OPTIONAL,
            policy = ReferencePolicy.DYNAMIC,
            unbind = "unsetRefreshTokenGrantProcessor"
    )
    protected void setRefreshTokenGrantProcessor(RefreshTokenGrantProcessor refreshTokenGrantProcessor) {

        if (log.isDebugEnabled()) {
            log.debug("Setting refresh token grant processor.");
        }
        OAuth2ServiceComponentHolder.getInstance().setRefreshTokenGrantProcessor(refreshTokenGrantProcessor);
    }

    /**
     * Unsets the refresh token grant processor.
     *
     * @param refreshTokenGrantProcessor RefreshTokenGrantProcessor
     */
    protected void unsetRefreshTokenGrantProcessor(RefreshTokenGrantProcessor refreshTokenGrantProcessor) {

        if (log.isDebugEnabled()) {
            log.debug("Unset refresh token grant processor.");
        }
        OAuth2ServiceComponentHolder.getInstance().setRefreshTokenGrantProcessor(null);
    }

    /**
     * Sets the access token grant processor.
     *
     * @param accessTokenDAO AccessTokenDAO
     */
    @Reference(
            name = "access.token.dao.service",
            service = AccessTokenDAO.class,
            cardinality = ReferenceCardinality.OPTIONAL,
            policy = ReferencePolicy.DYNAMIC,
            unbind = "unsetAccessTokenDAOService"
    )
    protected void setAccessTokenDAOService(AccessTokenDAO accessTokenDAO) {

        if (log.isDebugEnabled()) {
            log.debug(String.format("Adding the Access Token DAO Service : %s", accessTokenDAO.getClass().getName()));
        }
        OAuthComponentServiceHolder.getInstance().setAccessTokenDAOService(accessTokenDAO);
    }

    /**
     * Unsets the access token grant processor.
     *
     * @param accessTokenDAO   AccessTokenDAO
     */
    protected void unsetAccessTokenDAOService(AccessTokenDAO accessTokenDAO) {

        if (log.isDebugEnabled()) {
            log.debug(String.format("Removing the Access Token DAO Service : %s", accessTokenDAO.getClass().getName()));
        }
        OAuthComponentServiceHolder.getInstance().setAccessTokenDAOService(null);
    }

    /**
     * Sets the access token grant processor.
     *
     * @param tokenMgtDAOService TokenManagementDAO
     */
    @Reference(
            name = "token.management.dao.service",
            service = TokenManagementDAO.class,
            cardinality = ReferenceCardinality.OPTIONAL,
            policy = ReferencePolicy.DYNAMIC,
            unbind = "unsetTokenMgtDAOService"
    )
    protected void setTokenMgtDAOService(TokenManagementDAO tokenMgtDAOService) {

        if (log.isDebugEnabled()) {
            log.debug(String.format("Adding the Token Mgt DAO Service : %s", tokenMgtDAOService.getClass().getName()));
        }
        OAuthComponentServiceHolder.getInstance().setTokenManagementDAOService(tokenMgtDAOService);
    }

    /**
     * Unsets the access token grant processor.
     *
     * @param tokenManagementDAO TokenManagementDAO
     */
    protected void unsetTokenMgtDAOService(TokenManagementDAO tokenManagementDAO) {

        if (log.isDebugEnabled()) {
            log.debug(String.format("Removing the Token Mgt DAO Service : %s",
                    tokenManagementDAO.getClass().getName()));
        }
        OAuthComponentServiceHolder.getInstance().setTokenManagementDAOService(null);
    }


    /**
     * Sets the access token grant processor.
     *
     * @param oAuth2RevocationProcessor OAuth2RevocationProcessor
     */
    @Reference(
            name = "oauth2.revocation.processor",
            service = OAuth2RevocationProcessor.class,
            cardinality = ReferenceCardinality.OPTIONAL,
            policy = ReferencePolicy.DYNAMIC,
            unbind = "unsetOAuth2RevocationProcessor"
    )
    protected void setOAuth2RevocationProcessor(OAuth2RevocationProcessor oAuth2RevocationProcessor) {

        if (log.isDebugEnabled()) {
            log.debug("Setting Oauth2 revocation processor.");
        }
        OAuth2ServiceComponentHolder.getInstance().setRevocationProcessor(oAuth2RevocationProcessor);
    }

    /**
     * Unsets the access token grant processor.
     *
     * @param oAuth2RevocationProcessor OAuth2RevocationProcessor
     */
    protected void unsetOAuth2RevocationProcessor(OAuth2RevocationProcessor oAuth2RevocationProcessor) {

        if (log.isDebugEnabled()) {
            log.debug("Unset Oauth2 revocation processor.");
        }
        OAuth2ServiceComponentHolder.getInstance().setRevocationProcessor(null);
    }

    @Reference(
            name = "organization.mgt.initialize.service",
            service = OrganizationManagementInitialize.class,
            cardinality = ReferenceCardinality.OPTIONAL,
            policy = ReferencePolicy.DYNAMIC,
            unbind = "unsetOrganizationManagementEnablingService"
    )
    protected void setOrganizationManagementEnablingService(
            OrganizationManagementInitialize organizationManagementInitializeService) {

        OAuth2ServiceComponentHolder.getInstance()
                .setOrganizationManagementEnable(organizationManagementInitializeService);
    }

    protected void unsetOrganizationManagementEnablingService(
            OrganizationManagementInitialize organizationManagementInitializeInstance) {

        OAuth2ServiceComponentHolder.getInstance().setOrganizationManagementEnable(null);
    }

    @Reference(
            name = "organization.service",
            service = OrganizationManager.class,
            cardinality = ReferenceCardinality.MANDATORY,
            policy = ReferencePolicy.DYNAMIC,
            unbind = "unsetOrganizationManager"
    )
    protected void setOrganizationManager(OrganizationManager organizationManager) {

        OAuth2ServiceComponentHolder.getInstance().setOrganizationManager(organizationManager);
        if (log.isDebugEnabled()) {
            log.debug("Set organization management service.");
        }
    }

    protected void unsetOrganizationManager(OrganizationManager organizationManager) {

        OAuth2ServiceComponentHolder.getInstance().setOrganizationManager(null);
        if (log.isDebugEnabled()) {
            log.debug("Unset organization management service.");
        }
    }

    private static void loadScopeConfigFile() {

        List<ScopeDTO> listOIDCScopesClaims = new ArrayList<>();
        String configDirPath = CarbonUtils.getCarbonConfigDirPath();
        String confXml =
                Paths.get(configDirPath, IDENTITY_PATH, OAuthConstants.OIDC_SCOPE_CONFIG_PATH).toString();
        File configFile = new File(confXml);
        if (!configFile.exists()) {
            log.warn("OIDC scope-claim Configuration File is not present at: " + confXml);
            return;
        }

        XMLStreamReader parser = null;
        try (InputStream stream = new FileInputStream(configFile)) {

            parser = XMLInputFactory.newInstance().createXMLStreamReader(stream);
            StAXOMBuilder builder = new StAXOMBuilder(parser);
            OMElement documentElement = builder.getDocumentElement();
            Iterator iterator = documentElement.getChildElements();
            while (iterator.hasNext()) {
                ScopeDTO scope = new ScopeDTO();
                OMElement omElement = (OMElement) iterator.next();
                String configType = omElement.getAttributeValue(new QName(ID));
                scope.setName(configType);

                String displayName = omElement.getAttributeValue(new QName(DISPLAY_NAME));
                if (StringUtils.isNotEmpty(displayName)) {
                    scope.setDisplayName(displayName);
                } else {
                    scope.setDisplayName(configType);
                }

                String description = omElement.getAttributeValue(new QName(DESCRIPTION));
                if (StringUtils.isNotEmpty(description)) {
                    scope.setDescription(description);
                }

                scope.setClaim(loadClaimConfig(omElement));
                listOIDCScopesClaims.add(scope);
            }
        } catch (XMLStreamException e) {
            log.warn("Error while streaming OIDC scope config.", e);
        } catch (IOException e) {
            log.warn("Error while loading OIDC scope config.", e);
        } finally {
            try {
                if (parser != null) {
                    parser.close();
                }
            } catch (XMLStreamException e) {
                log.error("Error while closing XML stream", e);
            }
        }
        OAuth2ServiceComponentHolder.getInstance().setOIDCScopesClaims(listOIDCScopesClaims);
    }

    private static String[] loadClaimConfig(OMElement configElement) {

        StringBuilder claimConfig = new StringBuilder();
        Iterator it = configElement.getChildElements();
        while (it.hasNext()) {
            OMElement element = (OMElement) it.next();
            if (CLAIM.equals(element.getLocalName())) {
                String commaSeparatedClaimNames = element.getText();
                if (StringUtils.isNotBlank(commaSeparatedClaimNames)) {
                    claimConfig.append(commaSeparatedClaimNames.trim());
                }
            }
        }

        String[] claim;
        if (claimConfig.length() > 0) {
            claim = claimConfig.toString().split(",");
        } else {
            claim = new String[0];
        }
        return claim;
    }

    private static void loadOauthScopeBinding() {

        List<Scope> scopes = new ArrayList<>();
        String configDirPath = CarbonUtils.getCarbonConfigDirPath();
        String confXml = Paths.get(configDirPath, IDENTITY_PATH, OAuthConstants.OAUTH_SCOPE_BINDING_PATH).toString();
        File configFile = new File(confXml);
        if (!configFile.exists()) {
            log.warn("OAuth scope binding File is not present at: " + confXml);
            return;
        }

        XMLStreamReader parser = null;
        try (InputStream stream = new FileInputStream(configFile)) {

            parser = XMLInputFactory.newInstance()
                    .createXMLStreamReader(stream);
            StAXOMBuilder builder = new StAXOMBuilder(parser);
            OMElement documentElement = builder.getDocumentElement();
            Iterator iterator = documentElement.getChildElements();
            while (iterator.hasNext()) {
                OMElement omElement = (OMElement) iterator.next();
                String scopeName = omElement.getAttributeValue(new QName(NAME));
                String displayName = omElement.getAttributeValue(new QName(DISPLAY_NAME));
                String description = omElement.getAttributeValue(new QName(DESCRIPTION));
                List<String> bindingPermissions = loadScopePermissions(omElement);
                ScopeBinding scopeBinding = new ScopeBinding(PERMISSIONS_BINDING_TYPE, bindingPermissions);
                List<ScopeBinding> scopeBindings = new ArrayList<>();
                scopeBindings.add(scopeBinding);
                Scope scope = new Scope(scopeName, displayName, scopeBindings, description);
                scopes.add(scope);
            }
        } catch (XMLStreamException e) {
            log.warn("Error while streaming oauth-scope-bindings config.", e);
        } catch (IOException e) {
            log.warn("Error while loading oauth-scope-bindings config.", e);
        } finally {
            try {
                if (parser != null) {
                    parser.close();
                }
            } catch (XMLStreamException e) {
                log.error("Error while closing XML stream", e);
            }
        }
        OAuth2ServiceComponentHolder.getInstance().setOauthScopeBinding(scopes);
    }

    private static List<String> loadScopePermissions(OMElement configElement) {

        List<String> permissions = new ArrayList<>();
        Iterator it = configElement.getChildElements();
        while (it.hasNext()) {
            OMElement element = (OMElement) it.next();
            Iterator permissionIterator = element.getChildElements();
            while (permissionIterator.hasNext()) {
                OMElement permissionElement = (OMElement) permissionIterator.next();
                if (PERMISSION.equals(permissionElement.getLocalName())) {
                    String permission = permissionElement.getText();
                    permissions.add(permission);
                }
            }
        }
        return permissions;
    }

    private static void initializeLegacyScopeToNewScopeMappings() {

        Map<ResourceAccessControlKey, List<String>> legacyResourceScopes = loadLegacyResourceScopes();
        Map<ResourceAccessControlKey, List<String>> newResourceScopes = loadNewResourceScopes();
        Map<String, Set<String>> mappedScopes = new HashMap<>();
        Map<String, Set<String>> mappedMultipleScopes = new HashMap<>();

        for (Map.Entry<ResourceAccessControlKey, List<String>> entry : legacyResourceScopes.entrySet()) {
            ResourceAccessControlKey resourceAccessControlKey = entry.getKey();
            List<String> legacyScopes = entry.getValue();
            List<String> newScopes = newResourceScopes.get(resourceAccessControlKey);
            if (CollectionUtils.isEmpty(legacyScopes) || CollectionUtils.isEmpty(newScopes)) {
                continue;
            }
            if (legacyScopes.size() == 1) {
                // This will add the scope mappings related to resources protected by single legacy scope.
                String legacyScope = legacyScopes.get(0);
                if (newScopes.contains(legacyScope)) {
                    continue;
                }
                if (mappedScopes.get(legacyScope) != null) {
                    mappedScopes.get(legacyScope).addAll(newScopes);
                } else {
                    mappedScopes.put(legacyScope, new HashSet<>(newScopes));
                }
            } else {
                // This will add the scope mappings related to resources protected by multiple legacy scopes.
                String legacyScopeKey = legacyScopes.stream().sorted().collect(Collectors.joining(","));
                String newScopesString = newScopes.stream().sorted().collect(Collectors.joining(","));
                if (legacyScopeKey.equals(newScopesString)) {
                    continue;
                }
                if (mappedMultipleScopes.get(legacyScopeKey) != null) {
                    mappedMultipleScopes.get(legacyScopeKey).addAll(newScopes);
                } else {
                    mappedMultipleScopes.put(legacyScopeKey, new HashSet<>(newScopes));
                }
            }
        }
        OAuth2ServiceComponentHolder.getInstance().setLegacyScopesToNewScopesMap(mappedScopes);
        OAuth2ServiceComponentHolder.getInstance().setLegacyMultipleScopesToNewScopesMap(mappedMultipleScopes);
    }

    /**
     * Load legacy resource scopes from identity.xml.
     *
     * @return Map of resource access control key and scopes.
     */
    private static Map<ResourceAccessControlKey, List<String>> loadLegacyResourceScopes() {

        Map<ResourceAccessControlKey, List<String>> resourceAccessControlMap = new HashMap<>();
        String configDirPath = CarbonUtils.getCarbonConfigDirPath();
        String filePath = Paths.get(configDirPath, IDENTITY_PATH, IdentityCoreConstants.IDENTITY_CONFIG).toString();

        XMLStreamReader parser = null;
        try (InputStream stream = new FileInputStream(filePath)) {
            parser = XMLInputFactory.newInstance().createXMLStreamReader(stream);
            StAXOMBuilder builder = new StAXOMBuilder(parser);
            OMElement documentElement = builder.getDocumentElement();
            Iterator iterator = documentElement.getChildElements();
            while (iterator.hasNext()) {
                OMElement omElement = (OMElement) iterator.next();
                if (RESOURCE_ACCESS_CONTROL.equals(omElement.getLocalName())) {
                    Iterator resourceIterator = omElement.getChildElements();
                    while (resourceIterator.hasNext()) {
                        OMElement resourceElement = (OMElement) resourceIterator.next();
                        if (RESOURCE.equals(resourceElement.getLocalName())) {
                            processResourceElement(resourceElement, resourceAccessControlMap);
                        }
                    }
                }
            }
        } catch (XMLStreamException e) {
            log.warn("Error while streaming identity config.", e);
        } catch (IOException e) {
            log.warn("Error while loading identity config.", e);
        } finally {
            try {
                if (parser != null) {
                    parser.close();
                }
            } catch (XMLStreamException e) {
                log.error("Error while closing XML stream", e);
            }
        }

        return resourceAccessControlMap;
    }

    /**
     * Load new resource scopes from resource-access-control-v2.xml.
     *
     * @return Map of resource access control key and scopes.
     */
    private static Map<ResourceAccessControlKey, List<String>> loadNewResourceScopes() {

        Map<ResourceAccessControlKey, List<String>> resourceAccessControlMap = new HashMap<>();
        String configDirPath = CarbonUtils.getCarbonConfigDirPath();
        String filePath = Paths.get(configDirPath, IDENTITY_PATH,
                OAuthConstants.RESOURCE_ACCESS_CONTROL_V2_CONFIG_PATH).toString();

        XMLStreamReader parser = null;
        try (InputStream stream = new FileInputStream(filePath)) {
            parser = XMLInputFactory.newInstance().createXMLStreamReader(stream);
            StAXOMBuilder builder = new StAXOMBuilder(parser);
            OMElement documentElement = builder.getDocumentElement();
            Iterator iterator = documentElement.getChildElements();
            while (iterator.hasNext()) {
                OMElement resourceElement = (OMElement) iterator.next();
                if (RESOURCE.equals(resourceElement.getLocalName())) {
                    processResourceElement(resourceElement, resourceAccessControlMap);
                }
            }
        } catch (XMLStreamException e) {
            log.warn("Error while streaming resource access control v2 config.", e);
        } catch (IOException e) {
            log.warn("Error while loading resource access control v2 config.", e);
        } finally {
            try {
                if (parser != null) {
                    parser.close();
                }
            } catch (XMLStreamException e) {
                log.error("Error while closing XML stream", e);
            }
        }

        return resourceAccessControlMap;
    }

    /**
     * Process resource element and populate the map.
     *
     * @param resourceElement  Resource element.
     * @param resourceScopeMap Resource scope map.
     */
    private static void processResourceElement(OMElement resourceElement,
                                               Map<ResourceAccessControlKey, List<String>> resourceScopeMap) {

        String context = resourceElement.getAttributeValue(new QName(CONTEXT));
        String httpMethod = resourceElement.getAttributeValue(new QName(HTTP_METHOD));
        boolean secured = Boolean.parseBoolean(resourceElement.getAttributeValue(new QName(SECURED)));

        if (secured) {
            ResourceAccessControlKey key = new ResourceAccessControlKey();
            key.setEndpointRegex(context);
            key.setHttpMethod(httpMethod);

            List<String> scopes = new ArrayList<>();
            Iterator childIterator = resourceElement.getChildElements();
            while (childIterator.hasNext()) {
                OMElement childElement = (OMElement) childIterator.next();
                if (SCOPES.equals(childElement.getLocalName())) {
                    scopes.add(childElement.getText());
                }
            }
            if (CollectionUtils.isNotEmpty(scopes)) {
                resourceScopeMap.put(key, scopes);
            }
        }
    }

    @Reference(
            name = "org.wso2.carbon.identity.event.services.IdentityEventService",
            service = IdentityEventService.class,
            cardinality = ReferenceCardinality.OPTIONAL,
            policy = ReferencePolicy.DYNAMIC,
            unbind = "unsetIdentityEventService"
    )
    protected void setIdentityEventService(IdentityEventService identityEventService) {

        if (log.isDebugEnabled()) {
            log.debug("IdentityEventService set in OAuth2ServiceComponent bundle");
        }
        OAuth2ServiceComponentHolder.setIdentityEventService(identityEventService);
    }

    protected void unsetIdentityEventService(IdentityEventService identityEventService) {

        if (log.isDebugEnabled()) {
            log.debug("IdentityEventService unset in OAuth2ServiceComponent bundle");
        }
        OAuth2ServiceComponentHolder.setIdentityEventService(null);
    }

    @Reference(
            name = "consent.server.configs.mgt.service",
            service = ConsentServerConfigsManagementService.class,
            cardinality = ReferenceCardinality.MANDATORY,
            policy = ReferencePolicy.DYNAMIC,
            unbind = "unsetConsentServerConfigsManagementService"
    )

    /**
     * This method is used to set the Consent Server Configs Management Service.
     *
     * @param consentServerConfigsManagementService The Consent Server Configs Management Service which needs to be set.
     */
    protected void setConsentServerConfigsManagementService(ConsentServerConfigsManagementService
                                                                        consentServerConfigsManagementService) {

        OAuth2ServiceComponentHolder.setConsentServerConfigsManagementService(consentServerConfigsManagementService);
        log.debug("Setting the Consent Server Management Configs.");
    }

    /**
     * This method is used to unset the Consent Server Configs Management Service.
     *
     * @param consentServerConfigsManagementService The Consent Server Configs Management Service which needs to unset.
     */
    protected void unsetConsentServerConfigsManagementService(ConsentServerConfigsManagementService
                                                     consentServerConfigsManagementService) {

        OAuth2ServiceComponentHolder.setConsentServerConfigsManagementService(null);
        log.debug("Unsetting the Consent Server Configs Management.");
    }

    @Reference(
            name = "configuration.context.service",
            service = ConfigurationContextService.class,
            cardinality = ReferenceCardinality.MANDATORY,
            policy = ReferencePolicy.DYNAMIC,
            unbind = "unsetConfigurationContextService"
    )
    protected void setConfigurationContextService(ConfigurationContextService configurationContextService) {

        OAuth2ServiceComponentHolder.getInstance().setConfigurationContextService(configurationContextService);
        log.debug("ConfigurationContextService Instance was set.");
    }

    protected void unsetConfigurationContextService(ConfigurationContextService configurationContextService) {

        OAuth2ServiceComponentHolder.getInstance().setConfigurationContextService(null);
        log.debug("ConfigurationContextService Instance was unset.");
    }

    @Reference(
            name = "JWTAccessTokenClaimProvider",
            service = JWTAccessTokenClaimProvider.class,
            cardinality = ReferenceCardinality.MULTIPLE,
            policy = ReferencePolicy.DYNAMIC,
            unbind = "unsetJWTAccessTokenClaimProvider"
    )
    protected void setJWTAccessTokenClaimProvider(JWTAccessTokenClaimProvider claimProvider) {

        if (log.isDebugEnabled()) {
            log.debug("Adding JWT Access Token ClaimProvider: " + claimProvider.getClass().getName());
        }
        OAuth2ServiceComponentHolder.getInstance().addJWTAccessTokenClaimProvider(claimProvider);
    }

    protected void unsetJWTAccessTokenClaimProvider(JWTAccessTokenClaimProvider claimProvider) {

        if (log.isDebugEnabled()) {
            log.debug("Removing JWT Access Token ClaimProvider: " + claimProvider.getClass().getName());
        }
        OAuth2ServiceComponentHolder.getInstance().removeJWTAccessTokenClaimProvider(claimProvider);
    }

    @Reference(
            name = "saml.sso.service.provider.manager",
            service = SAMLSSOServiceProviderManager.class,
            cardinality = ReferenceCardinality.MANDATORY,
            policy = ReferencePolicy.DYNAMIC,
            unbind = "unsetSAMLSSOServiceProviderManager")
    protected void setSAMLSSOServiceProviderManager(SAMLSSOServiceProviderManager samlSSOServiceProviderManager) {

        OAuth2ServiceComponentHolder.getInstance().setSamlSSOServiceProviderManager(samlSSOServiceProviderManager);
        if (log.isDebugEnabled()) {
            log.debug("SAMLSSOServiceProviderManager set in to bundle");
        }
    }

    protected void unsetSAMLSSOServiceProviderManager(SAMLSSOServiceProviderManager samlSSOServiceProviderManager) {

        OAuth2ServiceComponentHolder.getInstance().setSamlSSOServiceProviderManager(null);
        if (log.isDebugEnabled()) {
            log.debug("SAMLSSOServiceProviderManager unset in to bundle");
        }
    }

    @Reference(
            name = "identity.application.authentication.framework",
            service = ApplicationAuthenticationService.class,
            cardinality = ReferenceCardinality.MANDATORY,
            policy = ReferencePolicy.DYNAMIC,
            unbind = "unsetApplicationAuthenticationService"
    )
    protected void setApplicationAuthenticationService(
            ApplicationAuthenticationService applicationAuthenticationService) {
        /* reference ApplicationAuthenticationService service to guarantee that this component will wait until
        authentication framework is started */
    }

    protected void unsetApplicationAuthenticationService(
            ApplicationAuthenticationService applicationAuthenticationService) {
        /* reference ApplicationAuthenticationService service to guarantee that this component will wait until
        authentication framework is started */
    }

    /**
     * Set realm service implementation.
     *
     * @param realmService RealmService
     */
    @Reference(
            name = "user.realmservice.default",
            service = RealmService.class,
            cardinality = ReferenceCardinality.MANDATORY,
            policy = ReferencePolicy.DYNAMIC,
            unbind = "unsetRealmService"
    )
    protected void setRealmService(RealmService realmService) {

        OAuth2ServiceComponentHolder.getInstance().setRealmService(realmService);
    }

    /**
     * Unset realm service implementation.
     *
     * @param realmService RealmService
     */
    protected void unsetRealmService(RealmService realmService) {

        OAuth2ServiceComponentHolder.getInstance().setRealmService(null);
    }

    @Reference(
            name = "identity.authorized.api.management.component",
            service = AuthorizedAPIManagementService.class,
            cardinality = ReferenceCardinality.MANDATORY,
            policy = ReferencePolicy.DYNAMIC,
            unbind = "unsetAuthorizedAPIManagementService"
    )
    protected void setAuthorizedAPIManagementService(AuthorizedAPIManagementService authorizedAPIManagementService) {

        if (log.isDebugEnabled()) {
            log.debug("Adding Authorized API Management Service: " + authorizedAPIManagementService.getClass()
                    .getName());
        }
        OAuth2ServiceComponentHolder.getInstance()
                .setAuthorizedAPIManagementService(authorizedAPIManagementService);
    }

    protected void unsetAuthorizedAPIManagementService(AuthorizedAPIManagementService authorizedAPIManagementService) {

        if (log.isDebugEnabled()) {
            log.debug("Removing Authorized API Management Service: " + authorizedAPIManagementService.getClass()
                    .getName());
        }
        OAuth2ServiceComponentHolder.getInstance().setAuthorizedAPIManagementService(null);
    }

    @Reference(
            name = "api.resource.mgt.service.component",
            service = APIResourceManager.class,
            cardinality = ReferenceCardinality.MANDATORY,
            policy = ReferencePolicy.DYNAMIC,
            unbind = "unsetAPIResourceManagerService"
    )
    protected void setAPIResourceManagerService(APIResourceManager apiResourceManager) {

        if (log.isDebugEnabled()) {
            log.debug("Adding API Resource Manager: " + apiResourceManager.getClass().getName());
        }
        OAuth2ServiceComponentHolder.getInstance().setApiResourceManager(apiResourceManager);
    }
    protected void unsetAPIResourceManagerService(APIResourceManager apiResourceManager) {

        if (log.isDebugEnabled()) {
            log.debug("Removing API Resource Manager: " + apiResourceManager.getClass().getName());
        }
        OAuth2ServiceComponentHolder.getInstance().setApiResourceManager(null);
    }

    /**
     * Set role management service V2 implementation.
     *
     * @param roleManagementService RoleManagementServiceV2.
     */
    @Reference(
            name = "org.wso2.carbon.identity.role.v2.mgt.core.RoleManagementService",
            service = org.wso2.carbon.identity.role.v2.mgt.core.RoleManagementService.class,
            cardinality = ReferenceCardinality.MANDATORY,
            policy = ReferencePolicy.DYNAMIC,
            unbind = "unsetRoleManagementServiceV2")
    protected void setRoleManagementServiceV2(RoleManagementService roleManagementService) {

        if (log.isDebugEnabled()) {
            log.debug("Adding Role Management  Service V2: " + roleManagementService.getClass().getName());
        }
        OAuth2ServiceComponentHolder.getInstance().setRoleManagementServiceV2(roleManagementService);
    }

    /**
     * Unset role management service V2 implementation.
     *
     * @param roleManagementService RoleManagementServiceV2
     */
    protected void unsetRoleManagementServiceV2(RoleManagementService roleManagementService) {

        if (log.isDebugEnabled()) {
            log.debug("Removing Role Management  Service V2: " + roleManagementService.getClass().getName());
        }
        OAuth2ServiceComponentHolder.getInstance().setRoleManagementServiceV2(null);
    }

    @Reference(
            name = "impersonation.validator.handler",
            service = ImpersonationValidator.class,
            cardinality = ReferenceCardinality.MULTIPLE,
            policy = ReferencePolicy.DYNAMIC,
            unbind = "unsetImpersonationValidator"
    )
    protected void setImpersonationValidator(ImpersonationValidator impersonationValidator) {

        OAuth2ServiceComponentHolder.getInstance().addImpersonationValidator(impersonationValidator);
    }

    protected void unsetImpersonationValidator(ImpersonationValidator impersonationValidator) {

        OAuth2ServiceComponentHolder.getInstance().removeImpersonationValidator(impersonationValidator);
    }

    /**
     * Set the ConfigurationManager.
     *
     * @param configurationManager The {@code ConfigurationManager} instance.
     */
    @Reference(
            name = "resource.configuration.manager",
            service = ConfigurationManager.class,
            cardinality = ReferenceCardinality.MANDATORY,
            policy = ReferencePolicy.DYNAMIC,
            unbind = "unregisterConfigurationManager"
    )
    protected void registerConfigurationManager(ConfigurationManager configurationManager) {

        if (log.isDebugEnabled()) {
            log.debug("Registering the ConfigurationManager in JWT Client Authenticator ManagementService.");
        }
        OAuth2ServiceComponentHolder.getInstance().setConfigurationManager(configurationManager);
    }


    /**
     * Unset the ConfigurationManager.
     *
     * @param configurationManager The {@code ConfigurationManager} instance.
     */
    protected void unregisterConfigurationManager(ConfigurationManager configurationManager) {

        if (log.isDebugEnabled()) {
            log.debug("Unregistering the ConfigurationManager in JWT Client Authenticator ManagementService.");
        }
        OAuth2ServiceComponentHolder.getInstance().setConfigurationManager(null);
    }

<<<<<<< HEAD
    /**
     * Registers the {@link AuthorizationDetailsTypeManager} service.
     *
     * @param typeManager The {@code AuthorizationDetailsTypeManager} instance.
     */
    @Reference(
            name = "org.wso2.carbon.identity.api.resource.mgt.AuthorizationDetailsTypeManager",
            service = AuthorizationDetailsTypeManager.class,
            cardinality = ReferenceCardinality.MANDATORY,
            policy = ReferencePolicy.DYNAMIC,
            unbind = "unregisterAuthorizationDetailsTypeManager"
    )
    protected void registerAuthorizationDetailsTypeManager(AuthorizationDetailsTypeManager typeManager) {

        if (log.isDebugEnabled()) {
            log.debug("Registering the AuthorizationDetailsTypeManager service.");
        }
        OAuth2ServiceComponentHolder.getInstance().setAuthorizationDetailsTypeManager(typeManager);
    }


    /**
     * Unset the {@link AuthorizationDetailsTypeManager} service.
     *
     * @param typeManager The {@code AuthorizationDetailsTypeManager} instance.
     */
    protected void unregisterAuthorizationDetailsTypeManager(AuthorizationDetailsTypeManager typeManager) {

        if (log.isDebugEnabled()) {
            log.debug("Unregistering the AuthorizationDetailsTypeManager service.");
        }
        OAuth2ServiceComponentHolder.getInstance().setAuthorizationDetailsTypeManager(null);
    }

    /**
     * Registers the {@link AuthorizationDetailsProcessor} service.
     *
     * @param processor The {@code AuthorizationDetailsProcessor} instance.
     */
    @Reference(
            name = "org.wso2.carbon.identity.oauth2.rar.core.AuthorizationDetailsProcessor",
            service = AuthorizationDetailsProcessor.class,
            cardinality = ReferenceCardinality.MULTIPLE,
            policy = ReferencePolicy.DYNAMIC,
            unbind = "unregisterAuthorizationDetailsProcessor"
    )
    protected void registerAuthorizationDetailsProcessor(AuthorizationDetailsProcessor processor) {

        if (log.isDebugEnabled()) {
            log.debug("Registering the AuthorizationDetailsProcessor service.");
        }
        AuthorizationDetailsProcessorFactory.getInstance().setAuthorizationDetailsProcessors(processor);
    }

    /**
     * Unset the {@link AuthorizationDetailsProcessor} service.
     *
     * @param processor The {@code AuthorizationDetailsProcessor} instance.
     */
    protected void unregisterAuthorizationDetailsProcessor(AuthorizationDetailsProcessor processor) {

        if (log.isDebugEnabled()) {
            log.debug("Unregistering the AuthorizationDetailsProcessor service.");
        }
        AuthorizationDetailsProcessorFactory.getInstance().setAuthorizationDetailsProcessors(null);
=======
    @Reference(
            name = "org.wso2.carbon.identity.handler.event.account.lock.service.AccountLockService",
            service = AccountLockService.class,
            cardinality = ReferenceCardinality.MANDATORY,
            policy = ReferencePolicy.DYNAMIC,
            unbind = "unsetAccountLockService"
    )
    protected void setAccountLockService(AccountLockService accountLockService) {

        OAuth2ServiceComponentHolder.setAccountLockService(accountLockService);
        log.debug("AccountLockService set in OAuth2ServiceComponent bundle.");
    }

    protected void unsetAccountLockService(AccountLockService accountLockService) {

        OAuth2ServiceComponentHolder.setAccountLockService(null);
        log.debug("AccountLockService unset in OAuth2ServiceComponent bundle.");
>>>>>>> 9a943792
    }
}<|MERGE_RESOLUTION|>--- conflicted
+++ resolved
@@ -1626,7 +1626,25 @@
         OAuth2ServiceComponentHolder.getInstance().setConfigurationManager(null);
     }
 
-<<<<<<< HEAD
+    @Reference(
+            name = "org.wso2.carbon.identity.handler.event.account.lock.service.AccountLockService",
+            service = AccountLockService.class,
+            cardinality = ReferenceCardinality.MANDATORY,
+            policy = ReferencePolicy.DYNAMIC,
+            unbind = "unsetAccountLockService"
+    )
+    protected void setAccountLockService(AccountLockService accountLockService) {
+
+        OAuth2ServiceComponentHolder.setAccountLockService(accountLockService);
+        log.debug("AccountLockService set in OAuth2ServiceComponent bundle.");
+    }
+
+    protected void unsetAccountLockService(AccountLockService accountLockService) {
+
+        OAuth2ServiceComponentHolder.setAccountLockService(null);
+        log.debug("AccountLockService unset in OAuth2ServiceComponent bundle.");
+    }
+
     /**
      * Registers the {@link AuthorizationDetailsTypeManager} service.
      *
@@ -1692,24 +1710,5 @@
             log.debug("Unregistering the AuthorizationDetailsProcessor service.");
         }
         AuthorizationDetailsProcessorFactory.getInstance().setAuthorizationDetailsProcessors(null);
-=======
-    @Reference(
-            name = "org.wso2.carbon.identity.handler.event.account.lock.service.AccountLockService",
-            service = AccountLockService.class,
-            cardinality = ReferenceCardinality.MANDATORY,
-            policy = ReferencePolicy.DYNAMIC,
-            unbind = "unsetAccountLockService"
-    )
-    protected void setAccountLockService(AccountLockService accountLockService) {
-
-        OAuth2ServiceComponentHolder.setAccountLockService(accountLockService);
-        log.debug("AccountLockService set in OAuth2ServiceComponent bundle.");
-    }
-
-    protected void unsetAccountLockService(AccountLockService accountLockService) {
-
-        OAuth2ServiceComponentHolder.setAccountLockService(null);
-        log.debug("AccountLockService unset in OAuth2ServiceComponent bundle.");
->>>>>>> 9a943792
     }
 }