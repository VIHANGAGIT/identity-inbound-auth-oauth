/*
 * Copyright (c) 2014-2024, WSO2 LLC. (http://www.wso2.com).
 *
 * WSO2 LLC. licenses this file to you under the Apache License,
 * Version 2.0 (the "License"); you may not use this file except
 * in compliance with the License.
 * You may obtain a copy of the License at
 *
 * http://www.apache.org/licenses/LICENSE-2.0
 *
 * Unless required by applicable law or agreed to in writing,
 * software distributed under the License is distributed on an
 * "AS IS" BASIS, WITHOUT WARRANTIES OR CONDITIONS OF ANY
 * KIND, either express or implied.  See the License for the
 * specific language governing permissions and limitations
 * under the License.
 */

package org.wso2.carbon.identity.oauth2.internal;

import org.wso2.carbon.identity.api.resource.mgt.APIResourceManager;
import org.wso2.carbon.identity.api.resource.mgt.AuthorizationDetailsTypeManager;
import org.wso2.carbon.identity.application.authentication.framework.AuthenticationDataPublisher;
import org.wso2.carbon.identity.application.authentication.framework.AuthenticationMethodNameTranslator;
import org.wso2.carbon.identity.application.authentication.framework.UserSessionManagementService;
import org.wso2.carbon.identity.application.mgt.ApplicationManagementService;
import org.wso2.carbon.identity.application.mgt.AuthorizedAPIManagementService;
import org.wso2.carbon.identity.claim.metadata.mgt.ClaimMetadataManagementService;
import org.wso2.carbon.identity.configuration.mgt.core.ConfigurationManager;
import org.wso2.carbon.identity.consent.server.configs.mgt.services.ConsentServerConfigsManagementService;
import org.wso2.carbon.identity.core.SAMLSSOServiceProviderManager;
import org.wso2.carbon.identity.core.handler.HandlerComparator;
import org.wso2.carbon.identity.event.services.IdentityEventService;
import org.wso2.carbon.identity.handler.event.account.lock.service.AccountLockService;
import org.wso2.carbon.identity.oauth.OAuthAdminServiceImpl;
import org.wso2.carbon.identity.oauth.dto.ScopeDTO;
import org.wso2.carbon.identity.oauth.tokenprocessor.DefaultOAuth2RevocationProcessor;
import org.wso2.carbon.identity.oauth.tokenprocessor.DefaultRefreshTokenGrantProcessor;
import org.wso2.carbon.identity.oauth.tokenprocessor.DefaultTokenProvider;
import org.wso2.carbon.identity.oauth.tokenprocessor.OAuth2RevocationProcessor;
import org.wso2.carbon.identity.oauth.tokenprocessor.RefreshTokenGrantProcessor;
import org.wso2.carbon.identity.oauth.tokenprocessor.TokenProvider;
import org.wso2.carbon.identity.oauth2.OAuthAuthorizationRequestBuilder;
import org.wso2.carbon.identity.oauth2.authz.validators.ResponseTypeRequestValidator;
import org.wso2.carbon.identity.oauth2.bean.Scope;
import org.wso2.carbon.identity.oauth2.client.authentication.OAuthClientAuthenticator;
import org.wso2.carbon.identity.oauth2.impersonation.services.ImpersonationMgtService;
import org.wso2.carbon.identity.oauth2.impersonation.validators.ImpersonationValidator;
import org.wso2.carbon.identity.oauth2.keyidprovider.KeyIDProvider;
import org.wso2.carbon.identity.oauth2.rar.AuthorizationDetailsService;
import org.wso2.carbon.identity.oauth2.rar.validator.AuthorizationDetailsValidator;
import org.wso2.carbon.identity.oauth2.rar.validator.DefaultAuthorizationDetailsValidator;
import org.wso2.carbon.identity.oauth2.responsemode.provider.ResponseModeProvider;
import org.wso2.carbon.identity.oauth2.token.bindings.TokenBinder;
import org.wso2.carbon.identity.oauth2.token.handlers.claims.JWTAccessTokenClaimProvider;
import org.wso2.carbon.identity.openidconnect.ClaimProvider;
import org.wso2.carbon.identity.openidconnect.dao.ScopeClaimMappingDAO;
import org.wso2.carbon.identity.organization.management.role.management.service.RoleManager;
import org.wso2.carbon.identity.organization.management.service.OrganizationManagementInitialize;
import org.wso2.carbon.identity.organization.management.service.OrganizationManager;
import org.wso2.carbon.identity.organization.management.service.OrganizationUserResidentResolverService;
import org.wso2.carbon.identity.role.v2.mgt.core.RoleManagementService;
import org.wso2.carbon.idp.mgt.IdpManager;
import org.wso2.carbon.registry.core.service.RegistryService;
import org.wso2.carbon.user.core.service.RealmService;
import org.wso2.carbon.utils.ConfigurationContextService;

import java.util.ArrayList;
import java.util.Collections;
import java.util.Comparator;
import java.util.HashMap;
import java.util.List;
import java.util.Map;
import java.util.Optional;
import java.util.Set;

/**
 * OAuth2 Service component data holder
 */
public class OAuth2ServiceComponentHolder {

    private static OAuth2ServiceComponentHolder instance = new OAuth2ServiceComponentHolder();
    private static ApplicationManagementService applicationMgtService;
    private static boolean pkceEnabled = false;
    private static boolean audienceEnabled = false;
    private static RegistryService registryService;
    private static AuthenticationMethodNameTranslator authenticationMethodNameTranslator;
    private static List<OAuthClientAuthenticator> authenticationHandlers = new ArrayList<>();
    private static List<ClaimProvider> claimProviders = new ArrayList<>();
    private static boolean idpIdColumnEnabled = false;
    private static Map<String, ResponseModeProvider> responseModeProviders;
    private static ResponseModeProvider defaultResponseModeProvider;
    private static boolean consentedTokenColumnEnabled = false;
    private static IdentityEventService identityEventService;
    private static boolean tokenExtendedTableExist = false;
    private List<TokenBinder> tokenBinders = new ArrayList<>();
    private Map<String, ResponseTypeRequestValidator> responseTypeRequestValidators = new HashMap<>();
    private OAuthAdminServiceImpl oauthAdminService;
    private OrganizationManager organizationManager;
    private RealmService realmService;
    private static AuthenticationDataPublisher authenticationDataPublisherProxy;
    private static KeyIDProvider keyIDProvider = null;
    private IdpManager idpManager;
    private static UserSessionManagementService userSessionManagementService;
    private static SAMLSSOServiceProviderManager samlSSOServiceProviderManager;
    private static RoleManager roleManager;
    private static OrganizationUserResidentResolverService organizationUserResidentResolverService;
    private List<ScopeDTO> oidcScopesClaims = new ArrayList<>();
    private List<Scope> oauthScopeBinding = new ArrayList<>();
    private ScopeClaimMappingDAO scopeClaimMappingDAO;
    private static List<String> jwtRenewWithoutRevokeAllowedGrantTypes = new ArrayList<>();
    private static ConsentServerConfigsManagementService consentServerConfigsManagementService;
    private static boolean restrictUnassignedScopes;
    private static ConfigurationContextService configurationContextService;
    private List<JWTAccessTokenClaimProvider> jwtAccessTokenClaimProviders = new ArrayList<>();
    private final List<OAuthAuthorizationRequestBuilder> oAuthAuthorizationRequestBuilders = new ArrayList<>();
    private boolean isOrganizationManagementEnabled = false;
    private RefreshTokenGrantProcessor refreshTokenGrantProcessor;
    private OAuth2RevocationProcessor revocationProcessor;
    private TokenProvider tokenProvider;
    private AuthorizedAPIManagementService authorizedAPIManagementService;
    private APIResourceManager apiResourceManager;
    private RoleManagementService roleManagementServiceV2;
    private Map<String, Set<String>> legacyScopesToNewScopesMap = new HashMap<>();
    private Map<String, Set<String>> legacyMultipleScopesToNewScopesMap = new HashMap<>();

    private ImpersonationMgtService impersonationMgtService;

    private List<ImpersonationValidator> impersonationValidators = new ArrayList<>();
    private ConfigurationManager configurationManager;
    private static AccountLockService accountLockService;
<<<<<<< HEAD

    private AuthorizationDetailsService authorizationDetailsService;
    private AuthorizationDetailsValidator authorizationDetailsValidator;
    private AuthorizationDetailsTypeManager authorizationDetailsTypeManager;
=======
    private ClaimMetadataManagementService claimMetadataManagementService;
>>>>>>> 1eb13c1c

    private OAuth2ServiceComponentHolder() {

    }

    public static OAuth2ServiceComponentHolder getInstance() {

        return instance;
    }

    /**
     * Get Application management service
     *
     * @return ApplicationManagementService
     */
    public static ApplicationManagementService getApplicationMgtService() {

        return OAuth2ServiceComponentHolder.applicationMgtService;
    }

    /**
     * Set Application management service
     *
     * @param applicationMgtService ApplicationManagementService
     */
    public static void setApplicationMgtService(ApplicationManagementService applicationMgtService) {

        OAuth2ServiceComponentHolder.applicationMgtService = applicationMgtService;
    }

    @Deprecated
    public static boolean isPkceEnabled() {

        return pkceEnabled;
    }

    public static void setPkceEnabled(boolean pkceEnabled) {

        OAuth2ServiceComponentHolder.pkceEnabled = pkceEnabled;
    }

    public static boolean isAudienceEnabled() {

        return audienceEnabled;
    }

    public static void setAudienceEnabled(boolean audienceEnabled) {

        OAuth2ServiceComponentHolder.audienceEnabled = audienceEnabled;
    }

    public static boolean isIDPIdColumnEnabled() {

        return idpIdColumnEnabled;
    }

    public static void setIDPIdColumnEnabled(boolean idpIdColumnEnabled) {

        OAuth2ServiceComponentHolder.idpIdColumnEnabled = idpIdColumnEnabled;
    }

    public static boolean isConsentedTokenColumnEnabled() {

        return consentedTokenColumnEnabled;
    }

    public static void setConsentedTokenColumnEnabled(boolean consentedTokenColumnEnabled) {

        OAuth2ServiceComponentHolder.consentedTokenColumnEnabled = consentedTokenColumnEnabled;
    }

    public static RegistryService getRegistryService() {

        return registryService;
    }

    public static void setRegistryService(RegistryService registryService) {

        OAuth2ServiceComponentHolder.registryService = registryService;
    }

    public static void addAuthenticationHandler(OAuthClientAuthenticator clientAuthenticator) {

        authenticationHandlers.add(clientAuthenticator);
        authenticationHandlers.sort(new HandlerComparator());
    }

    public static List<OAuthClientAuthenticator> getAuthenticationHandlers() {

        return authenticationHandlers;
    }

    public static AuthenticationMethodNameTranslator getAuthenticationMethodNameTranslator() {

        return authenticationMethodNameTranslator;
    }

    public static void setAuthenticationMethodNameTranslator(
            AuthenticationMethodNameTranslator authenticationMethodNameTranslator) {

        OAuth2ServiceComponentHolder.authenticationMethodNameTranslator = authenticationMethodNameTranslator;
    }

    /**
     * Get ClaimProvider Service
     *
     * @return all ID token claims
     */
    public static List<ClaimProvider> getClaimProviders() {
        return claimProviders;
    }

    /**
     * Set ClaimProvider Service
     *
     * @param claimProvider
     */
    public static void setClaimProvider(ClaimProvider claimProvider) {

        OAuth2ServiceComponentHolder.claimProviders.add(claimProvider);
    }

    /**
     * Unregister the particular claimProvider
     *
     * @param claimProvider
     */
    public static void unregisterClaimProvider(ClaimProvider claimProvider) {

        claimProviders.remove(claimProvider);
    }

    public static boolean isTokenExtendedTableExist() {

        return tokenExtendedTableExist;
    }

    public static void setTokenExtendedTableExist(boolean tokenExtendedTableExist) {

        OAuth2ServiceComponentHolder.tokenExtendedTableExist = tokenExtendedTableExist;
    }

    public List<TokenBinder> getTokenBinders() {

        return tokenBinders;
    }

    public Optional<TokenBinder> getTokenBinder(String bindingType) {

        return tokenBinders.stream().filter(t -> t.getBindingType().equals(bindingType)).findAny();
    }

    public void addTokenBinder(TokenBinder tokenBinder) {

        this.tokenBinders.add(tokenBinder);
    }

    public void removeTokenBinder(TokenBinder tokenBinder) {

        this.tokenBinders.remove(tokenBinder);
    }

    public ResponseTypeRequestValidator getResponseTypeRequestValidator(String responseType) {

        return responseTypeRequestValidators.get(responseType);
    }

    public void addResponseTypeRequestValidator(ResponseTypeRequestValidator validator) {

        this.responseTypeRequestValidators.put(validator.getResponseType(), validator);
    }

    public void removeResponseTypeRequestValidator(ResponseTypeRequestValidator validator) {

        this.responseTypeRequestValidators.remove(validator.getResponseType());
    }

    public OAuthAdminServiceImpl getOAuthAdminService() {

        return oauthAdminService;
    }

    public void setOAuthAdminService(OAuthAdminServiceImpl oauthAdminService) {

        this.oauthAdminService = oauthAdminService;
    }

    public RealmService getRealmService() {

        return realmService;
    }

    public void setRealmService(RealmService realmService) {

        this.realmService = realmService;
    }

    /**
     * Set Authentication Data Publisher Proxy instance.
     *
     * @param authenticationDataPublisherProxy
     */
    public static void setAuthenticationDataPublisherProxy(AuthenticationDataPublisher
                                                                   authenticationDataPublisherProxy) {

        OAuth2ServiceComponentHolder.authenticationDataPublisherProxy = authenticationDataPublisherProxy;
    }

    /**
     * Get the Authentication Data Publisher Proxy instance.
     *
     * @return authenticationDataPublisherProxy instance.
     */
    public static AuthenticationDataPublisher getAuthenticationDataPublisherProxy() {

        return OAuth2ServiceComponentHolder.authenticationDataPublisherProxy;
    }

    /**
     * Method to get the configured KeyIDProvider implementation.
     *
     * @return configured Key ID Provider instance.
     */
    public static KeyIDProvider getKeyIDProvider() {

        return keyIDProvider;
    }

    /**
     * Method to add the KeyIDProvider.
     *
     * @param keyIDProvider instance of KeyIDProvider.
     */
    public static void setKeyIDProvider(KeyIDProvider keyIDProvider) {

        OAuth2ServiceComponentHolder.keyIDProvider = keyIDProvider;
    }

    /**
     * Set Idp manager Instance.
     *
     * @param idpManager IdpManager.
     */
    public void setIdpManager(IdpManager idpManager) {

        this.idpManager = idpManager;
    }

    /**
     * Get IdpManager Instance.
     *
     * @return IdpManager.
     */
    public IdpManager getIdpManager() {

        return idpManager;
    }
    
    /**
    * Set UserSessionManagementService Instance.
    *
    * @param userSessionManagementService UserSessionManagementService.
     */
    public static void setUserSessionManagementService(UserSessionManagementService userSessionManagementService) {

        OAuth2ServiceComponentHolder.userSessionManagementService = userSessionManagementService;
    }

    /**
     * Get UserSessionManagementService Instance.
     *
     * @return UserSessionManagementService.
     */
    public static UserSessionManagementService getUserSessionManagementService() {

        return userSessionManagementService;
    }

    public static RoleManager getRoleManager() {

        return roleManager;
    }

    public static void setRoleManager(RoleManager roleManager) {

        OAuth2ServiceComponentHolder.roleManager = roleManager;
    }

    public void setOIDCScopesClaims(List<ScopeDTO> oidcScopesClaims) {

        this.oidcScopesClaims = oidcScopesClaims;
    }

    public List<ScopeDTO> getOIDCScopesClaims() {

        return oidcScopesClaims;
    }

    public void setOauthScopeBinding(List<Scope> oauthScopeBinding) {

        this.oauthScopeBinding = oauthScopeBinding;
    }

    public List<Scope> getOauthScopeBinding() {

        return oauthScopeBinding;
    }


    public ScopeClaimMappingDAO getScopeClaimMappingDAO() {

        return scopeClaimMappingDAO;
    }

    public void setScopeClaimMappingDAO(ScopeClaimMappingDAO scopeClaimMappingDAO) {

        this.scopeClaimMappingDAO = scopeClaimMappingDAO;
    }

    public static OrganizationUserResidentResolverService getOrganizationUserResidentResolverService() {

        return organizationUserResidentResolverService;
    }

    public static void setOrganizationUserResidentResolverService(
            OrganizationUserResidentResolverService organizationUserResidentResolverService) {

        OAuth2ServiceComponentHolder.organizationUserResidentResolverService = organizationUserResidentResolverService;
    }

    /**
     * Get the list of grant types which allowed JWT renew without revoke.
     *
     * @return JwtRenewWithoutRevokeAllowedGrantTypes
     */
    public static List<String> getJwtRenewWithoutRevokeAllowedGrantTypes() {

        return jwtRenewWithoutRevokeAllowedGrantTypes;
    }

    /**
     * Set the list of grant types which allowed JWT renew without revoke.
     *
     * @param jwtRenewWithoutRevokeAllowedGrantTypes List of grant types.
     */
    public static void setJwtRenewWithoutRevokeAllowedGrantTypes(
            List<String> jwtRenewWithoutRevokeAllowedGrantTypes) {

        OAuth2ServiceComponentHolder.jwtRenewWithoutRevokeAllowedGrantTypes =
                jwtRenewWithoutRevokeAllowedGrantTypes;
    }

    public static IdentityEventService getIdentityEventService() {

        return identityEventService;
    }

    public static void setIdentityEventService(IdentityEventService identityEventService) {
        OAuth2ServiceComponentHolder.identityEventService = identityEventService;
    }

    /**
     * Get Consent Server Configs Management Service.
     *
     * @return Consent Server Configs Management Service.
     */
    public static ConsentServerConfigsManagementService getConsentServerConfigsManagementService() {

        return OAuth2ServiceComponentHolder.consentServerConfigsManagementService;
    }

    /**
     * Set Consent Server Configs Management Service.
     *
     * @param consentServerConfigsManagementService Consent Server Configs Management Service.
     */
    public static void setConsentServerConfigsManagementService(ConsentServerConfigsManagementService
                                                                        consentServerConfigsManagementService) {

        OAuth2ServiceComponentHolder.consentServerConfigsManagementService = consentServerConfigsManagementService;
    }

    /**
     * Get Refresh Token Grant Processor.
     *
     * @return RefreshTokenGrantProcessor  Refresh Token Grant Processor.
     */
    public RefreshTokenGrantProcessor getRefreshTokenGrantProcessor() {

        if (refreshTokenGrantProcessor == null) {
            refreshTokenGrantProcessor = new DefaultRefreshTokenGrantProcessor();
        }
        return refreshTokenGrantProcessor;
    }

    /**
     * Set Refresh Token Grant Processor.
     *
     * @param refreshTokenGrantProcessor Refresh Token Grant Processor.
     */
    public void setRefreshTokenGrantProcessor(RefreshTokenGrantProcessor refreshTokenGrantProcessor) {

        this.refreshTokenGrantProcessor = refreshTokenGrantProcessor;
    }

    /**
     * Get Revocation Processor.
     *
     * @return Revocation Processor.
     */
    public OAuth2RevocationProcessor getRevocationProcessor() {

        if (revocationProcessor == null) {
            revocationProcessor = new DefaultOAuth2RevocationProcessor();
        }
        return revocationProcessor;
    }

    /**
     * Set Revocation Processor.
     *
     * @param revocationProcessor Revocation Processor.
     */
    public void setRevocationProcessor(OAuth2RevocationProcessor revocationProcessor) {

        this.revocationProcessor = revocationProcessor;
    }

    public static boolean isRestrictUnassignedScopes() {

        return restrictUnassignedScopes;
    }

    public static void setRestrictUnassignedScopes(boolean restrictUnassignedScopes) {

        OAuth2ServiceComponentHolder.restrictUnassignedScopes = restrictUnassignedScopes;
    }

    public static ConfigurationContextService getConfigurationContextService() {

        return configurationContextService;
    }

    public static void setConfigurationContextService(ConfigurationContextService configurationContextService) {

        OAuth2ServiceComponentHolder.configurationContextService = configurationContextService;
    }

    /**
     * Get the OAuth2ScopeClaimMappingDAO instance.
     *
     * @param samlSSOServiceProviderManager SAMLSSOServiceProviderManager instance.
     */
    public static void setSamlSSOServiceProviderManager(SAMLSSOServiceProviderManager samlSSOServiceProviderManager) {

        OAuth2ServiceComponentHolder.samlSSOServiceProviderManager = samlSSOServiceProviderManager;
    }

    /**
     * Get the SAMLSSOServiceProviderManager instance.
     *
     * @return SAMLSSOServiceProviderManager instance.
     */
    public static SAMLSSOServiceProviderManager getSamlSSOServiceProviderManager() {

        return samlSSOServiceProviderManager;
    }

    /**
     * Returns JWT access token additional claim providers.
     *
     * @return
     */
    public List<JWTAccessTokenClaimProvider> getJWTAccessTokenClaimProviders() {

        return Collections.unmodifiableList(jwtAccessTokenClaimProviders);
    }

    public void addJWTAccessTokenClaimProvider(JWTAccessTokenClaimProvider accessTokenClaimProvider) {

        jwtAccessTokenClaimProviders.add(accessTokenClaimProvider);
    }

    public void removeJWTAccessTokenClaimProvider(JWTAccessTokenClaimProvider accessTokenClaimProvider) {

        jwtAccessTokenClaimProviders.remove(accessTokenClaimProvider);
    }

    /**
     * Get whether organization management enabled.
     *
     * @return True if organization management is enabled.
     */
    public boolean isOrganizationManagementEnabled() {

        return isOrganizationManagementEnabled;
    }

    /**
     * Set organization management enable/disable state.
     *
     * @param organizationManagementInitializeService OrganizationManagementInitializeInstance.
     */
    public void setOrganizationManagementEnable(
            OrganizationManagementInitialize organizationManagementInitializeService) {

        if (organizationManagementInitializeService != null) {
            isOrganizationManagementEnabled = organizationManagementInitializeService.isOrganizationManagementEnabled();
        }
    }

    /**
     * Get the organization manager instance.
     *
     * @return OrganizationManager instance.
     */
    public OrganizationManager getOrganizationManager() {

        return organizationManager;
    }

    /**
     * Set the organization manager instance.
     *
     * @param organizationManager OrganizationManager instance.
     */
    public void setOrganizationManager(OrganizationManager organizationManager) {

        this.organizationManager = organizationManager;
    }

    /**
     * set ResponseModeProvider map
     */
    public static void setResponseModeProviders(Map<String, ResponseModeProvider> responseModeProvidersMap) {

        responseModeProviders = responseModeProvidersMap;
    }

    /**
     * set DefaultResponseModeProvider
     */
    public static void setDefaultResponseModeProvider(ResponseModeProvider responseModeProvider) {

        defaultResponseModeProvider = responseModeProvider;
    }

    /**
     * get DefaultResponseModeProvider
     */
    public static ResponseModeProvider getDefaultResponseModeProvider() {

        return defaultResponseModeProvider;
    }

    /**
     * This returns responseModeProviders map with all supported (configured) response modes and their providers
     * @return Map<String, ResponseModeProvider>
     */
    public static Map<String, ResponseModeProvider> getResponseModeProviders() {
        return responseModeProviders;
    }

    /**
     * Method to get the configured ResponseModeProvider implementation.
     *
     * @return the configured response mode provider for the Authorization response.
     */
    public static ResponseModeProvider getResponseModeProvider(String responseMode) {

        if (responseMode == null) {
            // if response mode is not provided, the DefaultResponseModeProvider is used
            return getDefaultResponseModeProvider();
        }
        ResponseModeProvider responseModeProvider = responseModeProviders.get(responseMode);
        if (responseModeProvider == null) {
            // if response mode is not in the configured response modes, the DefaultResponseModeProvider is used
            return getDefaultResponseModeProvider();
        }
        return responseModeProvider;
    }

    /**
     * Get the list of oauth authorization request builder implementations available.
     *
     * @return List<OAuthAuthorizationRequestBuilder> returns a list ot request builders.
     */
    public List<OAuthAuthorizationRequestBuilder> getAuthorizationRequestBuilders() {

        return oAuthAuthorizationRequestBuilders;
    }

    /**
     * Add request builder implementation.
     *
     * @param oAuthAuthorizationRequestBuilder Request builder implementation.
     */
    public void addAuthorizationRequestBuilder(OAuthAuthorizationRequestBuilder oAuthAuthorizationRequestBuilder) {

        oAuthAuthorizationRequestBuilders.add(oAuthAuthorizationRequestBuilder);
    }

    /**
     * Remove request builder implementation.
     *
     * @param oAuthAuthorizationRequestBuilder Request builder implementation.
     */
    public void removeAuthorizationRequestBuilder(OAuthAuthorizationRequestBuilder oAuthAuthorizationRequestBuilder) {

        oAuthAuthorizationRequestBuilders.remove(oAuthAuthorizationRequestBuilder);
    }

    /**
     * Get token provider.
     *
     * @return TokenProvider
     */
    public TokenProvider getTokenProvider() {

        if (tokenProvider == null) {
            tokenProvider = new DefaultTokenProvider();
        }
        return tokenProvider;
    }

    /**
     * Set token provider.
     *
     * @param tokenProvider TokenProvider
     */
    public void setTokenProvider(TokenProvider tokenProvider) {

        this.tokenProvider = tokenProvider;
    }

    public AuthorizedAPIManagementService getAuthorizedAPIManagementService() {

        return authorizedAPIManagementService;
    }

    public void setAuthorizedAPIManagementService(AuthorizedAPIManagementService authorizedAPIManagementService) {

        this.authorizedAPIManagementService = authorizedAPIManagementService;
    }

    /**
     * Get APIResourceManager osgi service.
     *
     * @return APIResourceManager.
     */
    public APIResourceManager getApiResourceManager() {
        return apiResourceManager;
    }
    /**
     * Set APIResourceManager osgi service.
     *
     * @param apiResourceManager APIResourceManager.
     */
    public void setApiResourceManager(APIResourceManager apiResourceManager) {

        this.apiResourceManager = apiResourceManager;
    }

    /**
     * Get {@link RoleManagementService}.
     *
     * @return Instance of {@link RoleManagementService}.
     */
    public RoleManagementService getRoleManagementServiceV2() {

        return roleManagementServiceV2;
    }

    /**
     * Set {@link RoleManagementService}.
     *
     * @param roleManagementServiceV2 Instance of {@link RoleManagementService}.
     */
    public void setRoleManagementServiceV2(RoleManagementService roleManagementServiceV2) {

        this.roleManagementServiceV2 = roleManagementServiceV2;
    }

    /**
     * Get the map of legacy scopes to new scopes.
     *
     * @return Map of legacy scopes to new scopes.
     */
    public Map<String, Set<String>> getLegacyScopesToNewScopesMap() {

        return legacyScopesToNewScopesMap;
    }

    /**
     * Set the map of legacy scopes to new scopes.
     *
     * @param legacyScopesToNewScopesMap Map of legacy scopes to new scopes.
     */
    public void setLegacyScopesToNewScopesMap(Map<String, Set<String>> legacyScopesToNewScopesMap) {

        this.legacyScopesToNewScopesMap = legacyScopesToNewScopesMap;
    }

    /**
     * Get the map of legacy multiple scopes to new scopes.
     *
     * @return Map of legacy multiple scopes to new scopes.
     */
    public Map<String, Set<String>> getLegacyMultipleScopesToNewScopesMap() {

        return legacyMultipleScopesToNewScopesMap;
    }

    /**
     * Set the map of legacy multiple scopes to new scopes.
     *
     * @param legacyMultipleScopesToNewScopesMap Map of legacy multiple scopes to new scopes.
     */
    public void setLegacyMultipleScopesToNewScopesMap(Map<String, Set<String>> legacyMultipleScopesToNewScopesMap) {

        this.legacyMultipleScopesToNewScopesMap = legacyMultipleScopesToNewScopesMap;
    }


    public ImpersonationMgtService getImpersonationMgtService() {

        return impersonationMgtService;
    }

    public void setImpersonationMgtService(ImpersonationMgtService impersonationMgtService) {

        this.impersonationMgtService = impersonationMgtService;
    }

    public void addImpersonationValidator(ImpersonationValidator impersonationValidator) {

        impersonationValidators.add(impersonationValidator);
        impersonationValidators.sort(getImpersonationValidatorComparator());
    }

    public void removeImpersonationValidator(ImpersonationValidator impersonationValidator) {

        impersonationValidators.removeIf(impersonationValidator1 -> impersonationValidator1.getClass().getName()
                .equals(impersonationValidator.getClass().getName()));
    }

    public List<ImpersonationValidator> getImpersonationValidators() {

        return impersonationValidators;
    }

    private Comparator<ImpersonationValidator> getImpersonationValidatorComparator() {

        // Sort based on priority in descending order, ie. the highest priority comes to the first element of the list.
        return Comparator.comparingInt(ImpersonationValidator::getPriority).reversed();
    }

    public ConfigurationManager getConfigurationManager() {

        return configurationManager;
    }

    public void setConfigurationManager(ConfigurationManager configurationManager) {

        this.configurationManager = configurationManager;
    }

    /**
     * Set the account lock service to the OAuth2ServiceComponentHolder.
     *
     * @param accountLockService Account lock service instance.
     */
    public static void setAccountLockService(AccountLockService accountLockService) {

        OAuth2ServiceComponentHolder.accountLockService = accountLockService;
    }

    /**
     * Retrieve the account lock service.
     *
     * @return Account lock service instance.
     */
    public static AccountLockService getAccountLockService() {

        return OAuth2ServiceComponentHolder.accountLockService;
    }

    /**
<<<<<<< HEAD
     * Get an {@link AuthorizationDetailsService} instance.
     *
     * @return A {@link AuthorizationDetailsService} singleton instance.
     */
    public AuthorizationDetailsService getAuthorizationDetailsService() {

        if (this.authorizationDetailsService == null) {
            this.authorizationDetailsService = new AuthorizationDetailsService();
        }
        return this.authorizationDetailsService;
    }

    /**
     * Get an {@link AuthorizationDetailsValidator} instance.
     *
     * @return A {@link AuthorizationDetailsValidator} singleton instance.
     */
    public AuthorizationDetailsValidator getAuthorizationDetailsValidator() {

        if (this.authorizationDetailsValidator == null) {
            this.authorizationDetailsValidator = new DefaultAuthorizationDetailsValidator();
        }
        return this.authorizationDetailsValidator;
    }

    /**
     * Get an {@link AuthorizationDetailsTypeManager} instance.
     *
     * @return A {@link AuthorizationDetailsTypeManager} singleton instance.
     */
    public AuthorizationDetailsTypeManager getAuthorizationDetailsTypeManager() {

        return this.authorizationDetailsTypeManager;
    }

    /**
     * set an {@link AuthorizationDetailsTypeManager} instance.
     */
    public void setAuthorizationDetailsTypeManager(AuthorizationDetailsTypeManager authorizationDetailsTypeManager) {

        this.authorizationDetailsTypeManager = authorizationDetailsTypeManager;
=======
     * Set the ClaimMetadataManagementService instance.
     *
     * @param claimMetadataManagementService ClaimMetadataManagementService instance.
     */
    public void setClaimMetadataManagementService(ClaimMetadataManagementService claimMetadataManagementService) {

        this.claimMetadataManagementService = claimMetadataManagementService;
    }

    /**
     * Get the ClaimMetadataManagementService instance.
     *
     * @return ClaimMetadataManagementService instance.
     */
    public ClaimMetadataManagementService getClaimMetadataManagementService() {

        return claimMetadataManagementService;
>>>>>>> 1eb13c1c
    }
}<|MERGE_RESOLUTION|>--- conflicted
+++ resolved
@@ -129,14 +129,11 @@
     private List<ImpersonationValidator> impersonationValidators = new ArrayList<>();
     private ConfigurationManager configurationManager;
     private static AccountLockService accountLockService;
-<<<<<<< HEAD
+    private ClaimMetadataManagementService claimMetadataManagementService;
 
     private AuthorizationDetailsService authorizationDetailsService;
     private AuthorizationDetailsValidator authorizationDetailsValidator;
     private AuthorizationDetailsTypeManager authorizationDetailsTypeManager;
-=======
-    private ClaimMetadataManagementService claimMetadataManagementService;
->>>>>>> 1eb13c1c
 
     private OAuth2ServiceComponentHolder() {
 
@@ -925,7 +922,26 @@
     }
 
     /**
-<<<<<<< HEAD
+     * Set the ClaimMetadataManagementService instance.
+     *
+     * @param claimMetadataManagementService ClaimMetadataManagementService instance.
+     */
+    public void setClaimMetadataManagementService(ClaimMetadataManagementService claimMetadataManagementService) {
+
+        this.claimMetadataManagementService = claimMetadataManagementService;
+    }
+
+    /**
+     * Get the ClaimMetadataManagementService instance.
+     *
+     * @return ClaimMetadataManagementService instance.
+     */
+    public ClaimMetadataManagementService getClaimMetadataManagementService() {
+
+        return claimMetadataManagementService;
+    }
+
+    /**
      * Get an {@link AuthorizationDetailsService} instance.
      *
      * @return A {@link AuthorizationDetailsService} singleton instance.
@@ -967,24 +983,5 @@
     public void setAuthorizationDetailsTypeManager(AuthorizationDetailsTypeManager authorizationDetailsTypeManager) {
 
         this.authorizationDetailsTypeManager = authorizationDetailsTypeManager;
-=======
-     * Set the ClaimMetadataManagementService instance.
-     *
-     * @param claimMetadataManagementService ClaimMetadataManagementService instance.
-     */
-    public void setClaimMetadataManagementService(ClaimMetadataManagementService claimMetadataManagementService) {
-
-        this.claimMetadataManagementService = claimMetadataManagementService;
-    }
-
-    /**
-     * Get the ClaimMetadataManagementService instance.
-     *
-     * @return ClaimMetadataManagementService instance.
-     */
-    public ClaimMetadataManagementService getClaimMetadataManagementService() {
-
-        return claimMetadataManagementService;
->>>>>>> 1eb13c1c
     }
 }