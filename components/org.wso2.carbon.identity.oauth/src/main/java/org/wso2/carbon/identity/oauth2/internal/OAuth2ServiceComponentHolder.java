--- conflicted
+++ resolved
@@ -86,14 +86,11 @@
     private ScopeClaimMappingDAO scopeClaimMappingDAO;
     private static List<String> jwtRenewWithoutRevokeAllowedGrantTypes = new ArrayList<>();
     private static ConsentServerConfigsManagementService consentServerConfigsManagementService;
-<<<<<<< HEAD
-    private RefreshTokenGrantProcessor refreshTokenGrantProcessor;
-    private OAuth2RevocationProcessor revocationProcessor;
-=======
     private static boolean restrictUnassignedScopes;
     private static ConfigurationContextService configurationContextService;
     private List<JWTAccessTokenClaimProvider> jwtAccessTokenClaimProviders = new ArrayList<>();
->>>>>>> 6394d405
+    private RefreshTokenGrantProcessor refreshTokenGrantProcessor;
+    private OAuth2RevocationProcessor revocationProcessor;
 
     private OAuth2ServiceComponentHolder() {
 
@@ -466,7 +463,6 @@
         OAuth2ServiceComponentHolder.consentServerConfigsManagementService = consentServerConfigsManagementService;
     }
 
-<<<<<<< HEAD
     public RefreshTokenGrantProcessor getRefreshTokenGrantProcessor() {
         if (refreshTokenGrantProcessor == null) {
             refreshTokenGrantProcessor = new DefaultRefreshTokenGrantProcessor();
@@ -487,7 +483,8 @@
 
     public void setRevocationProcessor(OAuth2RevocationProcessor revocationProcessor) {
         this.revocationProcessor = revocationProcessor;
-=======
+    }
+
     public static boolean isRestrictUnassignedScopes() {
 
         return restrictUnassignedScopes;
@@ -579,6 +576,5 @@
             return getDefaultResponseModeProvider();
         }
         return responseModeProvider;
->>>>>>> 6394d405
     }
 }