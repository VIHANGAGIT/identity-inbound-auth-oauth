/*
 * Copyright (c) 2014-2024, WSO2 LLC. (http://www.wso2.com).
 *
 * WSO2 LLC. licenses this file to you under the Apache License,
 * Version 2.0 (the "License"); you may not use this file except
 * in compliance with the License.
 * You may obtain a copy of the License at
 *
 * http://www.apache.org/licenses/LICENSE-2.0
 *
 * Unless required by applicable law or agreed to in writing,
 * software distributed under the License is distributed on an
 * "AS IS" BASIS, WITHOUT WARRANTIES OR CONDITIONS OF ANY
 * KIND, either express or implied.  See the License for the
 * specific language governing permissions and limitations
 * under the License.
 */

package org.wso2.carbon.identity.oauth2.internal;

import org.wso2.carbon.identity.api.resource.mgt.APIResourceManager;
import org.wso2.carbon.identity.api.resource.mgt.AuthorizationDetailsTypeManager;
import org.wso2.carbon.identity.application.authentication.framework.AuthenticationDataPublisher;
import org.wso2.carbon.identity.application.authentication.framework.AuthenticationMethodNameTranslator;
import org.wso2.carbon.identity.application.authentication.framework.UserSessionManagementService;
import org.wso2.carbon.identity.application.mgt.ApplicationManagementService;
import org.wso2.carbon.identity.application.mgt.AuthorizedAPIManagementService;
import org.wso2.carbon.identity.configuration.mgt.core.ConfigurationManager;
import org.wso2.carbon.identity.consent.server.configs.mgt.services.ConsentServerConfigsManagementService;
import org.wso2.carbon.identity.core.SAMLSSOServiceProviderManager;
import org.wso2.carbon.identity.core.handler.HandlerComparator;
import org.wso2.carbon.identity.event.services.IdentityEventService;
import org.wso2.carbon.identity.handler.event.account.lock.service.AccountLockService;
import org.wso2.carbon.identity.oauth.OAuthAdminServiceImpl;
import org.wso2.carbon.identity.oauth.dto.ScopeDTO;
import org.wso2.carbon.identity.oauth.tokenprocessor.DefaultOAuth2RevocationProcessor;
import org.wso2.carbon.identity.oauth.tokenprocessor.DefaultRefreshTokenGrantProcessor;
import org.wso2.carbon.identity.oauth.tokenprocessor.DefaultTokenProvider;
import org.wso2.carbon.identity.oauth.tokenprocessor.OAuth2RevocationProcessor;
import org.wso2.carbon.identity.oauth.tokenprocessor.RefreshTokenGrantProcessor;
import org.wso2.carbon.identity.oauth.tokenprocessor.TokenProvider;
import org.wso2.carbon.identity.oauth2.OAuthAuthorizationRequestBuilder;
import org.wso2.carbon.identity.oauth2.authz.validators.ResponseTypeRequestValidator;
import org.wso2.carbon.identity.oauth2.bean.Scope;
import org.wso2.carbon.identity.oauth2.client.authentication.OAuthClientAuthenticator;
import org.wso2.carbon.identity.oauth2.impersonation.services.ImpersonationMgtService;
import org.wso2.carbon.identity.oauth2.impersonation.validators.ImpersonationValidator;
import org.wso2.carbon.identity.oauth2.keyidprovider.KeyIDProvider;
import org.wso2.carbon.identity.oauth2.rar.AuthorizationDetailsService;
import org.wso2.carbon.identity.oauth2.rar.validator.AuthorizationDetailsValidator;
import org.wso2.carbon.identity.oauth2.rar.validator.DefaultAuthorizationDetailsValidator;
import org.wso2.carbon.identity.oauth2.responsemode.provider.ResponseModeProvider;
import org.wso2.carbon.identity.oauth2.token.bindings.TokenBinder;
import org.wso2.carbon.identity.oauth2.token.handlers.claims.JWTAccessTokenClaimProvider;
import org.wso2.carbon.identity.openidconnect.ClaimProvider;
import org.wso2.carbon.identity.openidconnect.dao.ScopeClaimMappingDAO;
import org.wso2.carbon.identity.organization.management.role.management.service.RoleManager;
import org.wso2.carbon.identity.organization.management.service.OrganizationManagementInitialize;
import org.wso2.carbon.identity.organization.management.service.OrganizationManager;
import org.wso2.carbon.identity.organization.management.service.OrganizationUserResidentResolverService;
import org.wso2.carbon.identity.role.v2.mgt.core.RoleManagementService;
import org.wso2.carbon.idp.mgt.IdpManager;
import org.wso2.carbon.registry.core.service.RegistryService;
import org.wso2.carbon.user.core.service.RealmService;
import org.wso2.carbon.utils.ConfigurationContextService;

import java.util.ArrayList;
import java.util.Collections;
import java.util.Comparator;
import java.util.HashMap;
import java.util.List;
import java.util.Map;
import java.util.Optional;
import java.util.Set;

/**
 * OAuth2 Service component data holder
 */
public class OAuth2ServiceComponentHolder {

    private static OAuth2ServiceComponentHolder instance = new OAuth2ServiceComponentHolder();
    private static ApplicationManagementService applicationMgtService;
    private static boolean pkceEnabled = false;
    private static boolean audienceEnabled = false;
    private static RegistryService registryService;
    private static AuthenticationMethodNameTranslator authenticationMethodNameTranslator;
    private static List<OAuthClientAuthenticator> authenticationHandlers = new ArrayList<>();
    private static List<ClaimProvider> claimProviders = new ArrayList<>();
    private static boolean idpIdColumnEnabled = false;
    private static Map<String, ResponseModeProvider> responseModeProviders;
    private static ResponseModeProvider defaultResponseModeProvider;
    private static boolean consentedTokenColumnEnabled = false;
    private static IdentityEventService identityEventService;
    private static boolean tokenExtendedTableExist = false;
    private List<TokenBinder> tokenBinders = new ArrayList<>();
    private Map<String, ResponseTypeRequestValidator> responseTypeRequestValidators = new HashMap<>();
    private OAuthAdminServiceImpl oauthAdminService;
    private OrganizationManager organizationManager;
    private RealmService realmService;
    private static AuthenticationDataPublisher authenticationDataPublisherProxy;
    private static KeyIDProvider keyIDProvider = null;
    private IdpManager idpManager;
    private static UserSessionManagementService userSessionManagementService;
    private static SAMLSSOServiceProviderManager samlSSOServiceProviderManager;
    private static RoleManager roleManager;
    private static OrganizationUserResidentResolverService organizationUserResidentResolverService;
    private List<ScopeDTO> oidcScopesClaims = new ArrayList<>();
    private List<Scope> oauthScopeBinding = new ArrayList<>();
    private ScopeClaimMappingDAO scopeClaimMappingDAO;
    private static List<String> jwtRenewWithoutRevokeAllowedGrantTypes = new ArrayList<>();
    private static ConsentServerConfigsManagementService consentServerConfigsManagementService;
    private static boolean restrictUnassignedScopes;
    private static ConfigurationContextService configurationContextService;
    private List<JWTAccessTokenClaimProvider> jwtAccessTokenClaimProviders = new ArrayList<>();
    private final List<OAuthAuthorizationRequestBuilder> oAuthAuthorizationRequestBuilders = new ArrayList<>();
    private boolean isOrganizationManagementEnabled = false;
    private RefreshTokenGrantProcessor refreshTokenGrantProcessor;
    private OAuth2RevocationProcessor revocationProcessor;
    private TokenProvider tokenProvider;
    private AuthorizedAPIManagementService authorizedAPIManagementService;
    private APIResourceManager apiResourceManager;
    private RoleManagementService roleManagementServiceV2;
    private Map<String, Set<String>> legacyScopesToNewScopesMap = new HashMap<>();
    private Map<String, Set<String>> legacyMultipleScopesToNewScopesMap = new HashMap<>();

    private ImpersonationMgtService impersonationMgtService;

    private List<ImpersonationValidator> impersonationValidators = new ArrayList<>();
    private ConfigurationManager configurationManager;
<<<<<<< HEAD
    private AuthorizationDetailsService authorizationDetailsService;
    private AuthorizationDetailsValidator authorizationDetailsValidator;
    private AuthorizationDetailsTypeManager authorizationDetailsTypeManager;
=======
    private static AccountLockService accountLockService;

>>>>>>> 9a943792

    private OAuth2ServiceComponentHolder() {

    }

    public static OAuth2ServiceComponentHolder getInstance() {

        return instance;
    }

    /**
     * Get Application management service
     *
     * @return ApplicationManagementService
     */
    public static ApplicationManagementService getApplicationMgtService() {

        return OAuth2ServiceComponentHolder.applicationMgtService;
    }

    /**
     * Set Application management service
     *
     * @param applicationMgtService ApplicationManagementService
     */
    public static void setApplicationMgtService(ApplicationManagementService applicationMgtService) {

        OAuth2ServiceComponentHolder.applicationMgtService = applicationMgtService;
    }

    @Deprecated
    public static boolean isPkceEnabled() {

        return pkceEnabled;
    }

    public static void setPkceEnabled(boolean pkceEnabled) {

        OAuth2ServiceComponentHolder.pkceEnabled = pkceEnabled;
    }

    public static boolean isAudienceEnabled() {

        return audienceEnabled;
    }

    public static void setAudienceEnabled(boolean audienceEnabled) {

        OAuth2ServiceComponentHolder.audienceEnabled = audienceEnabled;
    }

    public static boolean isIDPIdColumnEnabled() {

        return idpIdColumnEnabled;
    }

    public static void setIDPIdColumnEnabled(boolean idpIdColumnEnabled) {

        OAuth2ServiceComponentHolder.idpIdColumnEnabled = idpIdColumnEnabled;
    }

    public static boolean isConsentedTokenColumnEnabled() {

        return consentedTokenColumnEnabled;
    }

    public static void setConsentedTokenColumnEnabled(boolean consentedTokenColumnEnabled) {

        OAuth2ServiceComponentHolder.consentedTokenColumnEnabled = consentedTokenColumnEnabled;
    }

    public static RegistryService getRegistryService() {

        return registryService;
    }

    public static void setRegistryService(RegistryService registryService) {

        OAuth2ServiceComponentHolder.registryService = registryService;
    }

    public static void addAuthenticationHandler(OAuthClientAuthenticator clientAuthenticator) {

        authenticationHandlers.add(clientAuthenticator);
        authenticationHandlers.sort(new HandlerComparator());
    }

    public static List<OAuthClientAuthenticator> getAuthenticationHandlers() {

        return authenticationHandlers;
    }

    public static AuthenticationMethodNameTranslator getAuthenticationMethodNameTranslator() {

        return authenticationMethodNameTranslator;
    }

    public static void setAuthenticationMethodNameTranslator(
            AuthenticationMethodNameTranslator authenticationMethodNameTranslator) {

        OAuth2ServiceComponentHolder.authenticationMethodNameTranslator = authenticationMethodNameTranslator;
    }

    /**
     * Get ClaimProvider Service
     *
     * @return all ID token claims
     */
    public static List<ClaimProvider> getClaimProviders() {
        return claimProviders;
    }

    /**
     * Set ClaimProvider Service
     *
     * @param claimProvider
     */
    public static void setClaimProvider(ClaimProvider claimProvider) {

        OAuth2ServiceComponentHolder.claimProviders.add(claimProvider);
    }

    /**
     * Unregister the particular claimProvider
     *
     * @param claimProvider
     */
    public static void unregisterClaimProvider(ClaimProvider claimProvider) {

        claimProviders.remove(claimProvider);
    }

    public static boolean isTokenExtendedTableExist() {

        return tokenExtendedTableExist;
    }

    public static void setTokenExtendedTableExist(boolean tokenExtendedTableExist) {

        OAuth2ServiceComponentHolder.tokenExtendedTableExist = tokenExtendedTableExist;
    }

    public List<TokenBinder> getTokenBinders() {

        return tokenBinders;
    }

    public Optional<TokenBinder> getTokenBinder(String bindingType) {

        return tokenBinders.stream().filter(t -> t.getBindingType().equals(bindingType)).findAny();
    }

    public void addTokenBinder(TokenBinder tokenBinder) {

        this.tokenBinders.add(tokenBinder);
    }

    public void removeTokenBinder(TokenBinder tokenBinder) {

        this.tokenBinders.remove(tokenBinder);
    }

    public ResponseTypeRequestValidator getResponseTypeRequestValidator(String responseType) {

        return responseTypeRequestValidators.get(responseType);
    }

    public void addResponseTypeRequestValidator(ResponseTypeRequestValidator validator) {

        this.responseTypeRequestValidators.put(validator.getResponseType(), validator);
    }

    public void removeResponseTypeRequestValidator(ResponseTypeRequestValidator validator) {

        this.responseTypeRequestValidators.remove(validator.getResponseType());
    }

    public OAuthAdminServiceImpl getOAuthAdminService() {

        return oauthAdminService;
    }

    public void setOAuthAdminService(OAuthAdminServiceImpl oauthAdminService) {

        this.oauthAdminService = oauthAdminService;
    }

    public RealmService getRealmService() {

        return realmService;
    }

    public void setRealmService(RealmService realmService) {

        this.realmService = realmService;
    }

    /**
     * Set Authentication Data Publisher Proxy instance.
     *
     * @param authenticationDataPublisherProxy
     */
    public static void setAuthenticationDataPublisherProxy(AuthenticationDataPublisher
                                                                   authenticationDataPublisherProxy) {

        OAuth2ServiceComponentHolder.authenticationDataPublisherProxy = authenticationDataPublisherProxy;
    }

    /**
     * Get the Authentication Data Publisher Proxy instance.
     *
     * @return authenticationDataPublisherProxy instance.
     */
    public static AuthenticationDataPublisher getAuthenticationDataPublisherProxy() {

        return OAuth2ServiceComponentHolder.authenticationDataPublisherProxy;
    }

    /**
     * Method to get the configured KeyIDProvider implementation.
     *
     * @return configured Key ID Provider instance.
     */
    public static KeyIDProvider getKeyIDProvider() {

        return keyIDProvider;
    }

    /**
     * Method to add the KeyIDProvider.
     *
     * @param keyIDProvider instance of KeyIDProvider.
     */
    public static void setKeyIDProvider(KeyIDProvider keyIDProvider) {

        OAuth2ServiceComponentHolder.keyIDProvider = keyIDProvider;
    }

    /**
     * Set Idp manager Instance.
     *
     * @param idpManager IdpManager.
     */
    public void setIdpManager(IdpManager idpManager) {

        this.idpManager = idpManager;
    }

    /**
     * Get IdpManager Instance.
     *
     * @return IdpManager.
     */
    public IdpManager getIdpManager() {

        return idpManager;
    }

    /**
    * Set UserSessionManagementService Instance.
    *
    * @param userSessionManagementService UserSessionManagementService.
     */
    public static void setUserSessionManagementService(UserSessionManagementService userSessionManagementService) {

        OAuth2ServiceComponentHolder.userSessionManagementService = userSessionManagementService;
    }

    /**
     * Get UserSessionManagementService Instance.
     *
     * @return UserSessionManagementService.
     */
    public static UserSessionManagementService getUserSessionManagementService() {

        return userSessionManagementService;
    }

    public static RoleManager getRoleManager() {

        return roleManager;
    }

    public static void setRoleManager(RoleManager roleManager) {

        OAuth2ServiceComponentHolder.roleManager = roleManager;
    }

    public void setOIDCScopesClaims(List<ScopeDTO> oidcScopesClaims) {

        this.oidcScopesClaims = oidcScopesClaims;
    }

    public List<ScopeDTO> getOIDCScopesClaims() {

        return oidcScopesClaims;
    }

    public void setOauthScopeBinding(List<Scope> oauthScopeBinding) {

        this.oauthScopeBinding = oauthScopeBinding;
    }

    public List<Scope> getOauthScopeBinding() {

        return oauthScopeBinding;
    }


    public ScopeClaimMappingDAO getScopeClaimMappingDAO() {

        return scopeClaimMappingDAO;
    }

    public void setScopeClaimMappingDAO(ScopeClaimMappingDAO scopeClaimMappingDAO) {

        this.scopeClaimMappingDAO = scopeClaimMappingDAO;
    }

    public static OrganizationUserResidentResolverService getOrganizationUserResidentResolverService() {

        return organizationUserResidentResolverService;
    }

    public static void setOrganizationUserResidentResolverService(
            OrganizationUserResidentResolverService organizationUserResidentResolverService) {

        OAuth2ServiceComponentHolder.organizationUserResidentResolverService = organizationUserResidentResolverService;
    }

    /**
     * Get the list of grant types which allowed JWT renew without revoke.
     *
     * @return JwtRenewWithoutRevokeAllowedGrantTypes
     */
    public static List<String> getJwtRenewWithoutRevokeAllowedGrantTypes() {

        return jwtRenewWithoutRevokeAllowedGrantTypes;
    }

    /**
     * Set the list of grant types which allowed JWT renew without revoke.
     *
     * @param jwtRenewWithoutRevokeAllowedGrantTypes List of grant types.
     */
    public static void setJwtRenewWithoutRevokeAllowedGrantTypes(
            List<String> jwtRenewWithoutRevokeAllowedGrantTypes) {

        OAuth2ServiceComponentHolder.jwtRenewWithoutRevokeAllowedGrantTypes =
                jwtRenewWithoutRevokeAllowedGrantTypes;
    }

    public static IdentityEventService getIdentityEventService() {

        return identityEventService;
    }

    public static void setIdentityEventService(IdentityEventService identityEventService) {
        OAuth2ServiceComponentHolder.identityEventService = identityEventService;
    }

    /**
     * Get Consent Server Configs Management Service.
     *
     * @return Consent Server Configs Management Service.
     */
    public static ConsentServerConfigsManagementService getConsentServerConfigsManagementService() {

        return OAuth2ServiceComponentHolder.consentServerConfigsManagementService;
    }

    /**
     * Set Consent Server Configs Management Service.
     *
     * @param consentServerConfigsManagementService Consent Server Configs Management Service.
     */
    public static void setConsentServerConfigsManagementService(ConsentServerConfigsManagementService
                                                                        consentServerConfigsManagementService) {

        OAuth2ServiceComponentHolder.consentServerConfigsManagementService = consentServerConfigsManagementService;
    }

    /**
     * Get Refresh Token Grant Processor.
     *
     * @return RefreshTokenGrantProcessor  Refresh Token Grant Processor.
     */
    public RefreshTokenGrantProcessor getRefreshTokenGrantProcessor() {

        if (refreshTokenGrantProcessor == null) {
            refreshTokenGrantProcessor = new DefaultRefreshTokenGrantProcessor();
        }
        return refreshTokenGrantProcessor;
    }

    /**
     * Set Refresh Token Grant Processor.
     *
     * @param refreshTokenGrantProcessor Refresh Token Grant Processor.
     */
    public void setRefreshTokenGrantProcessor(RefreshTokenGrantProcessor refreshTokenGrantProcessor) {

        this.refreshTokenGrantProcessor = refreshTokenGrantProcessor;
    }

    /**
     * Get Revocation Processor.
     *
     * @return Revocation Processor.
     */
    public OAuth2RevocationProcessor getRevocationProcessor() {

        if (revocationProcessor == null) {
            revocationProcessor = new DefaultOAuth2RevocationProcessor();
        }
        return revocationProcessor;
    }

    /**
     * Set Revocation Processor.
     *
     * @param revocationProcessor Revocation Processor.
     */
    public void setRevocationProcessor(OAuth2RevocationProcessor revocationProcessor) {

        this.revocationProcessor = revocationProcessor;
    }

    public static boolean isRestrictUnassignedScopes() {

        return restrictUnassignedScopes;
    }

    public static void setRestrictUnassignedScopes(boolean restrictUnassignedScopes) {

        OAuth2ServiceComponentHolder.restrictUnassignedScopes = restrictUnassignedScopes;
    }

    public static ConfigurationContextService getConfigurationContextService() {

        return configurationContextService;
    }

    public static void setConfigurationContextService(ConfigurationContextService configurationContextService) {

        OAuth2ServiceComponentHolder.configurationContextService = configurationContextService;
    }

    /**
     * Get the OAuth2ScopeClaimMappingDAO instance.
     *
     * @param samlSSOServiceProviderManager SAMLSSOServiceProviderManager instance.
     */
    public static void setSamlSSOServiceProviderManager(SAMLSSOServiceProviderManager samlSSOServiceProviderManager) {

        OAuth2ServiceComponentHolder.samlSSOServiceProviderManager = samlSSOServiceProviderManager;
    }

    /**
     * Get the SAMLSSOServiceProviderManager instance.
     *
     * @return SAMLSSOServiceProviderManager instance.
     */
    public static SAMLSSOServiceProviderManager getSamlSSOServiceProviderManager() {

        return samlSSOServiceProviderManager;
    }

    /**
     * Returns JWT access token additional claim providers.
     *
     * @return
     */
    public List<JWTAccessTokenClaimProvider> getJWTAccessTokenClaimProviders() {

        return Collections.unmodifiableList(jwtAccessTokenClaimProviders);
    }

    public void addJWTAccessTokenClaimProvider(JWTAccessTokenClaimProvider accessTokenClaimProvider) {

        jwtAccessTokenClaimProviders.add(accessTokenClaimProvider);
    }

    public void removeJWTAccessTokenClaimProvider(JWTAccessTokenClaimProvider accessTokenClaimProvider) {

        jwtAccessTokenClaimProviders.add(accessTokenClaimProvider);
    }

    /**
     * Get whether organization management enabled.
     *
     * @return True if organization management is enabled.
     */
    public boolean isOrganizationManagementEnabled() {

        return isOrganizationManagementEnabled;
    }

    /**
     * Set organization management enable/disable state.
     *
     * @param organizationManagementInitializeService OrganizationManagementInitializeInstance.
     */
    public void setOrganizationManagementEnable(
            OrganizationManagementInitialize organizationManagementInitializeService) {

        if (organizationManagementInitializeService != null) {
            isOrganizationManagementEnabled = organizationManagementInitializeService.isOrganizationManagementEnabled();
        }
    }

    /**
     * Get the organization manager instance.
     *
     * @return OrganizationManager instance.
     */
    public OrganizationManager getOrganizationManager() {

        return organizationManager;
    }

    /**
     * Set the organization manager instance.
     *
     * @param organizationManager OrganizationManager instance.
     */
    public void setOrganizationManager(OrganizationManager organizationManager) {

        this.organizationManager = organizationManager;
    }

    /**
     * set ResponseModeProvider map
     */
    public static void setResponseModeProviders(Map<String, ResponseModeProvider> responseModeProvidersMap) {

        responseModeProviders = responseModeProvidersMap;
    }

    /**
     * set DefaultResponseModeProvider
     */
    public static void setDefaultResponseModeProvider(ResponseModeProvider responseModeProvider) {

        defaultResponseModeProvider = responseModeProvider;
    }

    /**
     * get DefaultResponseModeProvider
     */
    public static ResponseModeProvider getDefaultResponseModeProvider() {

        return defaultResponseModeProvider;
    }

    /**
     * This returns responseModeProviders map with all supported (configured) response modes and their providers
     * @return Map<String, ResponseModeProvider>
     */
    public static Map<String, ResponseModeProvider> getResponseModeProviders() {
        return responseModeProviders;
    }

    /**
     * Method to get the configured ResponseModeProvider implementation.
     *
     * @return the configured response mode provider for the Authorization response.
     */
    public static ResponseModeProvider getResponseModeProvider(String responseMode) {

        if (responseMode == null) {
            // if response mode is not provided, the DefaultResponseModeProvider is used
            return getDefaultResponseModeProvider();
        }
        ResponseModeProvider responseModeProvider = responseModeProviders.get(responseMode);
        if (responseModeProvider == null) {
            // if response mode is not in the configured response modes, the DefaultResponseModeProvider is used
            return getDefaultResponseModeProvider();
        }
        return responseModeProvider;
    }

    /**
     * Get the list of oauth authorization request builder implementations available.
     *
     * @return List<OAuthAuthorizationRequestBuilder> returns a list ot request builders.
     */
    public List<OAuthAuthorizationRequestBuilder> getAuthorizationRequestBuilders() {

        return oAuthAuthorizationRequestBuilders;
    }

    /**
     * Add request builder implementation.
     *
     * @param oAuthAuthorizationRequestBuilder Request builder implementation.
     */
    public void addAuthorizationRequestBuilder(OAuthAuthorizationRequestBuilder oAuthAuthorizationRequestBuilder) {

        oAuthAuthorizationRequestBuilders.add(oAuthAuthorizationRequestBuilder);
    }

    /**
     * Remove request builder implementation.
     *
     * @param oAuthAuthorizationRequestBuilder Request builder implementation.
     */
    public void removeAuthorizationRequestBuilder(OAuthAuthorizationRequestBuilder oAuthAuthorizationRequestBuilder) {

        oAuthAuthorizationRequestBuilders.remove(oAuthAuthorizationRequestBuilder);
    }

    /**
     * Get token provider.
     *
     * @return TokenProvider
     */
    public TokenProvider getTokenProvider() {

        if (tokenProvider == null) {
            tokenProvider = new DefaultTokenProvider();
        }
        return tokenProvider;
    }

    /**
     * Set token provider.
     *
     * @param tokenProvider TokenProvider
     */
    public void setTokenProvider(TokenProvider tokenProvider) {

        this.tokenProvider = tokenProvider;
    }

    public AuthorizedAPIManagementService getAuthorizedAPIManagementService() {

        return authorizedAPIManagementService;
    }

    public void setAuthorizedAPIManagementService(AuthorizedAPIManagementService authorizedAPIManagementService) {

        this.authorizedAPIManagementService = authorizedAPIManagementService;
    }

    /**
     * Get APIResourceManager osgi service.
     *
     * @return APIResourceManager.
     */
    public APIResourceManager getApiResourceManager() {
        return apiResourceManager;
    }
    /**
     * Set APIResourceManager osgi service.
     *
     * @param apiResourceManager APIResourceManager.
     */
    public void setApiResourceManager(APIResourceManager apiResourceManager) {

        this.apiResourceManager = apiResourceManager;
    }

    /**
     * Get {@link RoleManagementService}.
     *
     * @return Instance of {@link RoleManagementService}.
     */
    public RoleManagementService getRoleManagementServiceV2() {

        return roleManagementServiceV2;
    }

    /**
     * Set {@link RoleManagementService}.
     *
     * @param roleManagementServiceV2 Instance of {@link RoleManagementService}.
     */
    public void setRoleManagementServiceV2(RoleManagementService roleManagementServiceV2) {

        this.roleManagementServiceV2 = roleManagementServiceV2;
    }

    /**
     * Get the map of legacy scopes to new scopes.
     *
     * @return Map of legacy scopes to new scopes.
     */
    public Map<String, Set<String>> getLegacyScopesToNewScopesMap() {

        return legacyScopesToNewScopesMap;
    }

    /**
     * Set the map of legacy scopes to new scopes.
     *
     * @param legacyScopesToNewScopesMap Map of legacy scopes to new scopes.
     */
    public void setLegacyScopesToNewScopesMap(Map<String, Set<String>> legacyScopesToNewScopesMap) {

        this.legacyScopesToNewScopesMap = legacyScopesToNewScopesMap;
    }

    /**
     * Get the map of legacy multiple scopes to new scopes.
     *
     * @return Map of legacy multiple scopes to new scopes.
     */
    public Map<String, Set<String>> getLegacyMultipleScopesToNewScopesMap() {

        return legacyMultipleScopesToNewScopesMap;
    }

    /**
     * Set the map of legacy multiple scopes to new scopes.
     *
     * @param legacyMultipleScopesToNewScopesMap Map of legacy multiple scopes to new scopes.
     */
    public void setLegacyMultipleScopesToNewScopesMap(Map<String, Set<String>> legacyMultipleScopesToNewScopesMap) {

        this.legacyMultipleScopesToNewScopesMap = legacyMultipleScopesToNewScopesMap;
    }


    public ImpersonationMgtService getImpersonationMgtService() {

        return impersonationMgtService;
    }

    public void setImpersonationMgtService(ImpersonationMgtService impersonationMgtService) {

        this.impersonationMgtService = impersonationMgtService;
    }

    public void addImpersonationValidator(ImpersonationValidator impersonationValidator) {

        impersonationValidators.add(impersonationValidator);
        impersonationValidators.sort(getImpersonationValidatorComparator());
    }

    public void removeImpersonationValidator(ImpersonationValidator impersonationValidator) {

        impersonationValidators.removeIf(impersonationValidator1 -> impersonationValidator1.getClass().getName()
                .equals(impersonationValidator.getClass().getName()));
    }

    public List<ImpersonationValidator> getImpersonationValidators() {

        return impersonationValidators;
    }

    private Comparator<ImpersonationValidator> getImpersonationValidatorComparator() {

        // Sort based on priority in descending order, ie. the highest priority comes to the first element of the list.
        return Comparator.comparingInt(ImpersonationValidator::getPriority).reversed();
    }

    public ConfigurationManager getConfigurationManager() {

        return configurationManager;
    }

    public void setConfigurationManager(ConfigurationManager configurationManager) {

        this.configurationManager = configurationManager;
    }

    /**
<<<<<<< HEAD
     * Get an {@link AuthorizationDetailsService} instance.
     *
     * @return A {@link AuthorizationDetailsService} singleton instance.
     */
    public AuthorizationDetailsService getAuthorizationDetailsService() {

        if (this.authorizationDetailsService == null) {
            this.authorizationDetailsService = new AuthorizationDetailsService();
        }
        return this.authorizationDetailsService;
    }

    /**
     * Get an {@link AuthorizationDetailsValidator} instance.
     *
     * @return A {@link AuthorizationDetailsValidator} singleton instance.
     */
    public AuthorizationDetailsValidator getAuthorizationDetailsValidator() {

        if (this.authorizationDetailsValidator == null) {
            this.authorizationDetailsValidator = new DefaultAuthorizationDetailsValidator();
        }
        return this.authorizationDetailsValidator;
    }

    /**
     * Get an {@link AuthorizationDetailsTypeManager} instance.
     *
     * @return A {@link AuthorizationDetailsTypeManager} singleton instance.
     */
    public AuthorizationDetailsTypeManager getAuthorizationDetailsTypeManager() {

        return this.authorizationDetailsTypeManager;
    }

    /**
     * set an {@link AuthorizationDetailsTypeManager} instance.
     */
    public void setAuthorizationDetailsTypeManager(AuthorizationDetailsTypeManager authorizationDetailsTypeManager) {

        this.authorizationDetailsTypeManager = authorizationDetailsTypeManager;
=======
     * Set the account lock service to the OAuth2ServiceComponentHolder.
     *
     * @param accountLockService Account lock service instance.
     */
    public static void setAccountLockService(AccountLockService accountLockService) {

        OAuth2ServiceComponentHolder.accountLockService = accountLockService;
    }

    /**
     * Retrieve the account lock service.
     *
     * @return Account lock service instance.
     */
    public static AccountLockService getAccountLockService() {

        return OAuth2ServiceComponentHolder.accountLockService;
>>>>>>> 9a943792
    }
}<|MERGE_RESOLUTION|>--- conflicted
+++ resolved
@@ -127,14 +127,11 @@
 
     private List<ImpersonationValidator> impersonationValidators = new ArrayList<>();
     private ConfigurationManager configurationManager;
-<<<<<<< HEAD
+    private static AccountLockService accountLockService;
+
     private AuthorizationDetailsService authorizationDetailsService;
     private AuthorizationDetailsValidator authorizationDetailsValidator;
     private AuthorizationDetailsTypeManager authorizationDetailsTypeManager;
-=======
-    private static AccountLockService accountLockService;
-
->>>>>>> 9a943792
 
     private OAuth2ServiceComponentHolder() {
 
@@ -392,7 +389,7 @@
 
         return idpManager;
     }
-
+    
     /**
     * Set UserSessionManagementService Instance.
     *
@@ -903,7 +900,26 @@
     }
 
     /**
-<<<<<<< HEAD
+     * Set the account lock service to the OAuth2ServiceComponentHolder.
+     *
+     * @param accountLockService Account lock service instance.
+     */
+    public static void setAccountLockService(AccountLockService accountLockService) {
+
+        OAuth2ServiceComponentHolder.accountLockService = accountLockService;
+    }
+
+    /**
+     * Retrieve the account lock service.
+     *
+     * @return Account lock service instance.
+     */
+    public static AccountLockService getAccountLockService() {
+
+        return OAuth2ServiceComponentHolder.accountLockService;
+    }
+
+    /**
      * Get an {@link AuthorizationDetailsService} instance.
      *
      * @return A {@link AuthorizationDetailsService} singleton instance.
@@ -945,24 +961,5 @@
     public void setAuthorizationDetailsTypeManager(AuthorizationDetailsTypeManager authorizationDetailsTypeManager) {
 
         this.authorizationDetailsTypeManager = authorizationDetailsTypeManager;
-=======
-     * Set the account lock service to the OAuth2ServiceComponentHolder.
-     *
-     * @param accountLockService Account lock service instance.
-     */
-    public static void setAccountLockService(AccountLockService accountLockService) {
-
-        OAuth2ServiceComponentHolder.accountLockService = accountLockService;
-    }
-
-    /**
-     * Retrieve the account lock service.
-     *
-     * @return Account lock service instance.
-     */
-    public static AccountLockService getAccountLockService() {
-
-        return OAuth2ServiceComponentHolder.accountLockService;
->>>>>>> 9a943792
     }
 }