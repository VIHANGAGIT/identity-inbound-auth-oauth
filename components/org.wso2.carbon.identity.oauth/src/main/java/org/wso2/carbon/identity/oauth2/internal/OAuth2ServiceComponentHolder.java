/*
 * Copyright (c) 2014-2023, WSO2 LLC. (http://www.wso2.com).
 *
 * WSO2 LLC. licenses this file to you under the Apache License,
 * Version 2.0 (the "License"); you may not use this file except
 * in compliance with the License.
 * You may obtain a copy of the License at
 *
 * http://www.apache.org/licenses/LICENSE-2.0
 *
 * Unless required by applicable law or agreed to in writing,
 * software distributed under the License is distributed on an
 * "AS IS" BASIS, WITHOUT WARRANTIES OR CONDITIONS OF ANY
 * KIND, either express or implied.  See the License for the
 * specific language governing permissions and limitations
 * under the License.
 */

package org.wso2.carbon.identity.oauth2.internal;

import org.wso2.carbon.identity.api.resource.mgt.APIResourceManager;
import org.wso2.carbon.identity.application.authentication.framework.AuthenticationDataPublisher;
import org.wso2.carbon.identity.application.authentication.framework.AuthenticationMethodNameTranslator;
import org.wso2.carbon.identity.application.authentication.framework.UserSessionManagementService;
import org.wso2.carbon.identity.application.mgt.ApplicationManagementService;
import org.wso2.carbon.identity.application.mgt.AuthorizedAPIManagementService;
import org.wso2.carbon.identity.consent.server.configs.mgt.services.ConsentServerConfigsManagementService;
import org.wso2.carbon.identity.core.SAMLSSOServiceProviderManager;
import org.wso2.carbon.identity.core.handler.HandlerComparator;
import org.wso2.carbon.identity.event.services.IdentityEventService;
import org.wso2.carbon.identity.oauth.OAuthAdminServiceImpl;
import org.wso2.carbon.identity.oauth.dto.ScopeDTO;
import org.wso2.carbon.identity.oauth.tokenprocessor.AccessTokenProvider;
import org.wso2.carbon.identity.oauth.tokenprocessor.DefaultAccessTokenProvider;
import org.wso2.carbon.identity.oauth.tokenprocessor.DefaultOAuth2RevocationProcessor;
import org.wso2.carbon.identity.oauth.tokenprocessor.DefaultRefreshTokenGrantProcessor;
import org.wso2.carbon.identity.oauth.tokenprocessor.OAuth2RevocationProcessor;
import org.wso2.carbon.identity.oauth.tokenprocessor.RefreshTokenGrantProcessor;
import org.wso2.carbon.identity.oauth2.OAuthAuthorizationRequestBuilder;
import org.wso2.carbon.identity.oauth2.authz.validators.ResponseTypeRequestValidator;
import org.wso2.carbon.identity.oauth2.bean.Scope;
import org.wso2.carbon.identity.oauth2.client.authentication.OAuthClientAuthenticator;
import org.wso2.carbon.identity.oauth2.keyidprovider.KeyIDProvider;
import org.wso2.carbon.identity.oauth2.responsemode.provider.ResponseModeProvider;
import org.wso2.carbon.identity.oauth2.token.bindings.TokenBinder;
import org.wso2.carbon.identity.oauth2.token.handlers.claims.JWTAccessTokenClaimProvider;
import org.wso2.carbon.identity.openidconnect.ClaimProvider;
import org.wso2.carbon.identity.openidconnect.dao.ScopeClaimMappingDAO;
import org.wso2.carbon.identity.organization.management.role.management.service.RoleManager;
import org.wso2.carbon.identity.organization.management.service.OrganizationManagementInitialize;
import org.wso2.carbon.identity.organization.management.service.OrganizationManager;
import org.wso2.carbon.identity.organization.management.service.OrganizationUserResidentResolverService;
import org.wso2.carbon.identity.role.v2.mgt.core.RoleManagementService;
import org.wso2.carbon.idp.mgt.IdpManager;
import org.wso2.carbon.registry.core.service.RegistryService;
import org.wso2.carbon.user.core.service.RealmService;
import org.wso2.carbon.utils.ConfigurationContextService;

import java.util.ArrayList;
import java.util.Collections;
import java.util.HashMap;
import java.util.List;
import java.util.Map;
import java.util.Optional;

/**
 * OAuth2 Service component data holder
 */
public class OAuth2ServiceComponentHolder {

    private static OAuth2ServiceComponentHolder instance = new OAuth2ServiceComponentHolder();
    private static ApplicationManagementService applicationMgtService;
    private static boolean pkceEnabled = false;
    private static boolean audienceEnabled = false;
    private static RegistryService registryService;
    private static AuthenticationMethodNameTranslator authenticationMethodNameTranslator;
    private static List<OAuthClientAuthenticator> authenticationHandlers = new ArrayList<>();
    private static List<ClaimProvider> claimProviders = new ArrayList<>();
    private static boolean idpIdColumnEnabled = false;
    private static Map<String, ResponseModeProvider> responseModeProviders;
    private static ResponseModeProvider defaultResponseModeProvider;
    private static boolean consentedTokenColumnEnabled = false;
    private static IdentityEventService identityEventService;
    private static boolean tokenExtendedTableExist = false;
    private List<TokenBinder> tokenBinders = new ArrayList<>();
    private Map<String, ResponseTypeRequestValidator> responseTypeRequestValidators = new HashMap<>();
    private OAuthAdminServiceImpl oauthAdminService;
    private OrganizationManager organizationManager;
    private RealmService realmService;
    private static AuthenticationDataPublisher authenticationDataPublisherProxy;
    private static KeyIDProvider keyIDProvider = null;
    private IdpManager idpManager;
    private static UserSessionManagementService userSessionManagementService;
    private static SAMLSSOServiceProviderManager samlSSOServiceProviderManager;
    private static RoleManager roleManager;
    private static OrganizationUserResidentResolverService organizationUserResidentResolverService;
    private List<ScopeDTO> oidcScopesClaims = new ArrayList<>();
    private List<Scope> oauthScopeBinding = new ArrayList<>();
    private ScopeClaimMappingDAO scopeClaimMappingDAO;
    private static List<String> jwtRenewWithoutRevokeAllowedGrantTypes = new ArrayList<>();
    private static ConsentServerConfigsManagementService consentServerConfigsManagementService;
    private static boolean restrictUnassignedScopes;
    private static ConfigurationContextService configurationContextService;
    private List<JWTAccessTokenClaimProvider> jwtAccessTokenClaimProviders = new ArrayList<>();
    private final List<OAuthAuthorizationRequestBuilder> oAuthAuthorizationRequestBuilders = new ArrayList<>();
    private boolean isOrganizationManagementEnabled = false;
    private RefreshTokenGrantProcessor refreshTokenGrantProcessor;
    private OAuth2RevocationProcessor revocationProcessor;
    private AccessTokenProvider accessTokenProvider;
<<<<<<< HEAD
    private APIResourceManager apiResourceManager;
=======
    private AuthorizedAPIManagementService authorizedAPIManagementService;
    private APIResourceManager apiResourceManager;
    private RoleManagementService roleManagementServiceV2;
>>>>>>> 57a31ad0

    private OAuth2ServiceComponentHolder() {

    }

    public static OAuth2ServiceComponentHolder getInstance() {

        return instance;
    }

    /**
     * Get Application management service
     *
     * @return ApplicationManagementService
     */
    public static ApplicationManagementService getApplicationMgtService() {

        return OAuth2ServiceComponentHolder.applicationMgtService;
    }

    /**
     * Set Application management service
     *
     * @param applicationMgtService ApplicationManagementService
     */
    public static void setApplicationMgtService(ApplicationManagementService applicationMgtService) {

        OAuth2ServiceComponentHolder.applicationMgtService = applicationMgtService;
    }

    @Deprecated
    public static boolean isPkceEnabled() {

        return pkceEnabled;
    }

    public static void setPkceEnabled(boolean pkceEnabled) {

        OAuth2ServiceComponentHolder.pkceEnabled = pkceEnabled;
    }

    public static boolean isAudienceEnabled() {

        return audienceEnabled;
    }

    public static void setAudienceEnabled(boolean audienceEnabled) {

        OAuth2ServiceComponentHolder.audienceEnabled = audienceEnabled;
    }

    public static boolean isIDPIdColumnEnabled() {

        return idpIdColumnEnabled;
    }

    public static void setIDPIdColumnEnabled(boolean idpIdColumnEnabled) {

        OAuth2ServiceComponentHolder.idpIdColumnEnabled = idpIdColumnEnabled;
    }

    public static boolean isConsentedTokenColumnEnabled() {

        return consentedTokenColumnEnabled;
    }

    public static void setConsentedTokenColumnEnabled(boolean consentedTokenColumnEnabled) {

        OAuth2ServiceComponentHolder.consentedTokenColumnEnabled = consentedTokenColumnEnabled;
    }

    public static RegistryService getRegistryService() {

        return registryService;
    }

    public static void setRegistryService(RegistryService registryService) {

        OAuth2ServiceComponentHolder.registryService = registryService;
    }

    public static void addAuthenticationHandler(OAuthClientAuthenticator clientAuthenticator) {

        authenticationHandlers.add(clientAuthenticator);
        authenticationHandlers.sort(new HandlerComparator());
    }

    public static List<OAuthClientAuthenticator> getAuthenticationHandlers() {

        return authenticationHandlers;
    }

    public static AuthenticationMethodNameTranslator getAuthenticationMethodNameTranslator() {

        return authenticationMethodNameTranslator;
    }

    public static void setAuthenticationMethodNameTranslator(
            AuthenticationMethodNameTranslator authenticationMethodNameTranslator) {

        OAuth2ServiceComponentHolder.authenticationMethodNameTranslator = authenticationMethodNameTranslator;
    }

    /**
     * Get ClaimProvider Service
     *
     * @return all ID token claims
     */
    public static List<ClaimProvider> getClaimProviders() {
        return claimProviders;
    }

    /**
     * Set ClaimProvider Service
     *
     * @param claimProvider
     */
    public static void setClaimProvider(ClaimProvider claimProvider) {

        OAuth2ServiceComponentHolder.claimProviders.add(claimProvider);
    }

    /**
     * Unregister the particular claimProvider
     *
     * @param claimProvider
     */
    public static void unregisterClaimProvider(ClaimProvider claimProvider) {

        claimProviders.remove(claimProvider);
    }

    public static boolean isTokenExtendedTableExist() {

        return tokenExtendedTableExist;
    }

    public static void setTokenExtendedTableExist(boolean tokenExtendedTableExist) {

        OAuth2ServiceComponentHolder.tokenExtendedTableExist = tokenExtendedTableExist;
    }

    public List<TokenBinder> getTokenBinders() {

        return tokenBinders;
    }

    public Optional<TokenBinder> getTokenBinder(String bindingType) {

        return tokenBinders.stream().filter(t -> t.getBindingType().equals(bindingType)).findAny();
    }

    public void addTokenBinder(TokenBinder tokenBinder) {

        this.tokenBinders.add(tokenBinder);
    }

    public void removeTokenBinder(TokenBinder tokenBinder) {

        this.tokenBinders.remove(tokenBinder);
    }

    public ResponseTypeRequestValidator getResponseTypeRequestValidator(String responseType) {

        return responseTypeRequestValidators.get(responseType);
    }

    public void addResponseTypeRequestValidator(ResponseTypeRequestValidator validator) {

        this.responseTypeRequestValidators.put(validator.getResponseType(), validator);
    }

    public void removeResponseTypeRequestValidator(ResponseTypeRequestValidator validator) {

        this.responseTypeRequestValidators.remove(validator.getResponseType());
    }

    public OAuthAdminServiceImpl getOAuthAdminService() {

        return oauthAdminService;
    }

    public void setOAuthAdminService(OAuthAdminServiceImpl oauthAdminService) {

        this.oauthAdminService = oauthAdminService;
    }

    public RealmService getRealmService() {

        return realmService;
    }

    public void setRealmService(RealmService realmService) {

        this.realmService = realmService;
    }

    /**
     * Set Authentication Data Publisher Proxy instance.
     *
     * @param authenticationDataPublisherProxy
     */
    public static void setAuthenticationDataPublisherProxy(AuthenticationDataPublisher
                                                                   authenticationDataPublisherProxy) {

        OAuth2ServiceComponentHolder.authenticationDataPublisherProxy = authenticationDataPublisherProxy;
    }

    /**
     * Get the Authentication Data Publisher Proxy instance.
     *
     * @return authenticationDataPublisherProxy instance.
     */
    public static AuthenticationDataPublisher getAuthenticationDataPublisherProxy() {

        return OAuth2ServiceComponentHolder.authenticationDataPublisherProxy;
    }

    /**
     * Method to get the configured KeyIDProvider implementation.
     *
     * @return configured Key ID Provider instance.
     */
    public static KeyIDProvider getKeyIDProvider() {

        return keyIDProvider;
    }

    /**
     * Method to add the KeyIDProvider.
     *
     * @param keyIDProvider instance of KeyIDProvider.
     */
    public static void setKeyIDProvider(KeyIDProvider keyIDProvider) {

        OAuth2ServiceComponentHolder.keyIDProvider = keyIDProvider;
    }

    /**
     * Set Idp manager Instance.
     *
     * @param idpManager IdpManager.
     */
    public void setIdpManager(IdpManager idpManager) {

        this.idpManager = idpManager;
    }

    /**
     * Get IdpManager Instance.
     *
     * @return IdpManager.
     */
    public IdpManager getIdpManager() {

        return idpManager;
    }
    
    /**
    * Set UserSessionManagementService Instance.
    *
    * @param userSessionManagementService UserSessionManagementService.
     */
    public static void setUserSessionManagementService(UserSessionManagementService userSessionManagementService) {

        OAuth2ServiceComponentHolder.userSessionManagementService = userSessionManagementService;
    }

    /**
     * Get UserSessionManagementService Instance.
     *
     * @return UserSessionManagementService.
     */
    public static UserSessionManagementService getUserSessionManagementService() {

        return userSessionManagementService;
    }

    public static RoleManager getRoleManager() {

        return roleManager;
    }

    public static void setRoleManager(RoleManager roleManager) {

        OAuth2ServiceComponentHolder.roleManager = roleManager;
    }

    public void setOIDCScopesClaims(List<ScopeDTO> oidcScopesClaims) {

        this.oidcScopesClaims = oidcScopesClaims;
    }

    public List<ScopeDTO> getOIDCScopesClaims() {

        return oidcScopesClaims;
    }

    public void setOauthScopeBinding(List<Scope> oauthScopeBinding) {

        this.oauthScopeBinding = oauthScopeBinding;
    }

    public List<Scope> getOauthScopeBinding() {

        return oauthScopeBinding;
    }


    public ScopeClaimMappingDAO getScopeClaimMappingDAO() {

        return scopeClaimMappingDAO;
    }

    public void setScopeClaimMappingDAO(ScopeClaimMappingDAO scopeClaimMappingDAO) {

        this.scopeClaimMappingDAO = scopeClaimMappingDAO;
    }

    public static OrganizationUserResidentResolverService getOrganizationUserResidentResolverService() {

        return organizationUserResidentResolverService;
    }

    public static void setOrganizationUserResidentResolverService(
            OrganizationUserResidentResolverService organizationUserResidentResolverService) {

        OAuth2ServiceComponentHolder.organizationUserResidentResolverService = organizationUserResidentResolverService;
    }

    /**
     * Get the list of grant types which allowed JWT renew without revoke.
     *
     * @return JwtRenewWithoutRevokeAllowedGrantTypes
     */
    public static List<String> getJwtRenewWithoutRevokeAllowedGrantTypes() {

        return jwtRenewWithoutRevokeAllowedGrantTypes;
    }

    /**
     * Set the list of grant types which allowed JWT renew without revoke.
     *
     * @param jwtRenewWithoutRevokeAllowedGrantTypes List of grant types.
     */
    public static void setJwtRenewWithoutRevokeAllowedGrantTypes(
            List<String> jwtRenewWithoutRevokeAllowedGrantTypes) {

        OAuth2ServiceComponentHolder.jwtRenewWithoutRevokeAllowedGrantTypes =
                jwtRenewWithoutRevokeAllowedGrantTypes;
    }

    public static IdentityEventService getIdentityEventService() {

        return identityEventService;
    }

    public static void setIdentityEventService(IdentityEventService identityEventService) {
        OAuth2ServiceComponentHolder.identityEventService = identityEventService;
    }

    /**
     * Get Consent Server Configs Management Service.
     *
     * @return Consent Server Configs Management Service.
     */
    public static ConsentServerConfigsManagementService getConsentServerConfigsManagementService() {

        return OAuth2ServiceComponentHolder.consentServerConfigsManagementService;
    }

    /**
     * Set Consent Server Configs Management Service.
     *
     * @param consentServerConfigsManagementService Consent Server Configs Management Service.
     */
    public static void setConsentServerConfigsManagementService(ConsentServerConfigsManagementService
                                                                        consentServerConfigsManagementService) {

        OAuth2ServiceComponentHolder.consentServerConfigsManagementService = consentServerConfigsManagementService;
    }

    /**
     * Get Refresh Token Grant Processor.
     *
     * @return RefreshTokenGrantProcessor  Refresh Token Grant Processor.
     */
    public RefreshTokenGrantProcessor getRefreshTokenGrantProcessor() {

        if (refreshTokenGrantProcessor == null) {
            refreshTokenGrantProcessor = new DefaultRefreshTokenGrantProcessor();
        }
        return refreshTokenGrantProcessor;
    }

    /**
     * Set Refresh Token Grant Processor.
     *
     * @param refreshTokenGrantProcessor Refresh Token Grant Processor.
     */
    public void setRefreshTokenGrantProcessor(RefreshTokenGrantProcessor refreshTokenGrantProcessor) {

        this.refreshTokenGrantProcessor = refreshTokenGrantProcessor;
    }

    /**
     * Get Revocation Processor.
     *
     * @return Revocation Processor.
     */
    public OAuth2RevocationProcessor getRevocationProcessor() {

        if (revocationProcessor == null) {
            revocationProcessor = new DefaultOAuth2RevocationProcessor();
        }
        return revocationProcessor;
    }

    /**
     * Set Revocation Processor.
     *
     * @param revocationProcessor Revocation Processor.
     */
    public void setRevocationProcessor(OAuth2RevocationProcessor revocationProcessor) {

        this.revocationProcessor = revocationProcessor;
    }

    public static boolean isRestrictUnassignedScopes() {

        return restrictUnassignedScopes;
    }

    public static void setRestrictUnassignedScopes(boolean restrictUnassignedScopes) {

        OAuth2ServiceComponentHolder.restrictUnassignedScopes = restrictUnassignedScopes;
    }

    public static ConfigurationContextService getConfigurationContextService() {

        return configurationContextService;
    }

    public static void setConfigurationContextService(ConfigurationContextService configurationContextService) {

        OAuth2ServiceComponentHolder.configurationContextService = configurationContextService;
    }

    /**
     * Get the OAuth2ScopeClaimMappingDAO instance.
     *
     * @param samlSSOServiceProviderManager SAMLSSOServiceProviderManager instance.
     */
    public static void setSamlSSOServiceProviderManager(SAMLSSOServiceProviderManager samlSSOServiceProviderManager) {

        OAuth2ServiceComponentHolder.samlSSOServiceProviderManager = samlSSOServiceProviderManager;
    }

    /**
     * Get the SAMLSSOServiceProviderManager instance.
     *
     * @return SAMLSSOServiceProviderManager instance.
     */
    public static SAMLSSOServiceProviderManager getSamlSSOServiceProviderManager() {

        return samlSSOServiceProviderManager;
    }

    /**
     * Returns JWT access token additional claim providers.
     *
     * @return
     */
    public List<JWTAccessTokenClaimProvider> getJWTAccessTokenClaimProviders() {

        return Collections.unmodifiableList(jwtAccessTokenClaimProviders);
    }

    public void addJWTAccessTokenClaimProvider(JWTAccessTokenClaimProvider accessTokenClaimProvider) {

        jwtAccessTokenClaimProviders.add(accessTokenClaimProvider);
    }

    public void removeJWTAccessTokenClaimProvider(JWTAccessTokenClaimProvider accessTokenClaimProvider) {

        jwtAccessTokenClaimProviders.add(accessTokenClaimProvider);
    }

    /**
     * Get whether organization management enabled.
     *
     * @return True if organization management is enabled.
     */
    public boolean isOrganizationManagementEnabled() {

        return isOrganizationManagementEnabled;
    }

    /**
     * Set organization management enable/disable state.
     *
     * @param organizationManagementInitializeService OrganizationManagementInitializeInstance.
     */
    public void setOrganizationManagementEnable(
            OrganizationManagementInitialize organizationManagementInitializeService) {

        if (organizationManagementInitializeService != null) {
            isOrganizationManagementEnabled = organizationManagementInitializeService.isOrganizationManagementEnabled();
        }
    }

    /**
     * Get the organization manager instance.
     *
     * @return OrganizationManager instance.
     */
    public OrganizationManager getOrganizationManager() {

        return organizationManager;
    }

    /**
     * Set the organization manager instance.
     *
     * @param organizationManager OrganizationManager instance.
     */
    public void setOrganizationManager(OrganizationManager organizationManager) {

        this.organizationManager = organizationManager;
    }

    /**
     * set ResponseModeProvider map
     */
    public static void setResponseModeProviders(Map<String, ResponseModeProvider> responseModeProvidersMap) {

        responseModeProviders = responseModeProvidersMap;
    }

    /**
     * set DefaultResponseModeProvider
     */
    public static void setDefaultResponseModeProvider(ResponseModeProvider responseModeProvider) {

        defaultResponseModeProvider = responseModeProvider;
    }

    /**
     * get DefaultResponseModeProvider
     */
    public static ResponseModeProvider getDefaultResponseModeProvider() {

        return defaultResponseModeProvider;
    }

    /**
     * This returns responseModeProviders map with all supported (configured) response modes and their providers
     * @return Map<String, ResponseModeProvider>
     */
    public static Map<String, ResponseModeProvider> getResponseModeProviders() {
        return responseModeProviders;
    }

    /**
     * Method to get the configured ResponseModeProvider implementation.
     *
     * @return the configured response mode provider for the Authorization response.
     */
    public static ResponseModeProvider getResponseModeProvider(String responseMode) {

        if (responseMode == null) {
            // if response mode is not provided, the DefaultResponseModeProvider is used
            return getDefaultResponseModeProvider();
        }
        ResponseModeProvider responseModeProvider = responseModeProviders.get(responseMode);
        if (responseModeProvider == null) {
            // if response mode is not in the configured response modes, the DefaultResponseModeProvider is used
            return getDefaultResponseModeProvider();
        }
        return responseModeProvider;
    }

    /**
     * Get the list of oauth authorization request builder implementations available.
     *
     * @return List<OAuthAuthorizationRequestBuilder> returns a list ot request builders.
     */
    public List<OAuthAuthorizationRequestBuilder> getAuthorizationRequestBuilders() {

        return oAuthAuthorizationRequestBuilders;
    }

    /**
     * Add request builder implementation.
     *
     * @param oAuthAuthorizationRequestBuilder Request builder implementation.
     */
    public void addAuthorizationRequestBuilder(OAuthAuthorizationRequestBuilder oAuthAuthorizationRequestBuilder) {

        oAuthAuthorizationRequestBuilders.add(oAuthAuthorizationRequestBuilder);
    }

    /**
     * Remove request builder implementation.
     *
     * @param oAuthAuthorizationRequestBuilder Request builder implementation.
     */
    public void removeAuthorizationRequestBuilder(OAuthAuthorizationRequestBuilder oAuthAuthorizationRequestBuilder) {

        oAuthAuthorizationRequestBuilders.remove(oAuthAuthorizationRequestBuilder);
    }

    /**
     * Get access token provider.
     *
     * @return AccessTokenProvider
     */
    public AccessTokenProvider getAccessTokenProvider() {

        if (accessTokenProvider == null) {
            accessTokenProvider = new DefaultAccessTokenProvider();
        }
        return accessTokenProvider;
    }

    /**
     * Set access token provider.
     *
     * @param accessTokenProvider AccessTokenProvider
     */
    public void setAccessTokenProvider(AccessTokenProvider accessTokenProvider) {

        this.accessTokenProvider = accessTokenProvider;
    }

<<<<<<< HEAD
    /**
     * Set API resource manager.
     *
     * @param apiResourceManager API resource manager.
     */
    public void setAPIResourceManager(APIResourceManager apiResourceManager) {

=======

    public AuthorizedAPIManagementService getAuthorizedAPIManagementService() {

        return authorizedAPIManagementService;
    }

    public void setAuthorizedAPIManagementService(AuthorizedAPIManagementService authorizedAPIManagementService) {

        this.authorizedAPIManagementService = authorizedAPIManagementService;
    }

    /**
     * Get APIResourceManager osgi service.
     *
     * @return APIResourceManager.
     */
    public APIResourceManager getApiResourceManager() {
        return apiResourceManager;
    }
    /**
     * Set APIResourceManager osgi service.
     *
     * @param apiResourceManager APIResourceManager.
     */
    public void setApiResourceManager(APIResourceManager apiResourceManager) {
>>>>>>> 57a31ad0
        this.apiResourceManager = apiResourceManager;
    }

    /**
<<<<<<< HEAD
     * Get API resource manager.
     *
     * @return API resource manager.
     */
    public APIResourceManager getAPIResourceManager() {

        return apiResourceManager;
=======
     * Get {@link RoleManagementService}.
     *
     * @return Instance of {@link RoleManagementService}.
     */
    public RoleManagementService getRoleManagementServiceV2() {

        return roleManagementServiceV2;
    }

    /**
     * Set {@link RoleManagementService}.
     *
     * @param roleManagementServiceV2 Instance of {@link RoleManagementService}.
     */
    public void setRoleManagementServiceV2(RoleManagementService roleManagementServiceV2) {

        this.roleManagementServiceV2 = roleManagementServiceV2;
>>>>>>> 57a31ad0
    }
}<|MERGE_RESOLUTION|>--- conflicted
+++ resolved
@@ -107,13 +107,9 @@
     private RefreshTokenGrantProcessor refreshTokenGrantProcessor;
     private OAuth2RevocationProcessor revocationProcessor;
     private AccessTokenProvider accessTokenProvider;
-<<<<<<< HEAD
-    private APIResourceManager apiResourceManager;
-=======
     private AuthorizedAPIManagementService authorizedAPIManagementService;
     private APIResourceManager apiResourceManager;
     private RoleManagementService roleManagementServiceV2;
->>>>>>> 57a31ad0
 
     private OAuth2ServiceComponentHolder() {
 
@@ -749,16 +745,6 @@
         this.accessTokenProvider = accessTokenProvider;
     }
 
-<<<<<<< HEAD
-    /**
-     * Set API resource manager.
-     *
-     * @param apiResourceManager API resource manager.
-     */
-    public void setAPIResourceManager(APIResourceManager apiResourceManager) {
-
-=======
-
     public AuthorizedAPIManagementService getAuthorizedAPIManagementService() {
 
         return authorizedAPIManagementService;
@@ -783,20 +769,11 @@
      * @param apiResourceManager APIResourceManager.
      */
     public void setApiResourceManager(APIResourceManager apiResourceManager) {
->>>>>>> 57a31ad0
+
         this.apiResourceManager = apiResourceManager;
     }
 
     /**
-<<<<<<< HEAD
-     * Get API resource manager.
-     *
-     * @return API resource manager.
-     */
-    public APIResourceManager getAPIResourceManager() {
-
-        return apiResourceManager;
-=======
      * Get {@link RoleManagementService}.
      *
      * @return Instance of {@link RoleManagementService}.
@@ -814,6 +791,5 @@
     public void setRoleManagementServiceV2(RoleManagementService roleManagementServiceV2) {
 
         this.roleManagementServiceV2 = roleManagementServiceV2;
->>>>>>> 57a31ad0
     }
 }