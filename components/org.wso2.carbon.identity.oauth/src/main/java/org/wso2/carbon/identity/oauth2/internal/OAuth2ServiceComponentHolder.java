/*
 * Copyright (c) 2014, WSO2 Inc. (http://www.wso2.org) All Rights Reserved.
 *
 * WSO2 Inc. licenses this file to you under the Apache License,
 * Version 2.0 (the "License"); you may not use this file except
 * in compliance with the License.
 * You may obtain a copy of the License at
 *
 * http://www.apache.org/licenses/LICENSE-2.0
 *
 * Unless required by applicable law or agreed to in writing,
 * software distributed under the License is distributed on an
 * "AS IS" BASIS, WITHOUT WARRANTIES OR CONDITIONS OF ANY
 * KIND, either express or implied. See the License for the
 * specific language governing permissions and limitations
 * under the License.
 */

package org.wso2.carbon.identity.oauth2.internal;

import org.wso2.carbon.identity.application.authentication.framework.AuthenticationDataPublisher;
import org.wso2.carbon.identity.application.authentication.framework.AuthenticationMethodNameTranslator;
import org.wso2.carbon.identity.application.authentication.framework.UserSessionManagementService;
import org.wso2.carbon.identity.application.mgt.ApplicationManagementService;
import org.wso2.carbon.identity.consent.server.configs.mgt.services.ConsentServerConfigsManagementService;
import org.wso2.carbon.identity.core.handler.HandlerComparator;
import org.wso2.carbon.identity.event.services.IdentityEventService;
import org.wso2.carbon.identity.oauth.OAuthAdminServiceImpl;
import org.wso2.carbon.identity.oauth.dto.ScopeDTO;
import org.wso2.carbon.identity.oauth2.authz.validators.ResponseTypeRequestValidator;
import org.wso2.carbon.identity.oauth2.bean.Scope;
import org.wso2.carbon.identity.oauth2.client.authentication.OAuthClientAuthenticator;
import org.wso2.carbon.identity.oauth2.keyidprovider.KeyIDProvider;
import org.wso2.carbon.identity.oauth2.token.bindings.TokenBinder;
import org.wso2.carbon.identity.oauth2.token.handlers.claims.JWTAccessTokenClaimProvider;
import org.wso2.carbon.identity.openidconnect.ClaimProvider;
import org.wso2.carbon.identity.openidconnect.dao.ScopeClaimMappingDAO;
import org.wso2.carbon.identity.organization.management.role.management.service.RoleManager;
import org.wso2.carbon.identity.organization.management.service.OrganizationUserResidentResolverService;
import org.wso2.carbon.idp.mgt.IdpManager;
import org.wso2.carbon.registry.core.service.RegistryService;
import org.wso2.carbon.utils.ConfigurationContextService;

import java.util.ArrayList;
import java.util.Collections;
import java.util.HashMap;
import java.util.List;
import java.util.Map;
import java.util.Optional;

/**
 * OAuth2 Service component data holder
 */
public class OAuth2ServiceComponentHolder {

    private static OAuth2ServiceComponentHolder instance = new OAuth2ServiceComponentHolder();
    private static ApplicationManagementService applicationMgtService;
    private static boolean pkceEnabled = false;
    private static boolean audienceEnabled = false;
    private static RegistryService registryService;
    private static AuthenticationMethodNameTranslator authenticationMethodNameTranslator;
    private static List<OAuthClientAuthenticator> authenticationHandlers = new ArrayList<>();
    private static List<ClaimProvider> claimProviders = new ArrayList<>();
    private static boolean idpIdColumnEnabled = false;
    private static boolean consentedTokenColumnEnabled = false;
    private static IdentityEventService identityEventService;
    private static boolean tokenExtendedTableExist = false;
    private List<TokenBinder> tokenBinders = new ArrayList<>();
    private Map<String, ResponseTypeRequestValidator> responseTypeRequestValidators = new HashMap<>();
    private OAuthAdminServiceImpl oauthAdminService;
    private static AuthenticationDataPublisher authenticationDataPublisherProxy;
    private static KeyIDProvider keyIDProvider = null;
    private IdpManager idpManager;
    private static UserSessionManagementService userSessionManagementService;
    private static RoleManager roleManager;
    private static OrganizationUserResidentResolverService organizationUserResidentResolverService;
    private List<ScopeDTO> oidcScopesClaims = new ArrayList<>();
    private List<Scope> oauthScopeBinding = new ArrayList<>();
    private ScopeClaimMappingDAO scopeClaimMappingDAO;
    private static List<String> jwtRenewWithoutRevokeAllowedGrantTypes = new ArrayList<>();
    private static ConsentServerConfigsManagementService consentServerConfigsManagementService;
<<<<<<< HEAD
    private static boolean restrictUnassignedScopes;
    private static ConfigurationContextService configurationContextService;
=======
    private List<JWTAccessTokenClaimProvider> jwtAccessTokenClaimProviders = new ArrayList<>();
>>>>>>> 2bb4da98

    private OAuth2ServiceComponentHolder() {

    }

    public static OAuth2ServiceComponentHolder getInstance() {

        return instance;
    }

    /**
     * Get Application management service
     *
     * @return ApplicationManagementService
     */
    public static ApplicationManagementService getApplicationMgtService() {

        return OAuth2ServiceComponentHolder.applicationMgtService;
    }

    /**
     * Set Application management service
     *
     * @param applicationMgtService ApplicationManagementService
     */
    public static void setApplicationMgtService(ApplicationManagementService applicationMgtService) {

        OAuth2ServiceComponentHolder.applicationMgtService = applicationMgtService;
    }

    @Deprecated
    public static boolean isPkceEnabled() {

        return pkceEnabled;
    }

    public static void setPkceEnabled(boolean pkceEnabled) {

        OAuth2ServiceComponentHolder.pkceEnabled = pkceEnabled;
    }

    public static boolean isAudienceEnabled() {

        return audienceEnabled;
    }

    public static void setAudienceEnabled(boolean audienceEnabled) {

        OAuth2ServiceComponentHolder.audienceEnabled = audienceEnabled;
    }

    public static boolean isIDPIdColumnEnabled() {

        return idpIdColumnEnabled;
    }

    public static void setIDPIdColumnEnabled(boolean idpIdColumnEnabled) {

        OAuth2ServiceComponentHolder.idpIdColumnEnabled = idpIdColumnEnabled;
    }

    public static boolean isConsentedTokenColumnEnabled() {

        return consentedTokenColumnEnabled;
    }

    public static void setConsentedTokenColumnEnabled(boolean consentedTokenColumnEnabled) {

        OAuth2ServiceComponentHolder.consentedTokenColumnEnabled = consentedTokenColumnEnabled;
    }

    public static RegistryService getRegistryService() {

        return registryService;
    }

    public static void setRegistryService(RegistryService registryService) {

        OAuth2ServiceComponentHolder.registryService = registryService;
    }

    public static void addAuthenticationHandler(OAuthClientAuthenticator clientAuthenticator) {

        authenticationHandlers.add(clientAuthenticator);
        authenticationHandlers.sort(new HandlerComparator());
    }

    public static List<OAuthClientAuthenticator> getAuthenticationHandlers() {

        return authenticationHandlers;
    }

    public static AuthenticationMethodNameTranslator getAuthenticationMethodNameTranslator() {

        return authenticationMethodNameTranslator;
    }

    public static void setAuthenticationMethodNameTranslator(
            AuthenticationMethodNameTranslator authenticationMethodNameTranslator) {

        OAuth2ServiceComponentHolder.authenticationMethodNameTranslator = authenticationMethodNameTranslator;
    }

    /**
     * Get ClaimProvider Service
     *
     * @return all ID token claims
     */
    public static List<ClaimProvider> getClaimProviders() {
        return claimProviders;
    }

    /**
     * Set ClaimProvider Service
     *
     * @param claimProvider
     */
    public static void setClaimProvider(ClaimProvider claimProvider) {

        OAuth2ServiceComponentHolder.claimProviders.add(claimProvider);
    }

    /**
     * Unregister the particular claimProvider
     *
     * @param claimProvider
     */
    public static void unregisterClaimProvider(ClaimProvider claimProvider) {

        claimProviders.remove(claimProvider);
    }

    public static boolean isTokenExtendedTableExist() {

        return tokenExtendedTableExist;
    }

    public static void setTokenExtendedTableExist(boolean tokenExtendedTableExist) {

        OAuth2ServiceComponentHolder.tokenExtendedTableExist = tokenExtendedTableExist;
    }

    public List<TokenBinder> getTokenBinders() {

        return tokenBinders;
    }

    public Optional<TokenBinder> getTokenBinder(String bindingType) {

        return tokenBinders.stream().filter(t -> t.getBindingType().equals(bindingType)).findAny();
    }

    public void addTokenBinder(TokenBinder tokenBinder) {

        this.tokenBinders.add(tokenBinder);
    }

    public void removeTokenBinder(TokenBinder tokenBinder) {

        this.tokenBinders.remove(tokenBinder);
    }

    public ResponseTypeRequestValidator getResponseTypeRequestValidator(String responseType) {

        return responseTypeRequestValidators.get(responseType);
    }

    public void addResponseTypeRequestValidator(ResponseTypeRequestValidator validator) {

        this.responseTypeRequestValidators.put(validator.getResponseType(), validator);
    }

    public void removeResponseTypeRequestValidator(ResponseTypeRequestValidator validator) {

        this.responseTypeRequestValidators.remove(validator.getResponseType());
    }

    public OAuthAdminServiceImpl getOAuthAdminService() {

        return oauthAdminService;
    }

    public void setOAuthAdminService(OAuthAdminServiceImpl oauthAdminService) {

        this.oauthAdminService = oauthAdminService;
    }

    /**
     * Set Authentication Data Publisher Proxy instance.
     *
     * @param authenticationDataPublisherProxy
     */
    public static void setAuthenticationDataPublisherProxy(AuthenticationDataPublisher
                                                                   authenticationDataPublisherProxy) {

        OAuth2ServiceComponentHolder.authenticationDataPublisherProxy = authenticationDataPublisherProxy;
    }

    /**
     * Get the Authentication Data Publisher Proxy instance.
     *
     * @return authenticationDataPublisherProxy instance.
     */
    public static AuthenticationDataPublisher getAuthenticationDataPublisherProxy() {

        return OAuth2ServiceComponentHolder.authenticationDataPublisherProxy;
    }

    /**
     * Method to get the configured KeyIDProvider implementation.
     *
     * @return configured Key ID Provider instance.
     */
    public static KeyIDProvider getKeyIDProvider() {

        return keyIDProvider;
    }

    /**
     * Method to add the KeyIDProvider.
     *
     * @param keyIDProvider instance of KeyIDProvider.
     */
    public static void setKeyIDProvider(KeyIDProvider keyIDProvider) {

        OAuth2ServiceComponentHolder.keyIDProvider = keyIDProvider;
    }

    /**
     * Set Idp manager Instance.
     *
     * @param idpManager IdpManager.
     */
    public void setIdpManager(IdpManager idpManager) {

        this.idpManager = idpManager;
    }

    /**
     * Get IdpManager Instance.
     *
     * @return IdpManager.
     */
    public IdpManager getIdpManager() {

        return idpManager;
    }
    
    /**
    * Set UserSessionManagementService Instance.
    *
    * @param userSessionManagementService UserSessionManagementService.
     */
    public static void setUserSessionManagementService(UserSessionManagementService userSessionManagementService) {

        OAuth2ServiceComponentHolder.userSessionManagementService = userSessionManagementService;
    }

    /**
     * Get UserSessionManagementService Instance.
     *
     * @return UserSessionManagementService.
     */
    public static UserSessionManagementService getUserSessionManagementService() {

        return userSessionManagementService;
    }

    public static RoleManager getRoleManager() {

        return roleManager;
    }

    public static void setRoleManager(RoleManager roleManager) {

        OAuth2ServiceComponentHolder.roleManager = roleManager;
    }

    public void setOIDCScopesClaims(List<ScopeDTO> oidcScopesClaims) {

        this.oidcScopesClaims = oidcScopesClaims;
    }

    public List<ScopeDTO> getOIDCScopesClaims() {

        return oidcScopesClaims;
    }

    public void setOauthScopeBinding(List<Scope> oauthScopeBinding) {

        this.oauthScopeBinding = oauthScopeBinding;
    }

    public List<Scope> getOauthScopeBinding() {

        return oauthScopeBinding;
    }


    public ScopeClaimMappingDAO getScopeClaimMappingDAO() {

        return scopeClaimMappingDAO;
    }

    public void setScopeClaimMappingDAO(ScopeClaimMappingDAO scopeClaimMappingDAO) {

        this.scopeClaimMappingDAO = scopeClaimMappingDAO;
    }

    public static OrganizationUserResidentResolverService getOrganizationUserResidentResolverService() {

        return organizationUserResidentResolverService;
    }

    public static void setOrganizationUserResidentResolverService(
            OrganizationUserResidentResolverService organizationUserResidentResolverService) {

        OAuth2ServiceComponentHolder.organizationUserResidentResolverService = organizationUserResidentResolverService;
    }

    /**
     * Get the list of grant types which allowed JWT renew without revoke.
     *
     * @return JwtRenewWithoutRevokeAllowedGrantTypes
     */
    public static List<String> getJwtRenewWithoutRevokeAllowedGrantTypes() {

        return jwtRenewWithoutRevokeAllowedGrantTypes;
    }

    /**
     * Set the list of grant types which allowed JWT renew without revoke.
     *
     * @param jwtRenewWithoutRevokeAllowedGrantTypes List of grant types.
     */
    public static void setJwtRenewWithoutRevokeAllowedGrantTypes(
            List<String> jwtRenewWithoutRevokeAllowedGrantTypes) {

        OAuth2ServiceComponentHolder.jwtRenewWithoutRevokeAllowedGrantTypes =
                jwtRenewWithoutRevokeAllowedGrantTypes;
    }

    public static IdentityEventService getIdentityEventService() {

        return identityEventService;
    }

    public static void setIdentityEventService(IdentityEventService identityEventService) {
        OAuth2ServiceComponentHolder.identityEventService = identityEventService;
    }

    /**
     * Get Consent Server Configs Management Service.
     *
     * @return Consent Server Configs Management Service.
     */
    public static ConsentServerConfigsManagementService getConsentServerConfigsManagementService() {

        return OAuth2ServiceComponentHolder.consentServerConfigsManagementService;
    }

    /**
     * Set Consent Server Configs Management Service.
     *
     * @param consentServerConfigsManagementService Consent Server Configs Management Service.
     */
    public static void setConsentServerConfigsManagementService(ConsentServerConfigsManagementService
                                                                        consentServerConfigsManagementService) {

        OAuth2ServiceComponentHolder.consentServerConfigsManagementService = consentServerConfigsManagementService;
    }

<<<<<<< HEAD
    public static boolean isRestrictUnassignedScopes() {
        return restrictUnassignedScopes;
    }

    public static void setRestrictUnassignedScopes(boolean restrictUnassignedScopes) {
        OAuth2ServiceComponentHolder.restrictUnassignedScopes = restrictUnassignedScopes;
    }

    public static ConfigurationContextService getConfigurationContextService() {

        return configurationContextService;
    }

    public static void setConfigurationContextService(ConfigurationContextService configurationContextService) {

        OAuth2ServiceComponentHolder.configurationContextService = configurationContextService;
    }
=======
    /**
     * Returns JWT access token additional claim providers.
     *
     * @return
     */
    public List<JWTAccessTokenClaimProvider> getJWTAccessTokenClaimProviders() {

        return Collections.unmodifiableList(jwtAccessTokenClaimProviders);
    }

    public void addJWTAccessTokenClaimProvider(JWTAccessTokenClaimProvider accessTokenClaimProvider) {

        jwtAccessTokenClaimProviders.add(accessTokenClaimProvider);
    }

    public void removeJWTAccessTokenClaimProvider(JWTAccessTokenClaimProvider accessTokenClaimProvider) {

        jwtAccessTokenClaimProviders.add(accessTokenClaimProvider);
    }


>>>>>>> 2bb4da98
}<|MERGE_RESOLUTION|>--- conflicted
+++ resolved
@@ -79,12 +79,9 @@
     private ScopeClaimMappingDAO scopeClaimMappingDAO;
     private static List<String> jwtRenewWithoutRevokeAllowedGrantTypes = new ArrayList<>();
     private static ConsentServerConfigsManagementService consentServerConfigsManagementService;
-<<<<<<< HEAD
     private static boolean restrictUnassignedScopes;
     private static ConfigurationContextService configurationContextService;
-=======
     private List<JWTAccessTokenClaimProvider> jwtAccessTokenClaimProviders = new ArrayList<>();
->>>>>>> 2bb4da98
 
     private OAuth2ServiceComponentHolder() {
 
@@ -457,7 +454,6 @@
         OAuth2ServiceComponentHolder.consentServerConfigsManagementService = consentServerConfigsManagementService;
     }
 
-<<<<<<< HEAD
     public static boolean isRestrictUnassignedScopes() {
         return restrictUnassignedScopes;
     }
@@ -475,7 +471,7 @@
 
         OAuth2ServiceComponentHolder.configurationContextService = configurationContextService;
     }
-=======
+
     /**
      * Returns JWT access token additional claim providers.
      *
@@ -497,5 +493,4 @@
     }
 
 
->>>>>>> 2bb4da98
 }