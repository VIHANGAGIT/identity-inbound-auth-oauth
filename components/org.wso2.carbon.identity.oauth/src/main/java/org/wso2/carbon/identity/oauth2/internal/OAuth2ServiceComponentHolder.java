/*
 * Copyright (c) 2014, WSO2 Inc. (http://www.wso2.org) All Rights Reserved.
 *
 * WSO2 Inc. licenses this file to you under the Apache License,
 * Version 2.0 (the "License"); you may not use this file except
 * in compliance with the License.
 * You may obtain a copy of the License at
 *
 * http://www.apache.org/licenses/LICENSE-2.0
 *
 * Unless required by applicable law or agreed to in writing,
 * software distributed under the License is distributed on an
 * "AS IS" BASIS, WITHOUT WARRANTIES OR CONDITIONS OF ANY
 * KIND, either express or implied. See the License for the
 * specific language governing permissions and limitations
 * under the License.
 */

package org.wso2.carbon.identity.oauth2.internal;

import org.wso2.carbon.identity.application.authentication.framework.AuthenticationDataPublisher;
import org.wso2.carbon.identity.application.authentication.framework.AuthenticationMethodNameTranslator;
import org.wso2.carbon.identity.application.authentication.framework.UserSessionManagementService;
import org.wso2.carbon.identity.application.mgt.ApplicationManagementService;
import org.wso2.carbon.identity.consent.server.configs.mgt.services.ConsentServerConfigsManagementService;
import org.wso2.carbon.identity.core.handler.HandlerComparator;
import org.wso2.carbon.identity.event.services.IdentityEventService;
import org.wso2.carbon.identity.oauth.OAuthAdminServiceImpl;
import org.wso2.carbon.identity.oauth.dto.ScopeDTO;
import org.wso2.carbon.identity.oauth2.authz.validators.ResponseTypeRequestValidator;
import org.wso2.carbon.identity.oauth2.bean.Scope;
import org.wso2.carbon.identity.oauth2.client.authentication.OAuthClientAuthenticator;
import org.wso2.carbon.identity.oauth2.keyidprovider.KeyIDProvider;
import org.wso2.carbon.identity.oauth2.responsemode.provider.ResponseModeProvider;
import org.wso2.carbon.identity.oauth2.token.bindings.TokenBinder;
import org.wso2.carbon.identity.openidconnect.ClaimProvider;
import org.wso2.carbon.identity.openidconnect.dao.ScopeClaimMappingDAO;
import org.wso2.carbon.identity.organization.management.role.management.service.RoleManager;
import org.wso2.carbon.identity.organization.management.service.OrganizationUserResidentResolverService;
import org.wso2.carbon.idp.mgt.IdpManager;
import org.wso2.carbon.registry.core.service.RegistryService;

import java.util.ArrayList;
import java.util.HashMap;
import java.util.List;
import java.util.Map;
import java.util.Optional;

/**
 * OAuth2 Service component data holder
 */
public class OAuth2ServiceComponentHolder {

    private static OAuth2ServiceComponentHolder instance = new OAuth2ServiceComponentHolder();
    private static ApplicationManagementService applicationMgtService;
    private static boolean pkceEnabled = false;
    private static boolean audienceEnabled = false;
    private static RegistryService registryService;
    private static AuthenticationMethodNameTranslator authenticationMethodNameTranslator;
    private static List<OAuthClientAuthenticator> authenticationHandlers = new ArrayList<>();
    private static List<ClaimProvider> claimProviders = new ArrayList<>();
    private static boolean idpIdColumnEnabled = false;
    private static Map<String, ResponseModeProvider> responseModeProviders;
    private static ResponseModeProvider defaultResponseModeProvider;
    private static boolean consentedTokenColumnEnabled = false;
    private static IdentityEventService identityEventService;
    private static boolean tokenExtendedTableExist = false;
    private List<TokenBinder> tokenBinders = new ArrayList<>();
    private Map<String, ResponseTypeRequestValidator> responseTypeRequestValidators = new HashMap<>();
    private OAuthAdminServiceImpl oauthAdminService;
    private static AuthenticationDataPublisher authenticationDataPublisherProxy;
    private static KeyIDProvider keyIDProvider = null;
    private IdpManager idpManager;
    private static UserSessionManagementService userSessionManagementService;
    private static RoleManager roleManager;
    private static OrganizationUserResidentResolverService organizationUserResidentResolverService;
    private List<ScopeDTO> oidcScopesClaims = new ArrayList<>();
    private List<Scope> oauthScopeBinding = new ArrayList<>();
    private ScopeClaimMappingDAO scopeClaimMappingDAO;
    private static List<String> jwtRenewWithoutRevokeAllowedGrantTypes = new ArrayList<>();
    private static ConsentServerConfigsManagementService consentServerConfigsManagementService;

    private OAuth2ServiceComponentHolder() {

    }

    public static OAuth2ServiceComponentHolder getInstance() {

        return instance;
    }

    /**
     * Get Application management service
     *
     * @return ApplicationManagementService
     */
    public static ApplicationManagementService getApplicationMgtService() {

        return OAuth2ServiceComponentHolder.applicationMgtService;
    }

    /**
     * Set Application management service
     *
     * @param applicationMgtService ApplicationManagementService
     */
    public static void setApplicationMgtService(ApplicationManagementService applicationMgtService) {

        OAuth2ServiceComponentHolder.applicationMgtService = applicationMgtService;
    }

    @Deprecated
    public static boolean isPkceEnabled() {

        return pkceEnabled;
    }

    public static void setPkceEnabled(boolean pkceEnabled) {

        OAuth2ServiceComponentHolder.pkceEnabled = pkceEnabled;
    }

    public static boolean isAudienceEnabled() {

        return audienceEnabled;
    }

    public static void setAudienceEnabled(boolean audienceEnabled) {

        OAuth2ServiceComponentHolder.audienceEnabled = audienceEnabled;
    }

    public static boolean isIDPIdColumnEnabled() {

        return idpIdColumnEnabled;
    }

    public static void setIDPIdColumnEnabled(boolean idpIdColumnEnabled) {

        OAuth2ServiceComponentHolder.idpIdColumnEnabled = idpIdColumnEnabled;
    }

    public static boolean isConsentedTokenColumnEnabled() {

        return consentedTokenColumnEnabled;
    }

    public static void setConsentedTokenColumnEnabled(boolean consentedTokenColumnEnabled) {

        OAuth2ServiceComponentHolder.consentedTokenColumnEnabled = consentedTokenColumnEnabled;
    }

    public static RegistryService getRegistryService() {

        return registryService;
    }

    public static void setRegistryService(RegistryService registryService) {

        OAuth2ServiceComponentHolder.registryService = registryService;
    }

    public static void addAuthenticationHandler(OAuthClientAuthenticator clientAuthenticator) {

        authenticationHandlers.add(clientAuthenticator);
        authenticationHandlers.sort(new HandlerComparator());
    }

    public static List<OAuthClientAuthenticator> getAuthenticationHandlers() {

        return authenticationHandlers;
    }

    public static AuthenticationMethodNameTranslator getAuthenticationMethodNameTranslator() {

        return authenticationMethodNameTranslator;
    }

    public static void setAuthenticationMethodNameTranslator(
            AuthenticationMethodNameTranslator authenticationMethodNameTranslator) {

        OAuth2ServiceComponentHolder.authenticationMethodNameTranslator = authenticationMethodNameTranslator;
    }

    /**
     * Get ClaimProvider Service
     *
     * @return all ID token claims
     */
    public static List<ClaimProvider> getClaimProviders() {
        return claimProviders;
    }

    /**
     * Set ClaimProvider Service
     *
     * @param claimProvider
     */
    public static void setClaimProvider(ClaimProvider claimProvider) {

        OAuth2ServiceComponentHolder.claimProviders.add(claimProvider);
    }

    /**
     * Unregister the particular claimProvider
     *
     * @param claimProvider
     */
    public static void unregisterClaimProvider(ClaimProvider claimProvider) {

        claimProviders.remove(claimProvider);
    }

    public static boolean isTokenExtendedTableExist() {

        return tokenExtendedTableExist;
    }

    public static void setTokenExtendedTableExist(boolean tokenExtendedTableExist) {

        OAuth2ServiceComponentHolder.tokenExtendedTableExist = tokenExtendedTableExist;
    }

    public List<TokenBinder> getTokenBinders() {

        return tokenBinders;
    }

    public Optional<TokenBinder> getTokenBinder(String bindingType) {

        return tokenBinders.stream().filter(t -> t.getBindingType().equals(bindingType)).findAny();
    }

    public void addTokenBinder(TokenBinder tokenBinder) {

        this.tokenBinders.add(tokenBinder);
    }

    public void removeTokenBinder(TokenBinder tokenBinder) {

        this.tokenBinders.remove(tokenBinder);
    }

    public ResponseTypeRequestValidator getResponseTypeRequestValidator(String responseType) {

        return responseTypeRequestValidators.get(responseType);
    }

    public void addResponseTypeRequestValidator(ResponseTypeRequestValidator validator) {

        this.responseTypeRequestValidators.put(validator.getResponseType(), validator);
    }

    public void removeResponseTypeRequestValidator(ResponseTypeRequestValidator validator) {

        this.responseTypeRequestValidators.remove(validator.getResponseType());
    }

    public OAuthAdminServiceImpl getOAuthAdminService() {

        return oauthAdminService;
    }

    public void setOAuthAdminService(OAuthAdminServiceImpl oauthAdminService) {

        this.oauthAdminService = oauthAdminService;
    }

    /**
     * Set Authentication Data Publisher Proxy instance.
     *
     * @param authenticationDataPublisherProxy
     */
    public static void setAuthenticationDataPublisherProxy(AuthenticationDataPublisher
                                                                   authenticationDataPublisherProxy) {

        OAuth2ServiceComponentHolder.authenticationDataPublisherProxy = authenticationDataPublisherProxy;
    }

    /**
     * Get the Authentication Data Publisher Proxy instance.
     *
     * @return authenticationDataPublisherProxy instance.
     */
    public static AuthenticationDataPublisher getAuthenticationDataPublisherProxy() {

        return OAuth2ServiceComponentHolder.authenticationDataPublisherProxy;
    }

    /**
     * Method to get the configured KeyIDProvider implementation.
     *
     * @return configured Key ID Provider instance.
     */
    public static KeyIDProvider getKeyIDProvider() {

        return keyIDProvider;
    }

    /**
     * Method to add the KeyIDProvider.
     *
     * @param keyIDProvider instance of KeyIDProvider.
     */
    public static void setKeyIDProvider(KeyIDProvider keyIDProvider) {

        OAuth2ServiceComponentHolder.keyIDProvider = keyIDProvider;
    }

    /**
     * Set Idp manager Instance.
     *
     * @param idpManager IdpManager.
     */
    public void setIdpManager(IdpManager idpManager) {

        this.idpManager = idpManager;
    }

    /**
     * Get IdpManager Instance.
     *
     * @return IdpManager.
     */
    public IdpManager getIdpManager() {

        return idpManager;
    }

    /**
    * Set UserSessionManagementService Instance.
    *
    * @param userSessionManagementService UserSessionManagementService.
     */
    public static void setUserSessionManagementService(UserSessionManagementService userSessionManagementService) {

        OAuth2ServiceComponentHolder.userSessionManagementService = userSessionManagementService;
    }

    /**
     * Get UserSessionManagementService Instance.
     *
     * @return UserSessionManagementService.
     */
    public static UserSessionManagementService getUserSessionManagementService() {

        return userSessionManagementService;
    }

    public static RoleManager getRoleManager() {

        return roleManager;
    }

    public static void setRoleManager(RoleManager roleManager) {

        OAuth2ServiceComponentHolder.roleManager = roleManager;
    }

    public void setOIDCScopesClaims(List<ScopeDTO> oidcScopesClaims) {

        this.oidcScopesClaims = oidcScopesClaims;
    }

    public List<ScopeDTO> getOIDCScopesClaims() {

        return oidcScopesClaims;
    }

    public void setOauthScopeBinding(List<Scope> oauthScopeBinding) {

        this.oauthScopeBinding = oauthScopeBinding;
    }

    public List<Scope> getOauthScopeBinding() {

        return oauthScopeBinding;
    }


    public ScopeClaimMappingDAO getScopeClaimMappingDAO() {

        return scopeClaimMappingDAO;
    }

    public void setScopeClaimMappingDAO(ScopeClaimMappingDAO scopeClaimMappingDAO) {

        this.scopeClaimMappingDAO = scopeClaimMappingDAO;
    }

    public static OrganizationUserResidentResolverService getOrganizationUserResidentResolverService() {

        return organizationUserResidentResolverService;
    }

    public static void setOrganizationUserResidentResolverService(
            OrganizationUserResidentResolverService organizationUserResidentResolverService) {

        OAuth2ServiceComponentHolder.organizationUserResidentResolverService = organizationUserResidentResolverService;
    }

    /**
     * Get the list of grant types which allowed JWT renew without revoke.
     *
     * @return JwtRenewWithoutRevokeAllowedGrantTypes
     */
    public static List<String> getJwtRenewWithoutRevokeAllowedGrantTypes() {

        return jwtRenewWithoutRevokeAllowedGrantTypes;
    }

    /**
     * Set the list of grant types which allowed JWT renew without revoke.
     *
     * @param jwtRenewWithoutRevokeAllowedGrantTypes List of grant types.
     */
    public static void setJwtRenewWithoutRevokeAllowedGrantTypes(
            List<String> jwtRenewWithoutRevokeAllowedGrantTypes) {

        OAuth2ServiceComponentHolder.jwtRenewWithoutRevokeAllowedGrantTypes =
                jwtRenewWithoutRevokeAllowedGrantTypes;
    }

    public static IdentityEventService getIdentityEventService() {

        return identityEventService;
    }

    public static void setIdentityEventService(IdentityEventService identityEventService) {
        OAuth2ServiceComponentHolder.identityEventService = identityEventService;
    }

    /**
<<<<<<< HEAD
     * set ResponseModeProvider map
     */
    public static void setResponseModeProviders(Map<String, ResponseModeProvider> responseModeProvidersMap) {

        responseModeProviders = responseModeProvidersMap;
    }

    /**
     * set DefaultResponseModeProvider
     */
    public static void setDefaultResponseModeProvider(ResponseModeProvider responseModeProvider) {

        defaultResponseModeProvider = responseModeProvider;
    }

    /**
     * get DefaultResponseModeProvider
     */
    public static ResponseModeProvider getDefaultResponseModeProvider() {

        return defaultResponseModeProvider;
    }

    /**
     * This returns responseModeProviders map with all supported (configured) response modes and their providers
     * @return Map<String, ResponseModeProvider>
     */
    public static Map<String, ResponseModeProvider> getResponseModeProviders() {
        return responseModeProviders;
    }

    /**
     * Method to get the configured ResponseModeProvider implementation.
     *
     * @return the configured response mode provider for the Authorization response.
     */
    public static ResponseModeProvider getResponseModeProvider(String responseMode) {

        if (responseMode == null) {
            // if response mode is not provided, the DefaultResponseModeProvider is used
            return getDefaultResponseModeProvider();
        }
        ResponseModeProvider responseModeProvider = responseModeProviders.get(responseMode);
        if (responseModeProvider == null) {
            // if response mode is not in the configured response modes, the DefaultResponseModeProvider is used
            return getDefaultResponseModeProvider();
        }
        return responseModeProvider;
=======
     * Get Consent Server Configs Management Service.
     *
     * @return Consent Server Configs Management Service.
     */
    public static ConsentServerConfigsManagementService getConsentServerConfigsManagementService() {

        return OAuth2ServiceComponentHolder.consentServerConfigsManagementService;
    }

    /**
     * Set Consent Server Configs Management Service.
     *
     * @param consentServerConfigsManagementService Consent Server Configs Management Service.
     */
    public static void setConsentServerConfigsManagementService(ConsentServerConfigsManagementService
                                                                        consentServerConfigsManagementService) {

        OAuth2ServiceComponentHolder.consentServerConfigsManagementService = consentServerConfigsManagementService;
>>>>>>> 41ca4881
    }
}<|MERGE_RESOLUTION|>--- conflicted
+++ resolved
@@ -326,7 +326,7 @@
 
         return idpManager;
     }
-
+    
     /**
     * Set UserSessionManagementService Instance.
     *
@@ -431,7 +431,27 @@
     }
 
     /**
-<<<<<<< HEAD
+     * Get Consent Server Configs Management Service.
+     *
+     * @return Consent Server Configs Management Service.
+     */
+    public static ConsentServerConfigsManagementService getConsentServerConfigsManagementService() {
+
+        return OAuth2ServiceComponentHolder.consentServerConfigsManagementService;
+    }
+
+    /**
+     * Set Consent Server Configs Management Service.
+     *
+     * @param consentServerConfigsManagementService Consent Server Configs Management Service.
+     */
+    public static void setConsentServerConfigsManagementService(ConsentServerConfigsManagementService
+                                                                        consentServerConfigsManagementService) {
+
+        OAuth2ServiceComponentHolder.consentServerConfigsManagementService = consentServerConfigsManagementService;
+    }
+
+    /**
      * set ResponseModeProvider map
      */
     public static void setResponseModeProviders(Map<String, ResponseModeProvider> responseModeProvidersMap) {
@@ -480,25 +500,5 @@
             return getDefaultResponseModeProvider();
         }
         return responseModeProvider;
-=======
-     * Get Consent Server Configs Management Service.
-     *
-     * @return Consent Server Configs Management Service.
-     */
-    public static ConsentServerConfigsManagementService getConsentServerConfigsManagementService() {
-
-        return OAuth2ServiceComponentHolder.consentServerConfigsManagementService;
-    }
-
-    /**
-     * Set Consent Server Configs Management Service.
-     *
-     * @param consentServerConfigsManagementService Consent Server Configs Management Service.
-     */
-    public static void setConsentServerConfigsManagementService(ConsentServerConfigsManagementService
-                                                                        consentServerConfigsManagementService) {
-
-        OAuth2ServiceComponentHolder.consentServerConfigsManagementService = consentServerConfigsManagementService;
->>>>>>> 41ca4881
     }
 }