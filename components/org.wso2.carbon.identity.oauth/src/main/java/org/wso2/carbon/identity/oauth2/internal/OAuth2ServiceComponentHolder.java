--- conflicted
+++ resolved
@@ -486,7 +486,6 @@
         return organizationManager;
     }
 
-<<<<<<< HEAD
     /**
      * Set the organization manager instance.
      *
@@ -495,7 +494,7 @@
     public void setOrganizationManager(OrganizationManager organizationManager) {
 
         this.organizationManager = organizationManager;
-=======
+    }
 
     /**
      * set ResponseModeProvider map
@@ -546,6 +545,5 @@
             return getDefaultResponseModeProvider();
         }
         return responseModeProvider;
->>>>>>> 1fcd1c91
     }
 }