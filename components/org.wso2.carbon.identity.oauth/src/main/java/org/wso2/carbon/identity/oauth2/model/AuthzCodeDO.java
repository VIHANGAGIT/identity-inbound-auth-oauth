/*
 * Copyright (c) 2013, WSO2 Inc. (http://www.wso2.org) All Rights Reserved.
 *
 * WSO2 Inc. licenses this file to you under the Apache License,
 * Version 2.0 (the "License"); you may not use this file except
 * in compliance with the License.
 * You may obtain a copy of the License at
 *
 * http://www.apache.org/licenses/LICENSE-2.0
 *
 * Unless required by applicable law or agreed to in writing,
 * software distributed under the License is distributed on an
 * "AS IS" BASIS, WITHOUT WARRANTIES OR CONDITIONS OF ANY
 * KIND, either express or implied. See the License for the
 * specific language governing permissions and limitations
 * under the License.
 */

package org.wso2.carbon.identity.oauth2.model;

import org.wso2.carbon.identity.application.authentication.framework.model.AuthenticatedUser;
import org.wso2.carbon.identity.oauth.cache.CacheEntry;

import java.sql.Timestamp;

/**
 * Results holder for Authz Code validation query
 */
public class AuthzCodeDO extends CacheEntry {

    private static final long serialVersionUID = 3308401412530535040L;

    private AuthenticatedUser authorizedUser;

    private String[] scope;

    private Timestamp issuedTime;

    private long validityPeriod;

    private String callbackUrl;

    private String consumerKey;

    private String authorizationCode;

    private String oauthTokenId;

    private String authzCodeId;

<<<<<<< HEAD
    private String pkceCodeChallenge;

    private String pkceCodeChallengeMethod;
=======
    private String state;
>>>>>>> ae9f6e39

    public AuthzCodeDO(AuthenticatedUser authorizedUser, String[] scope, Timestamp issuedTime, long validityPeriod, String
            callbackUrl, String consumerKey, String authorizationCode, String authzCodeId) {
        this.authorizedUser = authorizedUser;
        this.scope = scope;
        this.issuedTime = issuedTime;
        this.validityPeriod = validityPeriod;
        this.callbackUrl = callbackUrl;
        this.consumerKey = consumerKey;
        this.authorizationCode = authorizationCode;
        this.authzCodeId = authzCodeId;
    }

    public AuthzCodeDO(AuthenticatedUser authorizedUser, String[] scope, Timestamp issuedTime, long validityPeriod, String
<<<<<<< HEAD
            callbackUrl, String consumerKey, String authorizationCode, String authzCodeId, String pkceCodeChallenge, String pkceCodeChallengeMethod) {
        this(authorizedUser, scope, issuedTime, validityPeriod, callbackUrl, consumerKey,authorizationCode,authzCodeId);
        this.pkceCodeChallenge = pkceCodeChallenge;
        this.pkceCodeChallengeMethod = pkceCodeChallengeMethod;
    }
=======
            callbackUrl, String consumerKey, String authorizationCode, String authzCodeId, String state) {
        this.authorizedUser = authorizedUser;
        this.scope = scope;
        this.issuedTime = issuedTime;
        this.validityPeriod = validityPeriod;
        this.callbackUrl = callbackUrl;
        this.consumerKey = consumerKey;
        this.authorizationCode = authorizationCode;
        this.authzCodeId = authzCodeId;
        this.state = state;
    }

>>>>>>> ae9f6e39
    public AuthzCodeDO() {
    }

    public AuthenticatedUser getAuthorizedUser() {
        return authorizedUser;
    }

    public String[] getScope() {
        return scope;
    }

    public Timestamp getIssuedTime() {
        return issuedTime;
    }

    public long getValidityPeriod() {
        return validityPeriod;
    }

    public String getCallbackUrl() {
        return callbackUrl;
    }

    public String getConsumerKey() {
        return consumerKey;
    }

    public String getAuthorizationCode() {
        return authorizationCode;
    }

    public String getOauthTokenId() {
        return oauthTokenId;
    }

    public void setOauthTokenId(String oauthTokenId) {
        this.oauthTokenId = oauthTokenId;
    }

    public String getAuthzCodeId() {
        return authzCodeId;
    }

    public void setAuthzCodeId(String authzCodeId) {
        this.authzCodeId = authzCodeId;
    }

    public void setAuthorizationCode(String authorizationCode) {
        this.authorizationCode = authorizationCode;
    }

<<<<<<< HEAD
    public String getPkceCodeChallenge() {
        return pkceCodeChallenge;
    }

    public void setPkceCodeChallenge(String pkceCodeChallenge) {
        this.pkceCodeChallenge = pkceCodeChallenge;
    }

    public String getPkceCodeChallengeMethod() {
        return pkceCodeChallengeMethod;
    }

    public void setPkceCodeChallengeMethod(String pkceCodeChallengeMethod) {
        this.pkceCodeChallengeMethod = pkceCodeChallengeMethod;
=======
    public String getState() {
        return state;
    }

    public void setState(String state) {
        this.state = state;
>>>>>>> ae9f6e39
    }
}<|MERGE_RESOLUTION|>--- conflicted
+++ resolved
@@ -48,13 +48,11 @@
 
     private String authzCodeId;
 
-<<<<<<< HEAD
+    private String state;
+
     private String pkceCodeChallenge;
 
     private String pkceCodeChallengeMethod;
-=======
-    private String state;
->>>>>>> ae9f6e39
 
     public AuthzCodeDO(AuthenticatedUser authorizedUser, String[] scope, Timestamp issuedTime, long validityPeriod, String
             callbackUrl, String consumerKey, String authorizationCode, String authzCodeId) {
@@ -69,13 +67,6 @@
     }
 
     public AuthzCodeDO(AuthenticatedUser authorizedUser, String[] scope, Timestamp issuedTime, long validityPeriod, String
-<<<<<<< HEAD
-            callbackUrl, String consumerKey, String authorizationCode, String authzCodeId, String pkceCodeChallenge, String pkceCodeChallengeMethod) {
-        this(authorizedUser, scope, issuedTime, validityPeriod, callbackUrl, consumerKey,authorizationCode,authzCodeId);
-        this.pkceCodeChallenge = pkceCodeChallenge;
-        this.pkceCodeChallengeMethod = pkceCodeChallengeMethod;
-    }
-=======
             callbackUrl, String consumerKey, String authorizationCode, String authzCodeId, String state) {
         this.authorizedUser = authorizedUser;
         this.scope = scope;
@@ -88,7 +79,12 @@
         this.state = state;
     }
 
->>>>>>> ae9f6e39
+    public AuthzCodeDO(AuthenticatedUser authorizedUser, String[] scope, Timestamp issuedTime, long validityPeriod, String
+            callbackUrl, String consumerKey, String authorizationCode, String authzCodeId, String pkceCodeChallenge, String pkceCodeChallengeMethod) {
+        this(authorizedUser, scope, issuedTime, validityPeriod, callbackUrl, consumerKey,authorizationCode,authzCodeId);
+        this.pkceCodeChallenge = pkceCodeChallenge;
+        this.pkceCodeChallengeMethod = pkceCodeChallengeMethod;
+    }
     public AuthzCodeDO() {
     }
 
@@ -140,7 +136,14 @@
         this.authorizationCode = authorizationCode;
     }
 
-<<<<<<< HEAD
+    public String getState() {
+        return state;
+    }
+
+    public void setState(String state) {
+        this.state = state;
+    }
+
     public String getPkceCodeChallenge() {
         return pkceCodeChallenge;
     }
@@ -155,13 +158,5 @@
 
     public void setPkceCodeChallengeMethod(String pkceCodeChallengeMethod) {
         this.pkceCodeChallengeMethod = pkceCodeChallengeMethod;
-=======
-    public String getState() {
-        return state;
-    }
-
-    public void setState(String state) {
-        this.state = state;
->>>>>>> ae9f6e39
     }
 }