/*
 * Copyright (c) 2017, WSO2 Inc. (http://www.wso2.org) All Rights Reserved.
 *
 * WSO2 Inc. licenses this file to you under the Apache License,
 * Version 2.0 (the "License"); you may not use this file except
 * in compliance with the License.
 * You may obtain a copy of the License at
 *
 * http://www.apache.org/licenses/LICENSE-2.0
 *
 * Unless required by applicable law or agreed to in writing,
 * software distributed under the License is distributed on an
 * "AS IS" BASIS, WITHOUT WARRANTIES OR CONDITIONS OF ANY
 * KIND, either express or implied. See the License for the
 * specific language governing permissions and limitations
 * under the License.
 */

package org.wso2.carbon.identity.oauth2.token;

<<<<<<< HEAD
import org.apache.commons.codec.digest.DigestUtils;
=======
import com.nimbusds.jwt.JWT;
import com.nimbusds.jwt.JWTParser;
import com.nimbusds.jwt.ReadOnlyJWTClaimsSet;
>>>>>>> 6855d9a8
import org.apache.commons.logging.Log;
import org.apache.commons.logging.LogFactory;
import org.apache.oltu.oauth2.common.error.OAuthError;
import org.apache.oltu.oauth2.common.message.types.GrantType;
import org.wso2.carbon.identity.base.IdentityConstants;
import org.wso2.carbon.identity.base.IdentityException;
import org.wso2.carbon.identity.core.util.IdentityUtil;
import org.wso2.carbon.identity.oauth.cache.AppInfoCache;
import org.wso2.carbon.identity.oauth.cache.AuthorizationGrantCache;
import org.wso2.carbon.identity.oauth.cache.AuthorizationGrantCacheEntry;
import org.wso2.carbon.identity.oauth.cache.AuthorizationGrantCacheKey;
import org.wso2.carbon.identity.oauth.common.OAuth2ErrorCodes;
import org.wso2.carbon.identity.oauth.common.OAuthConstants;
import org.wso2.carbon.identity.oauth.common.exception.InvalidOAuthClientException;
import org.wso2.carbon.identity.oauth.config.OAuthServerConfiguration;
import org.wso2.carbon.identity.oauth.dao.OAuthAppDO;
import org.wso2.carbon.identity.oauth.event.OAuthEventInterceptor;
import org.wso2.carbon.identity.oauth.internal.OAuthComponentServiceHolder;
import org.wso2.carbon.identity.oauth2.IdentityOAuth2Exception;
import org.wso2.carbon.identity.oauth2.ResponseHeader;
import org.wso2.carbon.identity.oauth2.dto.OAuth2AccessTokenReqDTO;
import org.wso2.carbon.identity.oauth2.dto.OAuth2AccessTokenRespDTO;
import org.wso2.carbon.identity.oauth2.token.handlers.clientauth.ClientAuthenticationHandler;
import org.wso2.carbon.identity.oauth2.token.handlers.grant.AuthorizationGrantHandler;
import org.wso2.carbon.identity.oauth2.util.OAuth2Util;
import org.wso2.carbon.identity.openidconnect.IDTokenBuilder;
import org.wso2.carbon.utils.CarbonUtils;

import java.text.ParseException;
import java.util.ArrayList;
import java.util.HashMap;
import java.util.Hashtable;
import java.util.List;
import java.util.Map;

/**
 * This class is used to issue access tokens and refresh tokens.
 */
public class AccessTokenIssuer {

    private static AccessTokenIssuer instance;
    private static Log log = LogFactory.getLog(AccessTokenIssuer.class);
    private Map<String, AuthorizationGrantHandler> authzGrantHandlers =
            new Hashtable<String, AuthorizationGrantHandler>();
    private List<ClientAuthenticationHandler> clientAuthenticationHandlers =
            new ArrayList<ClientAuthenticationHandler>();
    private AppInfoCache appInfoCache;

    /**
     * Private constructor which will not allow to create objects of this class from outside
     */
    private AccessTokenIssuer() throws IdentityOAuth2Exception {

        authzGrantHandlers = OAuthServerConfiguration.getInstance().getSupportedGrantTypes();
        clientAuthenticationHandlers = OAuthServerConfiguration.getInstance().getSupportedClientAuthHandlers();
        appInfoCache = AppInfoCache.getInstance();
        if (appInfoCache != null) {
            if (log.isDebugEnabled()) {
                log.debug("Successfully created AppInfoCache under " + OAuthConstants.OAUTH_CACHE_MANAGER);
            }
        } else {
            log.error("Error while creating AppInfoCache");
        }

    }

    /**
     * Singleton method
     *
     * @return AccessTokenIssuer
     */
    public static AccessTokenIssuer getInstance() throws IdentityOAuth2Exception {

        CarbonUtils.checkSecurity();

        if (instance == null) {
            synchronized (AccessTokenIssuer.class) {
                if (instance == null) {
                    instance = new AccessTokenIssuer();
                }
            }
        }
        return instance;
    }

    /**
     * Issue access token using the respective grant handler and client authentication handler.
     *
     * @param tokenReqDTO
     * @return access token response
     * @throws IdentityException
     * @throws InvalidOAuthClientException
     */
    public OAuth2AccessTokenRespDTO issue(OAuth2AccessTokenReqDTO tokenReqDTO)
            throws IdentityException, InvalidOAuthClientException {

        String grantType = tokenReqDTO.getGrantType();
        OAuth2AccessTokenRespDTO tokenRespDTO = null;

        AuthorizationGrantHandler authzGrantHandler = authzGrantHandlers.get(grantType);

        // loading the stored application data
        OAuthAppDO oAuthAppDO = OAuth2Util.getAppInformationByClientId(tokenReqDTO.getClientId());

        // set the tenantDomain of the SP in the tokenReqDTO
        // indirectly we can say that the tenantDomain of the SP is the tenantDomain of the user who created SP
        // this is done to avoid having to send the tenantDomain as a query param to the token endpoint
        tokenReqDTO.setTenantDomain(OAuth2Util.getTenantDomainOfOauthApp(oAuthAppDO));

        OAuthTokenReqMessageContext tokReqMsgCtx = new OAuthTokenReqMessageContext(tokenReqDTO);
        tokReqMsgCtx.addProperty("OAuthAppDO", oAuthAppDO);
        boolean isRefreshRequest = GrantType.REFRESH_TOKEN.toString().equals(grantType);

        triggerPreListeners(tokenReqDTO, tokReqMsgCtx, isRefreshRequest);

        // If multiple client authentication methods have been used the authorization server must reject the request
        int authenticatorHandlerIndex = -1;
        for (int i = 0; i < clientAuthenticationHandlers.size(); i++) {
            if (clientAuthenticationHandlers.get(i).canAuthenticate(tokReqMsgCtx)) {
                if (authenticatorHandlerIndex > -1) {
                    if (log.isDebugEnabled()) {
                        log.debug("Multiple Client Authentication Methods used for client id : " +
                                tokenReqDTO.getClientId());
                    }
                    tokenRespDTO = handleError(
                            OAuthError.TokenResponse.INVALID_REQUEST,
                            "Multiple Client Authentication Methods used for authenticating the client.",
                            tokenReqDTO);
                    setResponseHeaders(tokReqMsgCtx, tokenRespDTO);
                    triggerPostListeners(tokenReqDTO, tokenRespDTO, tokReqMsgCtx, isRefreshRequest);
                    return tokenRespDTO;
                }
                authenticatorHandlerIndex = i;
            }
        }

        if (authzGrantHandler == null) {
            if (log.isDebugEnabled()) {
                log.debug("Unsupported grant type for client Id : " + tokenReqDTO.getClientId());
            }
            tokenRespDTO = handleError(OAuthError.TokenResponse.UNSUPPORTED_GRANT_TYPE,
                    "Unsupported grant type " + grantType + "is used.", tokenReqDTO);
            setResponseHeaders(tokReqMsgCtx, tokenRespDTO);
            triggerPostListeners(tokenReqDTO, tokenRespDTO, tokReqMsgCtx, isRefreshRequest);
            return tokenRespDTO;
        }

        if (authenticatorHandlerIndex < 0 && authzGrantHandler.isConfidentialClient()) {
            if (log.isDebugEnabled()) {
                log.debug("Confidential client cannot be authenticated for client id : " +
                        tokenReqDTO.getClientId());
            }
            tokenRespDTO = handleError(
                    OAuthConstants.OAuthError.TokenResponse.UNSUPPORTED_CLIENT_AUTHENTICATION_METHOD,
                    "Unsupported Client Authentication Method!", tokenReqDTO);
            setResponseHeaders(tokReqMsgCtx, tokenRespDTO);
            triggerPostListeners(tokenReqDTO, tokenRespDTO, tokReqMsgCtx, isRefreshRequest);
            return tokenRespDTO;
        }

        ClientAuthenticationHandler clientAuthHandler = null;
        if (authenticatorHandlerIndex > -1) {
            clientAuthHandler = clientAuthenticationHandlers.get(authenticatorHandlerIndex);
        }
        boolean isAuthenticated;
        if (clientAuthHandler != null) {
            isAuthenticated = clientAuthHandler.authenticateClient(tokReqMsgCtx);
        } else {
            isAuthenticated = true;
        }
        if (!isAuthenticated) {
            if (log.isDebugEnabled()) {
                log.debug("Client Authentication failed for client Id: " + tokenReqDTO.getClientId());
            }
            tokenRespDTO = handleError(OAuthError.TokenResponse.INVALID_CLIENT,
                    "Client credentials are invalid.", tokenReqDTO);
            setResponseHeaders(tokReqMsgCtx, tokenRespDTO);
            triggerPostListeners(tokenReqDTO, tokenRespDTO, tokReqMsgCtx, isRefreshRequest);
            return tokenRespDTO;
        }

        if (!authzGrantHandler.isOfTypeApplicationUser()) {
            tokReqMsgCtx.setAuthorizedUser(oAuthAppDO.getUser());
        }

        boolean isAuthorizedClient = false;

        String error = "The authenticated client is not authorized to use this authorization grant type";

        try {
            isAuthorizedClient = authzGrantHandler.isAuthorizedClient(tokReqMsgCtx);
        } catch (IdentityOAuth2Exception e) {
            if (log.isDebugEnabled()) {
                log.debug("Error occurred while validating client for authorization", e);
            }
            error = e.getMessage();
        }

        if (!isAuthorizedClient) {

            if (log.isDebugEnabled()) {
                log.debug("Client Id: " + tokenReqDTO.getClientId() + " is not authorized to use grant type: " +
                        tokenReqDTO.getGrantType());
            }
            tokenRespDTO = handleError(OAuthError.TokenResponse.UNAUTHORIZED_CLIENT, error, tokenReqDTO);
            setResponseHeaders(tokReqMsgCtx, tokenRespDTO);
            triggerPostListeners(tokenReqDTO, tokenRespDTO, tokReqMsgCtx, isRefreshRequest);
            return tokenRespDTO;
        }
        boolean isValidGrant = false;
        error = "Provided Authorization Grant is invalid";
        try {
            isValidGrant = authzGrantHandler.validateGrant(tokReqMsgCtx);
        } catch (IdentityOAuth2Exception e) {
            if (log.isDebugEnabled()) {
                log.debug("Error occurred while validating grant", e);
            }
            error = e.getMessage();
        }

        if (tokReqMsgCtx.getAuthorizedUser() != null && tokReqMsgCtx.getAuthorizedUser().isFederatedUser()) {
            tokReqMsgCtx.getAuthorizedUser().setTenantDomain(OAuth2Util.getTenantDomainOfOauthApp(oAuthAppDO));
        }

        if (!isValidGrant) {
            if (log.isDebugEnabled()) {
                log.debug("Invalid Grant provided by the client Id: " + tokenReqDTO.getClientId());
            }
            tokenRespDTO = handleError(OAuthError.TokenResponse.INVALID_GRANT, error, tokenReqDTO);
            setResponseHeaders(tokReqMsgCtx, tokenRespDTO);
            triggerPostListeners(tokenReqDTO, tokenRespDTO, tokReqMsgCtx, isRefreshRequest);
            return tokenRespDTO;
        }

        boolean isAuthorized = authzGrantHandler.authorizeAccessDelegation(tokReqMsgCtx);
        if (!isAuthorized) {
            if (log.isDebugEnabled()) {
                log.debug("Invalid authorization for client Id = " + tokenReqDTO.getClientId());
            }
            tokenRespDTO = handleError(OAuthError.TokenResponse.UNAUTHORIZED_CLIENT,
                    "Unauthorized Client!", tokenReqDTO);
            setResponseHeaders(tokReqMsgCtx, tokenRespDTO);
            triggerPostListeners(tokenReqDTO, tokenRespDTO, tokReqMsgCtx, isRefreshRequest);
            return tokenRespDTO;
        }

        boolean isValidScope = authzGrantHandler.validateScope(tokReqMsgCtx);
        if (!isValidScope) {
            if (log.isDebugEnabled()) {
                log.debug("Invalid scope provided by client Id: " + tokenReqDTO.getClientId());
            }
            tokenRespDTO = handleError(OAuthError.TokenResponse.INVALID_SCOPE, "Invalid Scope!", tokenReqDTO);
            setResponseHeaders(tokReqMsgCtx, tokenRespDTO);
            triggerPostListeners(tokenReqDTO, tokenRespDTO, tokReqMsgCtx, isRefreshRequest);
            return tokenRespDTO;
        }

        try {
            // set the token request context to be used by downstream handlers. This is introduced as a fix for
            // IDENTITY-4111.
            OAuth2Util.setTokenRequestContext(tokReqMsgCtx);
            tokenRespDTO = authzGrantHandler.issue(tokReqMsgCtx);
            if (tokenRespDTO.isError()) {
                setResponseHeaders(tokReqMsgCtx, tokenRespDTO);
                return tokenRespDTO;
            }    
        } finally {
            triggerPostListeners(tokenReqDTO, tokenRespDTO, tokReqMsgCtx, isRefreshRequest);
            // clears the token request context.
            OAuth2Util.clearTokenRequestContext();
        }

        tokenRespDTO.setCallbackURI(oAuthAppDO.getCallbackUrl());

        String[] scopes = tokReqMsgCtx.getScope();
        if (scopes != null && scopes.length > 0) {
            StringBuilder scopeString = new StringBuilder("");
            for (String scope : scopes) {
                scopeString.append(scope);
                scopeString.append(" ");
            }
            tokenRespDTO.setAuthorizedScopes(scopeString.toString().trim());
        }

        setResponseHeaders(tokReqMsgCtx, tokenRespDTO);

        //Do not change this log format as these logs use by external applications
        if (log.isDebugEnabled()) {
            log.debug("Access token issued to client Id: " + tokenReqDTO.getClientId() + " username: " +
                    tokReqMsgCtx.getAuthorizedUser() + " and scopes: " + tokenRespDTO.getAuthorizedScopes());
        }

        if (tokReqMsgCtx.getScope() != null && OAuth2Util.isOIDCAuthzRequest(tokReqMsgCtx.getScope())) {
            if (log.isDebugEnabled()) {
                log.debug("Issuing ID token for client: " + tokenReqDTO.getClientId());
            }
            IDTokenBuilder builder = OAuthServerConfiguration.getInstance().getOpenIDConnectIDTokenBuilder();
            String idToken = builder.buildIDToken(tokReqMsgCtx, tokenRespDTO);
            try {
                JWT jwt = JWTParser.parse(idToken);
                if (isValidIdToken(jwt)) {
                    tokenRespDTO.setIDToken(idToken);
                } else {
                    tokenRespDTO = handleError(
                            OAuth2ErrorCodes.SERVER_ERROR,
                            "Server Error",
                            tokenReqDTO);
                    return tokenRespDTO;
                }
            } catch (ParseException e) {
                throw new IdentityException("Error while parsing JWT token", e);
            }
        }

        if (tokenReqDTO.getGrantType().equals(GrantType.AUTHORIZATION_CODE.toString())) {
            addUserAttributesToCache(tokenReqDTO, tokenRespDTO);
        }

        return tokenRespDTO;
    }

    private void triggerPreListeners(OAuth2AccessTokenReqDTO tokenReqDTO,
                                     OAuthTokenReqMessageContext tokReqMsgCtx,
                                     boolean isRefresh) throws IdentityOAuth2Exception {

        OAuthEventInterceptor oAuthEventInterceptorProxy = OAuthComponentServiceHolder.getInstance()
                .getOAuthEventInterceptorProxy();
        if (oAuthEventInterceptorProxy != null && oAuthEventInterceptorProxy.isEnabled()) {
            Map<String, Object> paramMap = new HashMap<>();
            if (isRefresh) {
                if (log.isDebugEnabled()) {
                    log.debug("Triggering refresh token pre renewal listeners for client: "
                            + tokenReqDTO.getClientId());
                }
                oAuthEventInterceptorProxy.onPreTokenRenewal(tokenReqDTO, tokReqMsgCtx, paramMap);
            } else {
                if (log.isDebugEnabled()) {
                    log.debug("Triggering access token pre issuer listeners for client: " + tokenReqDTO.getClientId());
                }
                oAuthEventInterceptorProxy.onPreTokenIssue(tokenReqDTO, tokReqMsgCtx, paramMap);
            }
        }
    }

    private void triggerPostListeners(OAuth2AccessTokenReqDTO tokenReqDTO,
                                      OAuth2AccessTokenRespDTO tokenRespDTO, OAuthTokenReqMessageContext tokReqMsgCtx,
                                      boolean isRefresh) {

        OAuthEventInterceptor oAuthEventInterceptorProxy = OAuthComponentServiceHolder.getInstance()
                .getOAuthEventInterceptorProxy();

        if (isRefresh) {
            if (oAuthEventInterceptorProxy != null && oAuthEventInterceptorProxy.isEnabled()) {
                try {
                    if (log.isDebugEnabled()) {
                        log.debug("Triggering refresh token post renewal listeners for client: "
                                + tokenReqDTO.getClientId());
                    }
                    Map<String, Object> paramMap = new HashMap<>();
                    oAuthEventInterceptorProxy.onPostTokenRenewal(tokenReqDTO, tokenRespDTO, tokReqMsgCtx, paramMap);
                } catch (IdentityOAuth2Exception e) {
                    log.error("Oauth post renewal listener failed", e);
                }
            }
        } else {
            if (oAuthEventInterceptorProxy != null && oAuthEventInterceptorProxy.isEnabled()) {
                try {
                    if (log.isDebugEnabled()) {
                        log.debug("Triggering access token post issuer listeners for client: "
                                + tokenReqDTO.getClientId());
                    }
                    Map<String, Object> paramMap = new HashMap<>();
                    oAuthEventInterceptorProxy.onPostTokenIssue(tokenReqDTO, tokenRespDTO, tokReqMsgCtx, paramMap);
                } catch (IdentityOAuth2Exception e) {
                    log.error("Oauth post issuer listener failed.", e);
                }
            }
        }
    }

    /**
     * Add user attributes to cache.
     *
     * @param tokenReqDTO
     * @param tokenRespDTO
     */
    private void addUserAttributesToCache(OAuth2AccessTokenReqDTO tokenReqDTO, OAuth2AccessTokenRespDTO tokenRespDTO) {

        AuthorizationGrantCacheKey oldCacheKey = new AuthorizationGrantCacheKey(tokenReqDTO.getAuthorizationCode());
        //checking getUserAttributesId value of cacheKey before retrieve entry from cache as it causes to NPE
        if (oldCacheKey.getUserAttributesId() != null) {
            AuthorizationGrantCacheEntry authorizationGrantCacheEntry =
                    AuthorizationGrantCache.getInstance().getValueFromCacheByCode(oldCacheKey);
            AuthorizationGrantCacheKey newCacheKey = new AuthorizationGrantCacheKey(tokenRespDTO.getAccessToken());
            if (authorizationGrantCacheEntry != null) {
                authorizationGrantCacheEntry.setTokenId(tokenRespDTO.getTokenId());
                if (AuthorizationGrantCache.getInstance().getValueFromCacheByToken(newCacheKey) == null) {
                    if (log.isDebugEnabled()
                            && IdentityUtil.isTokenLoggable(IdentityConstants.IdentityTokens.ACCESS_TOKEN)) {
                        log.debug("No AuthorizationGrantCache entry found for the access token(hashed):" +
                                DigestUtils.sha256Hex(newCacheKey.getUserAttributesId()) + ", hence adding to cache");
                    }
                    AuthorizationGrantCache.getInstance().addToCacheByToken(newCacheKey, authorizationGrantCacheEntry);
                    AuthorizationGrantCache.getInstance().clearCacheEntryByCode(oldCacheKey);
                } else {
                    //if the user attributes are already saved for access token, no need to add again.
                }
            }
        }
    }

    /**
     * Handle error scenarios in issueing the access token.
     *
     * @param errorCode
     * @param errorMsg
     * @param tokenReqDTO
     * @return Access token response DTO
     */
    private OAuth2AccessTokenRespDTO handleError(String errorCode,
                                                 String errorMsg,
                                                 OAuth2AccessTokenReqDTO tokenReqDTO) {

        if (log.isDebugEnabled()) {
            log.debug("OAuth-Error-Code=" + errorCode + " client-id=" + tokenReqDTO.getClientId()
                    + " grant-type=" + tokenReqDTO.getGrantType()
                    + " scope=" + OAuth2Util.buildScopeString(tokenReqDTO.getScope()));
        }
        OAuth2AccessTokenRespDTO tokenRespDTO;
        tokenRespDTO = new OAuth2AccessTokenRespDTO();
        tokenRespDTO.setError(true);
        tokenRespDTO.setErrorCode(errorCode);
        tokenRespDTO.setErrorMsg(errorMsg);
        return tokenRespDTO;
    }

    /**
     * Set headers in OAuth2AccessTokenRespDTO
     *
     * @param tokReqMsgCtx
     * @param tokenRespDTO
     */
    private void setResponseHeaders(OAuthTokenReqMessageContext tokReqMsgCtx,
                                    OAuth2AccessTokenRespDTO tokenRespDTO) {

        if (tokReqMsgCtx.getProperty(OAuthConstants.RESPONSE_HEADERS_PROPERTY) != null) {
            tokenRespDTO.setResponseHeaders((ResponseHeader[]) tokReqMsgCtx.getProperty(OAuthConstants.RESPONSE_HEADERS_PROPERTY));
        }
    }

    /**
     * Method to check whether id token contains the required claims(iss,sub,aud,exp,iat) defined by the oidc spec
     * @param jwt id token
     * @return true or false(whether id token contains the required claims)
     * @throws ParseException
     */
    private boolean isValidIdToken(JWT jwt) throws ParseException {

        ReadOnlyJWTClaimsSet idClaims = jwt.getJWTClaimsSet();
        if (idClaims.getIssuer() == null) {
            log.error("ID token does not have required issuer claim");
            return false;
        } else if (idClaims.getSubject() == null) {
            log.error("ID token does not have required subject claim");
            return false;
        } else if (idClaims.getAudience() == null) {
            log.error("ID token does not have required audience claim");
            return false;
        } else if (idClaims.getExpirationTime() == null) {
            log.error("ID token does not have required expiration time claim");
            return false;
        } else if (idClaims.getIssueTime() == null) {
            log.error("ID token does not have required issued time claim");
            return false;
        } else {
            return true;
        }

    }
}<|MERGE_RESOLUTION|>--- conflicted
+++ resolved
@@ -18,13 +18,7 @@
 
 package org.wso2.carbon.identity.oauth2.token;
 
-<<<<<<< HEAD
 import org.apache.commons.codec.digest.DigestUtils;
-=======
-import com.nimbusds.jwt.JWT;
-import com.nimbusds.jwt.JWTParser;
-import com.nimbusds.jwt.ReadOnlyJWTClaimsSet;
->>>>>>> 6855d9a8
 import org.apache.commons.logging.Log;
 import org.apache.commons.logging.LogFactory;
 import org.apache.oltu.oauth2.common.error.OAuthError;
@@ -43,6 +37,7 @@
 import org.wso2.carbon.identity.oauth.dao.OAuthAppDO;
 import org.wso2.carbon.identity.oauth.event.OAuthEventInterceptor;
 import org.wso2.carbon.identity.oauth.internal.OAuthComponentServiceHolder;
+import org.wso2.carbon.identity.oauth2.IDTokenValidationFailureException;
 import org.wso2.carbon.identity.oauth2.IdentityOAuth2Exception;
 import org.wso2.carbon.identity.oauth2.ResponseHeader;
 import org.wso2.carbon.identity.oauth2.dto.OAuth2AccessTokenReqDTO;
@@ -322,20 +317,17 @@
                 log.debug("Issuing ID token for client: " + tokenReqDTO.getClientId());
             }
             IDTokenBuilder builder = OAuthServerConfiguration.getInstance().getOpenIDConnectIDTokenBuilder();
-            String idToken = builder.buildIDToken(tokReqMsgCtx, tokenRespDTO);
             try {
-                JWT jwt = JWTParser.parse(idToken);
-                if (isValidIdToken(jwt)) {
-                    tokenRespDTO.setIDToken(idToken);
-                } else {
+                String idToken = builder.buildIDToken(tokReqMsgCtx, tokenRespDTO);
+                tokenRespDTO.setIDToken(idToken);
+            } catch (IDTokenValidationFailureException e) {
+                if (e.getMessage().equals("Error while validating JWT token")) {
                     tokenRespDTO = handleError(
                             OAuth2ErrorCodes.SERVER_ERROR,
                             "Server Error",
                             tokenReqDTO);
                     return tokenRespDTO;
                 }
-            } catch (ParseException e) {
-                throw new IdentityException("Error while parsing JWT token", e);
             }
         }
 
@@ -474,34 +466,4 @@
             tokenRespDTO.setResponseHeaders((ResponseHeader[]) tokReqMsgCtx.getProperty(OAuthConstants.RESPONSE_HEADERS_PROPERTY));
         }
     }
-
-    /**
-     * Method to check whether id token contains the required claims(iss,sub,aud,exp,iat) defined by the oidc spec
-     * @param jwt id token
-     * @return true or false(whether id token contains the required claims)
-     * @throws ParseException
-     */
-    private boolean isValidIdToken(JWT jwt) throws ParseException {
-
-        ReadOnlyJWTClaimsSet idClaims = jwt.getJWTClaimsSet();
-        if (idClaims.getIssuer() == null) {
-            log.error("ID token does not have required issuer claim");
-            return false;
-        } else if (idClaims.getSubject() == null) {
-            log.error("ID token does not have required subject claim");
-            return false;
-        } else if (idClaims.getAudience() == null) {
-            log.error("ID token does not have required audience claim");
-            return false;
-        } else if (idClaims.getExpirationTime() == null) {
-            log.error("ID token does not have required expiration time claim");
-            return false;
-        } else if (idClaims.getIssueTime() == null) {
-            log.error("ID token does not have required issued time claim");
-            return false;
-        } else {
-            return true;
-        }
-
-    }
 }