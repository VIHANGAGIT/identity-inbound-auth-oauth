/*
 * Copyright (c) 2013, WSO2 Inc. (http://www.wso2.org) All Rights Reserved.
 *
 * WSO2 Inc. licenses this file to you under the Apache License,
 * Version 2.0 (the "License"); you may not use this file except
 * in compliance with the License.
 * You may obtain a copy of the License at
 *
 * http://www.apache.org/licenses/LICENSE-2.0
 *
 * Unless required by applicable law or agreed to in writing,
 * software distributed under the License is distributed on an
 * "AS IS" BASIS, WITHOUT WARRANTIES OR CONDITIONS OF ANY
 * KIND, either express or implied. See the License for the
 * specific language governing permissions and limitations
 * under the License.
 */

package org.wso2.carbon.identity.oauth2.token;

import org.wso2.carbon.identity.application.authentication.framework.model.AuthenticatedUser;
import org.wso2.carbon.identity.oauth.common.OAuthConstants;
import org.wso2.carbon.identity.oauth2.dto.OAuth2AccessTokenReqDTO;
import org.wso2.carbon.identity.oauth2.rar.model.AuthorizationDetails;
import org.wso2.carbon.identity.oauth2.token.bindings.TokenBinding;

import java.util.List;
import java.util.Map;
import java.util.Properties;

/**
 * Oauth token request message context.
 */
public class OAuthTokenReqMessageContext {

    private OAuth2AccessTokenReqDTO oauth2AccessTokenReqDTO;

    private AuthenticatedUser authorizedUser;

    private String[] scope;

    private int tenantID;

    private long validityPeriod = OAuthConstants.UNASSIGNED_VALIDITY_PERIOD;

    private long refreshTokenvalidityPeriod = OAuthConstants.UNASSIGNED_VALIDITY_PERIOD;

    private long accessTokenIssuedTime;

    private long refreshTokenIssuedTime;

    private Properties properties = new Properties();

    private String[] authorizedInternalScopes;

    private TokenBinding tokenBinding;

    private boolean isConsentedToken;

    private boolean isImpersonationRequest;

<<<<<<< HEAD
    private AuthorizationDetails authorizationDetails;
=======
    private boolean preIssueAccessTokenActionsExecuted;

    private List<String> audiences;

    private Map<String, Object> additionalAccessTokenClaims;
>>>>>>> 3a0ed829

    public OAuthTokenReqMessageContext(OAuth2AccessTokenReqDTO oauth2AccessTokenReqDTO) {

        this.oauth2AccessTokenReqDTO = oauth2AccessTokenReqDTO;
    }

    public OAuth2AccessTokenReqDTO getOauth2AccessTokenReqDTO() {

        return oauth2AccessTokenReqDTO;
    }

    public AuthenticatedUser getAuthorizedUser() {

        return authorizedUser;
    }

    public void setAuthorizedUser(AuthenticatedUser authorizedUser) {

        this.authorizedUser = authorizedUser;
    }

    public String[] getScope() {

        return scope;
    }

    public void setScope(String[] scope) {

        this.scope = scope;
    }

    public int getTenantID() {

        return tenantID;
    }

    public void setTenantID(int tenantID) {

        this.tenantID = tenantID;
    }

    /**
     * Get the validity period of the token.
     * @return validity period of the token in milliseconds
     */
    public long getValidityPeriod() {

        return validityPeriod;
    }

    /**
     * Set the validity period of the token.
     * @param validityPeriod validity period of the token in milliseconds
     */
    public void setValidityPeriod(long validityPeriod) {

        this.validityPeriod = validityPeriod;
    }

    public void addProperty(Object propName, Object propValue) {

        properties.put(propName, propValue);
    }

    public Object getProperty(Object propName) {

        return properties.get(propName);
    }

    public long getRefreshTokenvalidityPeriod() {

        return refreshTokenvalidityPeriod;
    }

    public void setRefreshTokenvalidityPeriod(long refreshTokenvalidityPeriod) {

        this.refreshTokenvalidityPeriod = refreshTokenvalidityPeriod;
    }

    public long getAccessTokenIssuedTime() {

        return accessTokenIssuedTime;
    }

    public void setAccessTokenIssuedTime(long accessTokenIssuedTime) {

        this.accessTokenIssuedTime = accessTokenIssuedTime;
    }

    public long getRefreshTokenIssuedTime() {

        return refreshTokenIssuedTime;
    }

    public void setRefreshTokenIssuedTime(long refreshTokenIssuedTime) {

        this.refreshTokenIssuedTime = refreshTokenIssuedTime;
    }

    public TokenBinding getTokenBinding() {

        return tokenBinding;
    }

    public void setTokenBinding(TokenBinding tokenBinding) {

        this.tokenBinding = tokenBinding;
    }

    public String[] getAuthorizedInternalScopes() {

        return authorizedInternalScopes;
    }

    public void setAuthorizedInternalScopes(String[] authorizedInternalScopes) {

        this.authorizedInternalScopes = authorizedInternalScopes;
    }

    public boolean isConsentedToken() {

        return isConsentedToken;
    }

    public void setConsentedToken(boolean consentedToken) {

        isConsentedToken = consentedToken;
    }

    public boolean isImpersonationRequest() {

        return isImpersonationRequest;
    }

    public void setImpersonationRequest(boolean impersonationRequest) {

        isImpersonationRequest = impersonationRequest;
    }

<<<<<<< HEAD
    /**
     * Retrieves the user consented or authorized authorization details.
     *
     * @return the {@link AuthorizationDetails} instance representing the rich authorization requests.
     * If no authorization details are available, it will return {@code null}.
     */
    public AuthorizationDetails getAuthorizationDetails() {

        return this.authorizationDetails;
    }

    /**
     * Sets the validated authorization details.
     * This method updates the authorization details with the provided {@link AuthorizationDetails} instance.
     *
     * @param authorizationDetails the {@link AuthorizationDetails} to set.
     */
    public void setAuthorizationDetails(final AuthorizationDetails authorizationDetails) {

        this.authorizationDetails = authorizationDetails;
=======
    public boolean isPreIssueAccessTokenActionsExecuted() {

        return preIssueAccessTokenActionsExecuted;
    }

    public void setPreIssueAccessTokenActionsExecuted(boolean preIssueAccessTokenActionsExecuted) {

        this.preIssueAccessTokenActionsExecuted = preIssueAccessTokenActionsExecuted;
    }

    public List<String> getAudiences() {

        return audiences;
    }

    public void setAudiences(List<String> audiences) {

        this.audiences = audiences;
    }

    public Map<String, Object> getAdditionalAccessTokenClaims() {

        return additionalAccessTokenClaims;
    }

    public void setAdditionalAccessTokenClaims(Map<String, Object> additionalAccessTokenClaims) {

        this.additionalAccessTokenClaims = additionalAccessTokenClaims;
>>>>>>> 3a0ed829
    }
}<|MERGE_RESOLUTION|>--- conflicted
+++ resolved
@@ -59,15 +59,13 @@
 
     private boolean isImpersonationRequest;
 
-<<<<<<< HEAD
+    private boolean preIssueAccessTokenActionsExecuted;
+
+    private List<String> audiences;
+
+    private Map<String, Object> additionalAccessTokenClaims;
+
     private AuthorizationDetails authorizationDetails;
-=======
-    private boolean preIssueAccessTokenActionsExecuted;
-
-    private List<String> audiences;
-
-    private Map<String, Object> additionalAccessTokenClaims;
->>>>>>> 3a0ed829
 
     public OAuthTokenReqMessageContext(OAuth2AccessTokenReqDTO oauth2AccessTokenReqDTO) {
 
@@ -207,7 +205,36 @@
         isImpersonationRequest = impersonationRequest;
     }
 
-<<<<<<< HEAD
+    public boolean isPreIssueAccessTokenActionsExecuted() {
+
+        return preIssueAccessTokenActionsExecuted;
+    }
+
+    public void setPreIssueAccessTokenActionsExecuted(boolean preIssueAccessTokenActionsExecuted) {
+
+        this.preIssueAccessTokenActionsExecuted = preIssueAccessTokenActionsExecuted;
+    }
+
+    public List<String> getAudiences() {
+
+        return audiences;
+    }
+
+    public void setAudiences(List<String> audiences) {
+
+        this.audiences = audiences;
+    }
+
+    public Map<String, Object> getAdditionalAccessTokenClaims() {
+
+        return additionalAccessTokenClaims;
+    }
+
+    public void setAdditionalAccessTokenClaims(Map<String, Object> additionalAccessTokenClaims) {
+
+        this.additionalAccessTokenClaims = additionalAccessTokenClaims;
+    }
+
     /**
      * Retrieves the user consented or authorized authorization details.
      *
@@ -228,35 +255,5 @@
     public void setAuthorizationDetails(final AuthorizationDetails authorizationDetails) {
 
         this.authorizationDetails = authorizationDetails;
-=======
-    public boolean isPreIssueAccessTokenActionsExecuted() {
-
-        return preIssueAccessTokenActionsExecuted;
-    }
-
-    public void setPreIssueAccessTokenActionsExecuted(boolean preIssueAccessTokenActionsExecuted) {
-
-        this.preIssueAccessTokenActionsExecuted = preIssueAccessTokenActionsExecuted;
-    }
-
-    public List<String> getAudiences() {
-
-        return audiences;
-    }
-
-    public void setAudiences(List<String> audiences) {
-
-        this.audiences = audiences;
-    }
-
-    public Map<String, Object> getAdditionalAccessTokenClaims() {
-
-        return additionalAccessTokenClaims;
-    }
-
-    public void setAdditionalAccessTokenClaims(Map<String, Object> additionalAccessTokenClaims) {
-
-        this.additionalAccessTokenClaims = additionalAccessTokenClaims;
->>>>>>> 3a0ed829
     }
 }