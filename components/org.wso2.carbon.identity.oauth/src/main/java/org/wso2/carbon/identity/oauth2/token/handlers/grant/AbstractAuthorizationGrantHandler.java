/*
 * Copyright (c) 2013, WSO2 Inc. (http://www.wso2.org) All Rights Reserved.
 *
 * WSO2 Inc. licenses this file to you under the Apache License,
 * Version 2.0 (the "License"); you may not use this file except
 * in compliance with the License.
 * You may obtain a copy of the License at
 *
 * http://www.apache.org/licenses/LICENSE-2.0
 *
 * Unless required by applicable law or agreed to in writing,
 * software distributed under the License is distributed on an
 * "AS IS" BASIS, WITHOUT WARRANTIES OR CONDITIONS OF ANY
 * KIND, either express or implied. See the License for the
 * specific language governing permissions and limitations
 * under the License.
 */

package org.wso2.carbon.identity.oauth2.token.handlers.grant;

import org.apache.axiom.util.base64.Base64Utils;
import org.apache.commons.codec.digest.DigestUtils;
import org.apache.commons.io.Charsets;
import org.apache.commons.lang.StringUtils;
import org.apache.commons.logging.Log;
import org.apache.commons.logging.LogFactory;
import org.apache.oltu.oauth2.common.exception.OAuthSystemException;
import org.apache.oltu.oauth2.common.message.types.GrantType;
import org.wso2.carbon.identity.base.IdentityConstants;
import org.wso2.carbon.identity.base.IdentityException;
import org.wso2.carbon.identity.core.util.IdentityUtil;
import org.wso2.carbon.identity.oauth.cache.CacheEntry;
import org.wso2.carbon.identity.oauth.cache.OAuthCache;
import org.wso2.carbon.identity.oauth.cache.OAuthCacheKey;
import org.wso2.carbon.identity.oauth.callback.OAuthCallback;
import org.wso2.carbon.identity.oauth.callback.OAuthCallbackManager;
import org.wso2.carbon.identity.oauth.common.OAuthConstants;
import org.wso2.carbon.identity.oauth.common.exception.InvalidOAuthClientException;
import org.wso2.carbon.identity.oauth.config.OAuthServerConfiguration;
import org.wso2.carbon.identity.oauth.dao.OAuthAppDO;
import org.wso2.carbon.identity.oauth2.IdentityOAuth2Exception;
import org.wso2.carbon.identity.oauth2.dao.TokenMgtDAO;
import org.wso2.carbon.identity.oauth2.dto.OAuth2AccessTokenReqDTO;
import org.wso2.carbon.identity.oauth2.dto.OAuth2AccessTokenRespDTO;
import org.wso2.carbon.identity.oauth2.model.AccessTokenDO;
import org.wso2.carbon.identity.oauth2.token.OAuthTokenReqMessageContext;
import org.wso2.carbon.identity.oauth2.token.OauthTokenIssuer;
import org.wso2.carbon.identity.oauth2.util.OAuth2Util;
import org.wso2.carbon.identity.oauth2.validators.OAuth2ScopeHandler;

import java.sql.Timestamp;
import java.util.Date;
import java.util.Set;
import java.util.UUID;

public abstract class AbstractAuthorizationGrantHandler implements AuthorizationGrantHandler {

    private static Log log = LogFactory.getLog(AbstractAuthorizationGrantHandler.class);
    protected OauthTokenIssuer oauthIssuerImpl = OAuthServerConfiguration.getInstance().getIdentityOauthTokenIssuer();
    protected TokenMgtDAO tokenMgtDAO;
    protected OAuthCallbackManager callbackManager;
    protected boolean cacheEnabled;
    protected OAuthCache oauthCache;
    public static final String EXISTING_TOKEN_ISSUED = "existingTokenUsed";

    @Override
    public void init() throws IdentityOAuth2Exception {
        tokenMgtDAO = new TokenMgtDAO();
        callbackManager = new OAuthCallbackManager();
        // Check whether OAuth caching is enabled.
        if (OAuthCache.getInstance().isEnabled()) {
            cacheEnabled = true;
            oauthCache = OAuthCache.getInstance();
        }
    }

    @Override
    public boolean isConfidentialClient() throws IdentityOAuth2Exception {
        return true;
    }

    @Override
    public boolean issueRefreshToken() throws IdentityOAuth2Exception {
        return true;
    }

    @Override
    public boolean isOfTypeApplicationUser() throws IdentityOAuth2Exception {
        return true;
    }

    @Override
    public OAuth2AccessTokenRespDTO issue(OAuthTokenReqMessageContext tokReqMsgCtx) throws IdentityOAuth2Exception {

        OAuth2AccessTokenRespDTO tokenRespDTO;
        OAuth2AccessTokenReqDTO oAuth2AccessTokenReqDTO = tokReqMsgCtx.getOauth2AccessTokenReqDTO();
        String scope = OAuth2Util.buildScopeString(tokReqMsgCtx.getScope());

        String consumerKey = tokReqMsgCtx.getOauth2AccessTokenReqDTO().getClientId();
        String authorizedUser = tokReqMsgCtx.getAuthorizedUser().toString();

        boolean isUsernameCaseSensitive = IdentityUtil.isUserStoreInUsernameCaseSensitive(authorizedUser);
<<<<<<< HEAD
        SpOAuth2ExpiryTimeConfiguration spTimeConfigObj = OAuth2Util.getSpTokenExpiryTimeConfig(consumerKey, tenantId);
        if (log.isDebugEnabled()) {
            log.debug("Service Provider specific expiry time enabled for application : " + consumerKey + ". Application access token expiry time : " + spTimeConfigObj.getApplicationAccessTokenExpiryTime() +
                    ", User access token expiry time : " + spTimeConfigObj.getUserAccessTokenExpiryTime() + ", Refresh token expiry time : " +
                    spTimeConfigObj.getRefreshTokenExpiryTime());
        }

=======
        // loading the stored application data
        OAuthAppDO oAuthAppDO = null;
        try {
            oAuthAppDO = OAuth2Util.getAppInformationByClientId(consumerKey);
        } catch (InvalidOAuthClientException e) {
            throw new IdentityOAuth2Exception("Error while retrieving app information for clientId : " + consumerKey, e);
        }
        if (log.isDebugEnabled()) {
            log.debug("Service Provider specific expiry time enabled for application : " + consumerKey +
                    ". Application access token expiry time : " + oAuthAppDO.getApplicationAccessTokenExpiryTime()
                    + ", User access token expiry time : " + oAuthAppDO.getUserAccessTokenExpiryTime() +
                    ", Refresh token expiry time : " + oAuthAppDO.getRefreshTokenExpiryTime());
        }
>>>>>>> 21058306
        String cacheKeyString;
        if (isUsernameCaseSensitive) {
            cacheKeyString = consumerKey + ":" + authorizedUser + ":" + scope;
        } else {
            cacheKeyString = consumerKey + ":" + authorizedUser.toLowerCase() + ":" + scope;
        }
        OAuthCacheKey cacheKey = new OAuthCacheKey(cacheKeyString);
        String userStoreDomain = null;

        //select the user store domain when multiple user stores are configured.
        if (OAuth2Util.checkAccessTokenPartitioningEnabled() &&
                OAuth2Util.checkUserNameAssertionEnabled()) {
            userStoreDomain = tokReqMsgCtx.getAuthorizedUser().getUserStoreDomain();
        }

        String tokenType;
        if (isOfTypeApplicationUser()) {
            tokenType = OAuthConstants.UserType.APPLICATION_USER;
        } else {
            tokenType = OAuthConstants.UserType.APPLICATION;
        }

        String refreshToken = null;
        Timestamp refreshTokenIssuedTime = null;
        long refreshTokenValidityPeriodInMillis = 0;
        long validityPeriodInMillis = 0;

        synchronized ((consumerKey + ":" + authorizedUser + ":" + scope).intern()) {
            // check if valid access token exists in cache
            if (cacheEnabled) {

                AccessTokenDO existingAccessTokenDO = null;

                CacheEntry cacheEntry = oauthCache.getValueFromCache(cacheKey);
                if (cacheEntry != null && cacheEntry instanceof AccessTokenDO) {
                    existingAccessTokenDO = (AccessTokenDO) cacheEntry;

                    if (log.isDebugEnabled()
                            && IdentityUtil.isTokenLoggable(IdentityConstants.IdentityTokens.ACCESS_TOKEN)) {
                        log.debug("Retrieved active access token(hashed): " + DigestUtils.sha256Hex
                                (existingAccessTokenDO.getAccessToken()) +
                                " for client Id " + consumerKey + ", user " + authorizedUser +
                                " and scope " + scope + " from cache");
                    }

                    long expireTimeMillis = OAuth2Util.getTokenExpireTimeMillis(existingAccessTokenDO);

                    if (expireTimeMillis != 0) {
                        if (log.isDebugEnabled()) {
<<<<<<< HEAD
                            if ((expireTime > 0) && (IdentityUtil.isTokenLoggable(IdentityConstants.IdentityTokens.ACCESS_TOKEN))) {
                                log.debug("Access Token " + existingAccessTokenDO.getAccessToken() + " is still valid");
=======
                            if (IdentityUtil.isTokenLoggable(IdentityConstants.IdentityTokens.ACCESS_TOKEN)) {
                                if (expireTimeMillis > 0) {
                                    log.debug("Access Token(hashed): " + DigestUtils.sha256Hex(existingAccessTokenDO
                                            .getAccessToken()) + " is still valid. Remaining time: " +
                                            expireTimeMillis + "ms");
                                } else {
                                    log.debug("Infinite lifetime Access Token(hashed) "
                                            + DigestUtils.sha256Hex(existingAccessTokenDO
                                            .getAccessToken()) + " found in cache");
                                }
>>>>>>> 21058306
                            } else {
                                if (expireTimeMillis > 0) {
                                    log.debug("Valid access token is found in cache for client: " + consumerKey + ". " +
                                            "Remaining time: " + expireTimeMillis + "ms");
                                } else {
                                    log.debug("Infinite lifetime Access Token found in cache for client: " +
                                            consumerKey);
                                }
                            }
                        }
                        tokenRespDTO = new OAuth2AccessTokenRespDTO();
                        tokenRespDTO.setAccessToken(existingAccessTokenDO.getAccessToken());
                        tokenRespDTO.setTokenId(existingAccessTokenDO.getTokenId());
                        if (issueRefreshToken() &&
                                OAuthServerConfiguration.getInstance().getSupportedGrantTypes().containsKey(
                                        GrantType.REFRESH_TOKEN.toString())) {
                            tokenRespDTO.setRefreshToken(existingAccessTokenDO.getRefreshToken());
                        }
<<<<<<< HEAD
                        if (expireTime > 0) {
                            tokenRespDTO.setExpiresIn(expireTime / 1000);
                            tokenRespDTO.setExpiresInMillis(expireTime);
=======
                        if (expireTimeMillis > 0) {
                            tokenRespDTO.setExpiresIn(expireTimeMillis / 1000);
                            tokenRespDTO.setExpiresInMillis(expireTimeMillis);
>>>>>>> 21058306
                        } else {
                            tokenRespDTO.setExpiresIn(Long.MAX_VALUE / 1000);
                            tokenRespDTO.setExpiresInMillis(Long.MAX_VALUE);
                        }
                        tokReqMsgCtx.addProperty(EXISTING_TOKEN_ISSUED, true);
                        return tokenRespDTO;
                    } else {

<<<<<<< HEAD
                        long refreshTokenExpireTimeMillis = OAuth2Util.getRefreshTokenExpireTimeMillis(existingAccessTokenDO);

                        if (refreshTokenExpireTimeMillis < 0 || refreshTokenExpireTimeMillis > 0) {
                            log.debug("Access token has expired, But refresh token is still valid. User existing " +
                                    "refresh token.");
=======
                        long refreshTokenExpireTimeMillis = OAuth2Util.getRefreshTokenExpireTimeMillis
                                (existingAccessTokenDO);

                        if (refreshTokenExpireTimeMillis != 0) {
                            if (log.isDebugEnabled()) {
                                log.debug("Existing access token has expired, but refresh token is still valid for " +
                                        "client: " + consumerKey + ". Remaining time: " +
                                        refreshTokenExpireTimeMillis + "ms. Using existing refresh token.");
                            }
>>>>>>> 21058306
                            refreshToken = existingAccessTokenDO.getRefreshToken();
                            refreshTokenIssuedTime = existingAccessTokenDO.getRefreshTokenIssuedTime();
                            refreshTokenValidityPeriodInMillis = existingAccessTokenDO.getRefreshTokenValidityPeriodInMillis();
                        }
                        //Token is expired. Clear it from cache.
                        oauthCache.clearCacheEntry(cacheKey);
                        if (log.isDebugEnabled()) {
                            if (IdentityUtil.isTokenLoggable(IdentityConstants.IdentityTokens.ACCESS_TOKEN)) {
                                log.debug("Access token(hashed) " + DigestUtils.sha256Hex(existingAccessTokenDO
                                        .getAccessToken()) + " is expired. Therefore cleared it from cache and marked" +
                                        " it as expired in database");
                            } else {
                                log.debug("Existing access token for client: " + consumerKey + " is expired. " +
                                        "Therefore cleared it from cache and marked it as expired in database");
                            }
                        }
                    }
                }
            }

            //Check if the last issued access token is still active and valid in database
            AccessTokenDO existingAccessTokenDO = tokenMgtDAO.retrieveLatestAccessToken(
                    oAuth2AccessTokenReqDTO.getClientId(), tokReqMsgCtx.getAuthorizedUser(),
                    userStoreDomain, scope, false);

            if (existingAccessTokenDO != null) {

                if (log.isDebugEnabled()) {
                    if (IdentityUtil.isTokenLoggable(IdentityConstants.IdentityTokens.ACCESS_TOKEN)) {
                        log.debug("Retrieved latest access token(hashed): " + DigestUtils.sha256Hex
                                (existingAccessTokenDO.getAccessToken()) +
                                " for client Id: " + consumerKey + " user: " + authorizedUser +
                                " and scope: " + scope + " from database");
                    } else {
                        log.debug("Retrieved latest access token for client Id: " + consumerKey + " user: " +
                                authorizedUser + " and scope: " + scope + " from database");
                    }
                }

                long expireTime = OAuth2Util.getTokenExpireTimeMillis(existingAccessTokenDO);

                long refreshTokenExpiryTime = OAuth2Util.getRefreshTokenExpireTimeMillis(existingAccessTokenDO);

<<<<<<< HEAD
                if (OAuthConstants.TokenStates.TOKEN_STATE_ACTIVE.equals(
                        existingAccessTokenDO.getTokenState()) && (expireTime > 0 || expireTime < 0)) {
                    // token is active and valid
                    if (log.isDebugEnabled()) {
                        if (expireTime > 0 && IdentityUtil.isTokenLoggable(IdentityConstants.IdentityTokens.ACCESS_TOKEN)) {
                            log.debug("Access token " + existingAccessTokenDO.getAccessToken() +
                                    " is valid for another " + expireTime + "ms");
=======
                if(OAuthConstants.TokenStates.TOKEN_STATE_ACTIVE.equals(
                        existingAccessTokenDO.getTokenState()) && expireTime != 0) {
                    // token is active and valid
                    if (log.isDebugEnabled()) {
                        if (IdentityUtil.isTokenLoggable(IdentityConstants.IdentityTokens.ACCESS_TOKEN)) {
                            if (expireTime > 0) {
                                log.debug("Valid access token(hashed) " + DigestUtils.sha256Hex
                                        (existingAccessTokenDO.getAccessToken()) +
                                        " found in database. Remaining time: " + expireTime + "ms");
                            } else {
                                log.debug("Infinite lifetime Access Token(hashed) " + DigestUtils.sha256Hex(existingAccessTokenDO
                                        .getAccessToken()) + " found in database");
                            }
>>>>>>> 21058306
                        } else {
                            if (expireTime > 0) {
                                log.debug("Valid access token found in database for client: " + consumerKey + ". " +
                                        "Remaining time:  " + expireTime + "ms");
                            } else {
                                log.debug("Infinite lifetime Access Token found in database for client: " + consumerKey);
                            }
                        }
                    }
                    tokenRespDTO = new OAuth2AccessTokenRespDTO();
                    tokenRespDTO.setAccessToken(existingAccessTokenDO.getAccessToken());
                    tokenRespDTO.setTokenId(existingAccessTokenDO.getTokenId());
                    if (issueRefreshToken() &&
                            OAuthServerConfiguration.getInstance().getSupportedGrantTypes().containsKey(
                                    GrantType.REFRESH_TOKEN.toString())) {
                        tokenRespDTO.setRefreshToken(existingAccessTokenDO.getRefreshToken());
                    }
                    if (expireTime > 0) {
                        tokenRespDTO.setExpiresIn(expireTime / 1000);
                        tokenRespDTO.setExpiresInMillis(expireTime);
                    } else {
                        tokenRespDTO.setExpiresIn(Long.MAX_VALUE / 1000);
                        tokenRespDTO.setExpiresInMillis(Long.MAX_VALUE);
                    }
                    if (cacheEnabled) {
                        oauthCache.addToCache(cacheKey, existingAccessTokenDO);
                        // Adding AccessTokenDO to improve validation performance
                        OAuthCacheKey accessTokenCacheKey = new OAuthCacheKey(existingAccessTokenDO.getAccessToken());
                        oauthCache.addToCache(accessTokenCacheKey, existingAccessTokenDO);
                        if (log.isDebugEnabled()) {
                            log.debug("Access Token info was added to the cache for the cache key : " +
                                    cacheKey.getCacheKeyString());
                            if (IdentityUtil.isTokenLoggable(IdentityConstants.IdentityTokens.ACCESS_TOKEN)) {
                                log.debug("Access token was added to OAuthCache for cache key : " + accessTokenCacheKey
                                        .getCacheKeyString());
                            }
                        }
                    }
                    return tokenRespDTO;
                } else {
                    if (log.isDebugEnabled()) {
                        if (IdentityUtil.isTokenLoggable(IdentityConstants.IdentityTokens.ACCESS_TOKEN)) {
                            log.debug("Access token(hashed) " + DigestUtils.sha256Hex(existingAccessTokenDO
                                    .getAccessToken()) + " is not valid anymore");
                        } else {
                            log.debug("Latest access token in the database for client: " + consumerKey + " is not " +
                                    "valid anymore");
                        }
                    }
                    String tokenState = existingAccessTokenDO.getTokenState();
                    if (OAuthConstants.TokenStates.TOKEN_STATE_ACTIVE.equals(tokenState)) {

                        // Token is expired. If refresh token is still valid, use it.
                        if (refreshTokenExpiryTime != 0) {
                            if (log.isDebugEnabled()) {
                                log.debug("Access token has expired, but refresh token is still valid. Using " +
                                        "existing refresh token.");
                            }
                            refreshToken = existingAccessTokenDO.getRefreshToken();
                            refreshTokenIssuedTime = existingAccessTokenDO.getRefreshTokenIssuedTime();
                            refreshTokenValidityPeriodInMillis = existingAccessTokenDO
                                    .getRefreshTokenValidityPeriodInMillis();
                        }
                        if (log.isDebugEnabled()
                                && IdentityUtil.isTokenLoggable(IdentityConstants.IdentityTokens.ACCESS_TOKEN)) {
                            log.debug("Marked access token(hashed) " + DigestUtils.sha256Hex(existingAccessTokenDO
                                    .getAccessToken()) + " as expired");
                        }
                    } else {
                        //Token is revoked or inactive
                        if (log.isDebugEnabled()
                                && IdentityUtil.isTokenLoggable(IdentityConstants.IdentityTokens.ACCESS_TOKEN)) {
                            log.debug("Token(hashed) " + DigestUtils.sha256Hex(existingAccessTokenDO.getAccessToken
                                    ()) + " is " + existingAccessTokenDO.getTokenState());
                        }
                    }
                }
            } else {
                if (log.isDebugEnabled()) {
                    log.debug("No access token found in database for client Id: " + consumerKey +
                            ", user: " + authorizedUser + " and scope: " + scope +
                            ". Therefore issuing new token");
                }
            }

            // issue a new access token.
            if (log.isDebugEnabled()) {
                log.debug("Issuing a new access token for client: " + consumerKey + " AuthorizedUser: " +
                        authorizedUser);
            }

            Timestamp timestamp = new Timestamp(new Date().getTime());

            // if reusing existing refresh token, use its original issued time
            if (refreshTokenIssuedTime == null) {
                refreshTokenIssuedTime = timestamp;
            }

            // Default Validity Period (in seconds)
<<<<<<< HEAD
            if (spTimeConfigObj.getApplicationAccessTokenExpiryTime() != null) {
                validityPeriodInMillis = spTimeConfigObj.getApplicationAccessTokenExpiryTime();
                if (log.isDebugEnabled()) {
                    log.debug("Service Provider specific application access token validity time in milliseconds : " + validityPeriodInMillis);
=======
            if (oAuthAppDO.getApplicationAccessTokenExpiryTime() != 0) {
                validityPeriodInMillis = oAuthAppDO.getApplicationAccessTokenExpiryTime() * 1000;
                if (log.isDebugEnabled()) {
                    log.debug("OAuth application id : " + consumerKey + ", application access token validity time in " +
                            "milliseconds : " + validityPeriodInMillis);
>>>>>>> 21058306
                }
            } else {
                validityPeriodInMillis = OAuthServerConfiguration.getInstance()
                        .getApplicationAccessTokenValidityPeriodInSeconds() * 1000;
            }

            // if the user is an application user
            if (isOfTypeApplicationUser()) {
<<<<<<< HEAD
                if (spTimeConfigObj.getUserAccessTokenExpiryTime() != null) {
                    validityPeriodInMillis = spTimeConfigObj.getUserAccessTokenExpiryTime();
                    if (log.isDebugEnabled()) {
                        log.debug("Service Provider specific user access token validity time in milliseconds : " + validityPeriodInMillis);
=======
                if (oAuthAppDO.getUserAccessTokenExpiryTime() != 0) {
                    validityPeriodInMillis = oAuthAppDO.getUserAccessTokenExpiryTime() * 1000;
                    if (log.isDebugEnabled()) {
                        log.debug("OAuth application id: " + consumerKey + ", user access token validity time " +
                                validityPeriodInMillis + "ms");
>>>>>>> 21058306
                    }
                } else {
                    validityPeriodInMillis = OAuthServerConfiguration.getInstance().
                            getUserAccessTokenValidityPeriodInSeconds() * 1000;
                }
            }

            // if a VALID validity period is set through the callback, then use it
            long callbackValidityPeriod = tokReqMsgCtx.getValidityPeriod();
            if (callbackValidityPeriod != OAuthConstants.UNASSIGNED_VALIDITY_PERIOD) {
                validityPeriodInMillis = callbackValidityPeriod * 1000;
            }

            // If issuing new refresh token, use default refresh token validity Period
            // otherwise use existing refresh token's validity period
            if (refreshTokenValidityPeriodInMillis == 0) {
<<<<<<< HEAD
                if (spTimeConfigObj.getRefreshTokenExpiryTime() != null) {
                    refreshTokenValidityPeriodInMillis = spTimeConfigObj.getRefreshTokenExpiryTime();
                    if (log.isDebugEnabled()) {
                        log.debug("Service Provider specific refresh token validity time in milliseconds : " + refreshTokenValidityPeriodInMillis);
=======
                if (oAuthAppDO.getRefreshTokenExpiryTime() != 0) {
                    refreshTokenValidityPeriodInMillis = oAuthAppDO.getRefreshTokenExpiryTime() * 1000;
                    if (log.isDebugEnabled()) {
                        log.debug("OAuth application id : " + consumerKey + ", refresh token validity time " +
                                refreshTokenValidityPeriodInMillis + "ms");
>>>>>>> 21058306
                    }
                } else {
                    refreshTokenValidityPeriodInMillis = OAuthServerConfiguration.getInstance()
                            .getRefreshTokenValidityPeriodInSeconds() * 1000;
                }
            }

            if (tokReqMsgCtx.getOauth2AccessTokenReqDTO() == null ||
                    tokReqMsgCtx.getOauth2AccessTokenReqDTO().getGrantType() == null) {
                throw new IdentityOAuth2Exception("Error while retrieving the grant type");
            }

            String grantType = tokReqMsgCtx.getOauth2AccessTokenReqDTO().getGrantType();

            AccessTokenDO newAccessTokenDO = new AccessTokenDO(consumerKey, tokReqMsgCtx.getAuthorizedUser(),
                    tokReqMsgCtx.getScope(), timestamp, refreshTokenIssuedTime,
                    validityPeriodInMillis, refreshTokenValidityPeriodInMillis, tokenType);

            String newAccessToken;

            try {
                String userName = tokReqMsgCtx.getAuthorizedUser().toString();

                // set the validity period. this is needed by downstream handlers.
                // if this is set before - then this will override it by the calculated new value.
                tokReqMsgCtx.setValidityPeriod(validityPeriodInMillis);

                // set the refresh token validity period. this is needed by downstream handlers.
                // if this is set before - then this will override it by the calculated new value.
                tokReqMsgCtx.setRefreshTokenvalidityPeriod(refreshTokenValidityPeriodInMillis);

                // set access token issued time.this is needed by downstream handlers.
                tokReqMsgCtx.setAccessTokenIssuedTime(timestamp.getTime());

                // set refresh token issued time.this is needed by downstream handlers.
                tokReqMsgCtx.setRefreshTokenIssuedTime(refreshTokenIssuedTime.getTime());

                newAccessToken = oauthIssuerImpl.accessToken(tokReqMsgCtx);
                if (OAuth2Util.checkUserNameAssertionEnabled()) {
                    //use ':' for token & userStoreDomain separation
                    String accessTokenStrToEncode = newAccessToken + ":" + userName;
                    newAccessToken = Base64Utils.encode(accessTokenStrToEncode.getBytes(Charsets.UTF_8));
                }

                // regenerate only if refresh token is null
                if (refreshToken == null) {
                    refreshToken = oauthIssuerImpl.refreshToken(tokReqMsgCtx);
                    if (OAuth2Util.checkUserNameAssertionEnabled()) {
                        //use ':' for token & userStoreDomain separation
                        String refreshTokenStrToEncode = refreshToken + ":" + userName;
                        refreshToken = Base64Utils.encode(refreshTokenStrToEncode.getBytes(Charsets.UTF_8));
                    }
                }

            } catch (OAuthSystemException e) {
                throw new IdentityOAuth2Exception(
                        "Error occurred while generating access token and refresh token", e);
            }

            newAccessTokenDO.setAccessToken(newAccessToken);
            newAccessTokenDO.setRefreshToken(refreshToken);
            newAccessTokenDO.setTokenState(OAuthConstants.TokenStates.TOKEN_STATE_ACTIVE);
            String tenantDomain = tokReqMsgCtx.getOauth2AccessTokenReqDTO().getTenantDomain();
            newAccessTokenDO.setTenantID(OAuth2Util.getTenantId(tenantDomain));
            newAccessTokenDO.setTokenId(UUID.randomUUID().toString());
            newAccessTokenDO.setGrantType(grantType);

            // Persist the access token in database
            storeAccessToken(oAuth2AccessTokenReqDTO, userStoreDomain, newAccessTokenDO, newAccessToken,
                    existingAccessTokenDO);
            if (!newAccessToken.equals(newAccessTokenDO.getAccessToken())) {
                // Using latest active token.
                newAccessToken = newAccessTokenDO.getAccessToken();
                refreshToken = newAccessTokenDO.getRefreshToken();
            }

            if (log.isDebugEnabled()) {
                log.debug("Persisted Access Token for " +
<<<<<<< HEAD
                        "Client ID : " + oAuth2AccessTokenReqDTO.getClientId() +
                        ", Authorized User : " + tokReqMsgCtx.getAuthorizedUser() +
                        ", Timestamp : " + timestamp +
                        ", Validity period (s) : " + newAccessTokenDO.getValidityPeriod() +
                        ", Scope : " + OAuth2Util.buildScopeString(tokReqMsgCtx.getScope()) +
                        " and Token State : " + OAuthConstants.TokenStates.TOKEN_STATE_ACTIVE);
=======
                        "Client ID: " + oAuth2AccessTokenReqDTO.getClientId() +
                        ", Authorized User: " + tokReqMsgCtx.getAuthorizedUser() +
                        ", Is Federated User: " + tokReqMsgCtx.getAuthorizedUser().isFederatedUser() +
                        ", Timestamp: " + timestamp +
                        ", Validity period: " + newAccessTokenDO.getValidityPeriod() + "s" +
                        ", Scope: " + OAuth2Util.buildScopeString(tokReqMsgCtx.getScope()) +
                        " and Token State: " + OAuthConstants.TokenStates.TOKEN_STATE_ACTIVE);
>>>>>>> 21058306
            }

            //update cache with newly added token
            if (cacheEnabled) {
                oauthCache.addToCache(cacheKey, newAccessTokenDO);
                // Adding AccessTokenDO to improve validation performance
                OAuthCacheKey accessTokenCacheKey = new OAuthCacheKey(newAccessToken);
                oauthCache.addToCache(accessTokenCacheKey, newAccessTokenDO);
                if (log.isDebugEnabled()) {
                    log.debug("Access token was added to OAuthCache for cache key : " + cacheKey.getCacheKeyString());
                    if (IdentityUtil.isTokenLoggable(IdentityConstants.IdentityTokens.ACCESS_TOKEN)) {
                        log.debug("Access token was added to OAuthCache for cache key(hashed) : "
                                + DigestUtils.sha256Hex(accessTokenCacheKey.getCacheKeyString()));
                    }
                }
            }

            tokenRespDTO = new OAuth2AccessTokenRespDTO();
            tokenRespDTO.setAccessToken(newAccessToken);
            tokenRespDTO.setTokenId(newAccessTokenDO.getTokenId());
            if (issueRefreshToken() &&
                    OAuthServerConfiguration.getInstance().getSupportedGrantTypes().containsKey(
                            GrantType.REFRESH_TOKEN.toString())) {
                tokenRespDTO.setRefreshToken(refreshToken);
            }
            if (validityPeriodInMillis > 0) {
                tokenRespDTO.setExpiresInMillis(newAccessTokenDO.getValidityPeriodInMillis());
                tokenRespDTO.setExpiresIn(newAccessTokenDO.getValidityPeriod());
            } else {
                tokenRespDTO.setExpiresInMillis(Long.MAX_VALUE);
                tokenRespDTO.setExpiresIn(Long.MAX_VALUE / 1000);
            }
            tokenRespDTO.setAuthorizedScopes(scope);
            return tokenRespDTO;
        }
    }

    protected void storeAccessToken(OAuth2AccessTokenReqDTO oAuth2AccessTokenReqDTO, String userStoreDomain,
                                    AccessTokenDO newAccessTokenDO, String newAccessToken, AccessTokenDO
                                            existingAccessTokenDO) throws IdentityOAuth2Exception {
        try {
            tokenMgtDAO.storeAccessToken(newAccessToken, oAuth2AccessTokenReqDTO.getClientId(),
                    newAccessTokenDO, existingAccessTokenDO, userStoreDomain);
        } catch (IdentityException e) {
            throw new IdentityOAuth2Exception(
                    "Error occurred while storing new access token : " + newAccessToken, e);
        }
    }

    @Override
    public boolean authorizeAccessDelegation(OAuthTokenReqMessageContext tokReqMsgCtx)
            throws IdentityOAuth2Exception {
        OAuthCallback authzCallback = new OAuthCallback(tokReqMsgCtx.getAuthorizedUser(),
                tokReqMsgCtx.getOauth2AccessTokenReqDTO().getClientId(),
                OAuthCallback.OAuthCallbackType.ACCESS_DELEGATION_TOKEN);
        authzCallback.setRequestedScope(tokReqMsgCtx.getScope());
        if (tokReqMsgCtx.getOauth2AccessTokenReqDTO().getGrantType().equals(
                org.wso2.carbon.identity.oauth.common.GrantType.SAML20_BEARER.toString())) {
            authzCallback.setCarbonGrantType(org.wso2.carbon.identity.oauth.common.GrantType.valueOf(
                    OAuthConstants.OAUTH_SAML2_BEARER_GRANT_ENUM.toString()));
        } else if (tokReqMsgCtx.getOauth2AccessTokenReqDTO().getGrantType().equals(
                org.wso2.carbon.identity.oauth.common.GrantType.IWA_NTLM.toString())) {
            authzCallback.setCarbonGrantType(org.wso2.carbon.identity.oauth.common.GrantType.valueOf(
                    OAuthConstants.OAUTH_IWA_NTLM_GRANT_ENUM.toString()));
        } else {
            authzCallback.setGrantType(tokReqMsgCtx.getOauth2AccessTokenReqDTO().getGrantType());
        }
        callbackManager.handleCallback(authzCallback);
        tokReqMsgCtx.setValidityPeriod(authzCallback.getValidityPeriod());
        return authzCallback.isAuthorized();
    }

    @Override
    public boolean validateScope(OAuthTokenReqMessageContext tokReqMsgCtx)
            throws IdentityOAuth2Exception {
        OAuthCallback scopeValidationCallback = new OAuthCallback(tokReqMsgCtx.getAuthorizedUser(),
                tokReqMsgCtx.getOauth2AccessTokenReqDTO().getClientId(), OAuthCallback.OAuthCallbackType
                .SCOPE_VALIDATION_TOKEN);
        scopeValidationCallback.setRequestedScope(tokReqMsgCtx.getScope());
        if (tokReqMsgCtx.getOauth2AccessTokenReqDTO().getGrantType().equals(
                org.wso2.carbon.identity.oauth.common.GrantType.SAML20_BEARER.toString())) {
            scopeValidationCallback.setCarbonGrantType(org.wso2.carbon.identity.oauth.common.GrantType.valueOf(
                    OAuthConstants.OAUTH_SAML2_BEARER_GRANT_ENUM.toString()));
        } else if (tokReqMsgCtx.getOauth2AccessTokenReqDTO().getGrantType().equals(
                org.wso2.carbon.identity.oauth.common.GrantType.IWA_NTLM.toString())) {
            scopeValidationCallback.setCarbonGrantType(org.wso2.carbon.identity.oauth.common.GrantType.valueOf(
                    OAuthConstants.OAUTH_IWA_NTLM_GRANT_ENUM.toString()));
        } else {
            scopeValidationCallback.setGrantType(tokReqMsgCtx.getOauth2AccessTokenReqDTO().getGrantType());
        }

        callbackManager.handleCallback(scopeValidationCallback);
        tokReqMsgCtx.setValidityPeriod(scopeValidationCallback.getValidityPeriod());
        tokReqMsgCtx.setScope(scopeValidationCallback.getApprovedScope());

        Set<OAuth2ScopeHandler> scopeHandlers = OAuthServerConfiguration.getInstance().getOAuth2ScopeHandlers();
        boolean isValid = true;

        for (OAuth2ScopeHandler scopeHandler: scopeHandlers) {
            if (scopeHandler != null && scopeHandler.canHandle(tokReqMsgCtx)) {
                isValid = scopeHandler.validateScope(tokReqMsgCtx);
                if (log.isDebugEnabled()) {
                    log.debug(String.format("ScopeHandler: %s validated to: %s", scopeHandler.getClass()
                                    .getCanonicalName(), isValid));
                }
                if (!isValid) {
                    break;
                }
            }
        }
        return isValid && scopeValidationCallback.isValidScope();
    }

    @Override
    public boolean validateGrant(OAuthTokenReqMessageContext tokReqMsgCtx)
            throws IdentityOAuth2Exception {
        return true;
    }

    @Override
    public boolean isAuthorizedClient(OAuthTokenReqMessageContext tokReqMsgCtx) throws IdentityOAuth2Exception {
        OAuth2AccessTokenReqDTO tokenReqDTO = tokReqMsgCtx.getOauth2AccessTokenReqDTO();
        String grantType = tokenReqDTO.getGrantType();

        OAuthAppDO oAuthAppDO = (OAuthAppDO) tokReqMsgCtx.getProperty("OAuthAppDO");

        if (StringUtils.isBlank(oAuthAppDO.getGrantTypes())) {
            if (log.isDebugEnabled()) {
                log.debug("Could not find authorized grant types for client id: " + tokenReqDTO.getClientId());
            }
            return false;
        }

        // If the application has defined a limited set of grant types, then check the grant
        if (!oAuthAppDO.getGrantTypes().contains(grantType)) {
            if (log.isDebugEnabled()) {
                //Do not change this log format as these logs use by external applications
                log.debug("Unsupported Grant Type : " + grantType + " for client id : " + tokenReqDTO.getClientId());
            }
            return false;
        }
        return true;
    }
}<|MERGE_RESOLUTION|>--- conflicted
+++ resolved
@@ -100,15 +100,6 @@
         String authorizedUser = tokReqMsgCtx.getAuthorizedUser().toString();
 
         boolean isUsernameCaseSensitive = IdentityUtil.isUserStoreInUsernameCaseSensitive(authorizedUser);
-<<<<<<< HEAD
-        SpOAuth2ExpiryTimeConfiguration spTimeConfigObj = OAuth2Util.getSpTokenExpiryTimeConfig(consumerKey, tenantId);
-        if (log.isDebugEnabled()) {
-            log.debug("Service Provider specific expiry time enabled for application : " + consumerKey + ". Application access token expiry time : " + spTimeConfigObj.getApplicationAccessTokenExpiryTime() +
-                    ", User access token expiry time : " + spTimeConfigObj.getUserAccessTokenExpiryTime() + ", Refresh token expiry time : " +
-                    spTimeConfigObj.getRefreshTokenExpiryTime());
-        }
-
-=======
         // loading the stored application data
         OAuthAppDO oAuthAppDO = null;
         try {
@@ -122,7 +113,6 @@
                     + ", User access token expiry time : " + oAuthAppDO.getUserAccessTokenExpiryTime() +
                     ", Refresh token expiry time : " + oAuthAppDO.getRefreshTokenExpiryTime());
         }
->>>>>>> 21058306
         String cacheKeyString;
         if (isUsernameCaseSensitive) {
             cacheKeyString = consumerKey + ":" + authorizedUser + ":" + scope;
@@ -172,10 +162,6 @@
 
                     if (expireTimeMillis != 0) {
                         if (log.isDebugEnabled()) {
-<<<<<<< HEAD
-                            if ((expireTime > 0) && (IdentityUtil.isTokenLoggable(IdentityConstants.IdentityTokens.ACCESS_TOKEN))) {
-                                log.debug("Access Token " + existingAccessTokenDO.getAccessToken() + " is still valid");
-=======
                             if (IdentityUtil.isTokenLoggable(IdentityConstants.IdentityTokens.ACCESS_TOKEN)) {
                                 if (expireTimeMillis > 0) {
                                     log.debug("Access Token(hashed): " + DigestUtils.sha256Hex(existingAccessTokenDO
@@ -186,7 +172,6 @@
                                             + DigestUtils.sha256Hex(existingAccessTokenDO
                                             .getAccessToken()) + " found in cache");
                                 }
->>>>>>> 21058306
                             } else {
                                 if (expireTimeMillis > 0) {
                                     log.debug("Valid access token is found in cache for client: " + consumerKey + ". " +
@@ -205,15 +190,9 @@
                                         GrantType.REFRESH_TOKEN.toString())) {
                             tokenRespDTO.setRefreshToken(existingAccessTokenDO.getRefreshToken());
                         }
-<<<<<<< HEAD
-                        if (expireTime > 0) {
-                            tokenRespDTO.setExpiresIn(expireTime / 1000);
-                            tokenRespDTO.setExpiresInMillis(expireTime);
-=======
                         if (expireTimeMillis > 0) {
                             tokenRespDTO.setExpiresIn(expireTimeMillis / 1000);
                             tokenRespDTO.setExpiresInMillis(expireTimeMillis);
->>>>>>> 21058306
                         } else {
                             tokenRespDTO.setExpiresIn(Long.MAX_VALUE / 1000);
                             tokenRespDTO.setExpiresInMillis(Long.MAX_VALUE);
@@ -222,13 +201,6 @@
                         return tokenRespDTO;
                     } else {
 
-<<<<<<< HEAD
-                        long refreshTokenExpireTimeMillis = OAuth2Util.getRefreshTokenExpireTimeMillis(existingAccessTokenDO);
-
-                        if (refreshTokenExpireTimeMillis < 0 || refreshTokenExpireTimeMillis > 0) {
-                            log.debug("Access token has expired, But refresh token is still valid. User existing " +
-                                    "refresh token.");
-=======
                         long refreshTokenExpireTimeMillis = OAuth2Util.getRefreshTokenExpireTimeMillis
                                 (existingAccessTokenDO);
 
@@ -238,7 +210,6 @@
                                         "client: " + consumerKey + ". Remaining time: " +
                                         refreshTokenExpireTimeMillis + "ms. Using existing refresh token.");
                             }
->>>>>>> 21058306
                             refreshToken = existingAccessTokenDO.getRefreshToken();
                             refreshTokenIssuedTime = existingAccessTokenDO.getRefreshTokenIssuedTime();
                             refreshTokenValidityPeriodInMillis = existingAccessTokenDO.getRefreshTokenValidityPeriodInMillis();
@@ -282,15 +253,6 @@
 
                 long refreshTokenExpiryTime = OAuth2Util.getRefreshTokenExpireTimeMillis(existingAccessTokenDO);
 
-<<<<<<< HEAD
-                if (OAuthConstants.TokenStates.TOKEN_STATE_ACTIVE.equals(
-                        existingAccessTokenDO.getTokenState()) && (expireTime > 0 || expireTime < 0)) {
-                    // token is active and valid
-                    if (log.isDebugEnabled()) {
-                        if (expireTime > 0 && IdentityUtil.isTokenLoggable(IdentityConstants.IdentityTokens.ACCESS_TOKEN)) {
-                            log.debug("Access token " + existingAccessTokenDO.getAccessToken() +
-                                    " is valid for another " + expireTime + "ms");
-=======
                 if(OAuthConstants.TokenStates.TOKEN_STATE_ACTIVE.equals(
                         existingAccessTokenDO.getTokenState()) && expireTime != 0) {
                     // token is active and valid
@@ -304,7 +266,6 @@
                                 log.debug("Infinite lifetime Access Token(hashed) " + DigestUtils.sha256Hex(existingAccessTokenDO
                                         .getAccessToken()) + " found in database");
                             }
->>>>>>> 21058306
                         } else {
                             if (expireTime > 0) {
                                 log.debug("Valid access token found in database for client: " + consumerKey + ". " +
@@ -322,11 +283,11 @@
                                     GrantType.REFRESH_TOKEN.toString())) {
                         tokenRespDTO.setRefreshToken(existingAccessTokenDO.getRefreshToken());
                     }
-                    if (expireTime > 0) {
+                    if(expireTime > 0) {
                         tokenRespDTO.setExpiresIn(expireTime / 1000);
                         tokenRespDTO.setExpiresInMillis(expireTime);
                     } else {
-                        tokenRespDTO.setExpiresIn(Long.MAX_VALUE / 1000);
+                        tokenRespDTO.setExpiresIn(Long.MAX_VALUE/1000);
                         tokenRespDTO.setExpiresInMillis(Long.MAX_VALUE);
                     }
                     if (cacheEnabled) {
@@ -404,18 +365,11 @@
             }
 
             // Default Validity Period (in seconds)
-<<<<<<< HEAD
-            if (spTimeConfigObj.getApplicationAccessTokenExpiryTime() != null) {
-                validityPeriodInMillis = spTimeConfigObj.getApplicationAccessTokenExpiryTime();
-                if (log.isDebugEnabled()) {
-                    log.debug("Service Provider specific application access token validity time in milliseconds : " + validityPeriodInMillis);
-=======
             if (oAuthAppDO.getApplicationAccessTokenExpiryTime() != 0) {
                 validityPeriodInMillis = oAuthAppDO.getApplicationAccessTokenExpiryTime() * 1000;
                 if (log.isDebugEnabled()) {
                     log.debug("OAuth application id : " + consumerKey + ", application access token validity time in " +
                             "milliseconds : " + validityPeriodInMillis);
->>>>>>> 21058306
                 }
             } else {
                 validityPeriodInMillis = OAuthServerConfiguration.getInstance()
@@ -424,18 +378,11 @@
 
             // if the user is an application user
             if (isOfTypeApplicationUser()) {
-<<<<<<< HEAD
-                if (spTimeConfigObj.getUserAccessTokenExpiryTime() != null) {
-                    validityPeriodInMillis = spTimeConfigObj.getUserAccessTokenExpiryTime();
-                    if (log.isDebugEnabled()) {
-                        log.debug("Service Provider specific user access token validity time in milliseconds : " + validityPeriodInMillis);
-=======
                 if (oAuthAppDO.getUserAccessTokenExpiryTime() != 0) {
                     validityPeriodInMillis = oAuthAppDO.getUserAccessTokenExpiryTime() * 1000;
                     if (log.isDebugEnabled()) {
                         log.debug("OAuth application id: " + consumerKey + ", user access token validity time " +
                                 validityPeriodInMillis + "ms");
->>>>>>> 21058306
                     }
                 } else {
                     validityPeriodInMillis = OAuthServerConfiguration.getInstance().
@@ -452,18 +399,11 @@
             // If issuing new refresh token, use default refresh token validity Period
             // otherwise use existing refresh token's validity period
             if (refreshTokenValidityPeriodInMillis == 0) {
-<<<<<<< HEAD
-                if (spTimeConfigObj.getRefreshTokenExpiryTime() != null) {
-                    refreshTokenValidityPeriodInMillis = spTimeConfigObj.getRefreshTokenExpiryTime();
-                    if (log.isDebugEnabled()) {
-                        log.debug("Service Provider specific refresh token validity time in milliseconds : " + refreshTokenValidityPeriodInMillis);
-=======
                 if (oAuthAppDO.getRefreshTokenExpiryTime() != 0) {
                     refreshTokenValidityPeriodInMillis = oAuthAppDO.getRefreshTokenExpiryTime() * 1000;
                     if (log.isDebugEnabled()) {
                         log.debug("OAuth application id : " + consumerKey + ", refresh token validity time " +
                                 refreshTokenValidityPeriodInMillis + "ms");
->>>>>>> 21058306
                     }
                 } else {
                     refreshTokenValidityPeriodInMillis = OAuthServerConfiguration.getInstance()
@@ -481,7 +421,7 @@
             AccessTokenDO newAccessTokenDO = new AccessTokenDO(consumerKey, tokReqMsgCtx.getAuthorizedUser(),
                     tokReqMsgCtx.getScope(), timestamp, refreshTokenIssuedTime,
                     validityPeriodInMillis, refreshTokenValidityPeriodInMillis, tokenType);
-
+            
             String newAccessToken;
 
             try {
@@ -494,13 +434,13 @@
                 // set the refresh token validity period. this is needed by downstream handlers.
                 // if this is set before - then this will override it by the calculated new value.
                 tokReqMsgCtx.setRefreshTokenvalidityPeriod(refreshTokenValidityPeriodInMillis);
-
+                
                 // set access token issued time.this is needed by downstream handlers.
                 tokReqMsgCtx.setAccessTokenIssuedTime(timestamp.getTime());
-
+                
                 // set refresh token issued time.this is needed by downstream handlers.
                 tokReqMsgCtx.setRefreshTokenIssuedTime(refreshTokenIssuedTime.getTime());
-
+                
                 newAccessToken = oauthIssuerImpl.accessToken(tokReqMsgCtx);
                 if (OAuth2Util.checkUserNameAssertionEnabled()) {
                     //use ':' for token & userStoreDomain separation
@@ -542,14 +482,6 @@
 
             if (log.isDebugEnabled()) {
                 log.debug("Persisted Access Token for " +
-<<<<<<< HEAD
-                        "Client ID : " + oAuth2AccessTokenReqDTO.getClientId() +
-                        ", Authorized User : " + tokReqMsgCtx.getAuthorizedUser() +
-                        ", Timestamp : " + timestamp +
-                        ", Validity period (s) : " + newAccessTokenDO.getValidityPeriod() +
-                        ", Scope : " + OAuth2Util.buildScopeString(tokReqMsgCtx.getScope()) +
-                        " and Token State : " + OAuthConstants.TokenStates.TOKEN_STATE_ACTIVE);
-=======
                         "Client ID: " + oAuth2AccessTokenReqDTO.getClientId() +
                         ", Authorized User: " + tokReqMsgCtx.getAuthorizedUser() +
                         ", Is Federated User: " + tokReqMsgCtx.getAuthorizedUser().isFederatedUser() +
@@ -557,7 +489,6 @@
                         ", Validity period: " + newAccessTokenDO.getValidityPeriod() + "s" +
                         ", Scope: " + OAuth2Util.buildScopeString(tokReqMsgCtx.getScope()) +
                         " and Token State: " + OAuthConstants.TokenStates.TOKEN_STATE_ACTIVE);
->>>>>>> 21058306
             }
 
             //update cache with newly added token
@@ -588,7 +519,7 @@
                 tokenRespDTO.setExpiresIn(newAccessTokenDO.getValidityPeriod());
             } else {
                 tokenRespDTO.setExpiresInMillis(Long.MAX_VALUE);
-                tokenRespDTO.setExpiresIn(Long.MAX_VALUE / 1000);
+                tokenRespDTO.setExpiresIn(Long.MAX_VALUE/1000);
             }
             tokenRespDTO.setAuthorizedScopes(scope);
             return tokenRespDTO;
@@ -600,7 +531,7 @@
                                             existingAccessTokenDO) throws IdentityOAuth2Exception {
         try {
             tokenMgtDAO.storeAccessToken(newAccessToken, oAuth2AccessTokenReqDTO.getClientId(),
-                    newAccessTokenDO, existingAccessTokenDO, userStoreDomain);
+                                         newAccessTokenDO, existingAccessTokenDO, userStoreDomain);
         } catch (IdentityException e) {
             throw new IdentityOAuth2Exception(
                     "Error occurred while storing new access token : " + newAccessToken, e);
@@ -682,7 +613,7 @@
         OAuth2AccessTokenReqDTO tokenReqDTO = tokReqMsgCtx.getOauth2AccessTokenReqDTO();
         String grantType = tokenReqDTO.getGrantType();
 
-        OAuthAppDO oAuthAppDO = (OAuthAppDO) tokReqMsgCtx.getProperty("OAuthAppDO");
+        OAuthAppDO oAuthAppDO = (OAuthAppDO)tokReqMsgCtx.getProperty("OAuthAppDO");
 
         if (StringUtils.isBlank(oAuthAppDO.getGrantTypes())) {
             if (log.isDebugEnabled()) {
