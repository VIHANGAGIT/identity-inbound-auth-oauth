--- conflicted
+++ resolved
@@ -247,7 +247,7 @@
     /**
      * Build and return a string to be used as a lock for synchronous token issuance for refresh token grant type.
      *
-     * @param tokReqMsgCtx OAuthTokenReqMessageContext
+     * @param tokReqMsgCtx        OAuthTokenReqMessageContext
      * @return A string to be used as a lock for synchronous token issuance for refresh token grant type.
      */
     public String buildSyncLockString(OAuthTokenReqMessageContext tokReqMsgCtx) {
@@ -279,9 +279,7 @@
         // Store the old access token as a OAuthTokenReqMessageContext property, this is already
         // a preprocessed token.
         tokReqMsgCtx.addProperty(PREV_ACCESS_TOKEN, validationBean);
-<<<<<<< HEAD
         this.setRARPropertiesForTokenGeneration(tokReqMsgCtx, validationBean);
-=======
 
         /*
         Add the session id from the last access token to OAuthTokenReqMessageContext. First check whether the
@@ -323,7 +321,6 @@
             }
         }
         return sessionContextIdentifier;
->>>>>>> 1eb13c1c
     }
 
     private boolean validateRefreshTokenInRequest(OAuth2AccessTokenReqDTO tokenReq,
