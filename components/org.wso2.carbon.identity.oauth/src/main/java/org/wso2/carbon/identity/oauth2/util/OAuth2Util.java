/*
 * Copyright (c) 2013-2023, WSO2 LLC. (http://www.wso2.com).
 *
 * WSO2 LLC. licenses this file to you under the Apache License,
 * Version 2.0 (the "License"); you may not use this file except
 * in compliance with the License.
 * You may obtain a copy of the License at
 *
 * http://www.apache.org/licenses/LICENSE-2.0
 *
 * Unless required by applicable law or agreed to in writing,
 * software distributed under the License is distributed on an
 * "AS IS" BASIS, WITHOUT WARRANTIES OR CONDITIONS OF ANY
 * KIND, either express or implied.  See the License for the
 * specific language governing permissions and limitations
 * under the License.
 */

package org.wso2.carbon.identity.oauth2.util;

import com.nimbusds.jose.Algorithm;
import com.nimbusds.jose.EncryptionMethod;
import com.nimbusds.jose.JOSEException;
import com.nimbusds.jose.JWEAlgorithm;
import com.nimbusds.jose.JWEEncrypter;
import com.nimbusds.jose.JWEHeader;
import com.nimbusds.jose.JWEObject;
import com.nimbusds.jose.JWSAlgorithm;
import com.nimbusds.jose.JWSHeader;
import com.nimbusds.jose.JWSSigner;
import com.nimbusds.jose.JWSVerifier;
import com.nimbusds.jose.Payload;
import com.nimbusds.jose.crypto.RSAEncrypter;
import com.nimbusds.jose.crypto.RSASSASigner;
import com.nimbusds.jose.crypto.RSASSAVerifier;
import com.nimbusds.jose.jwk.JWK;
import com.nimbusds.jose.jwk.JWKMatcher;
import com.nimbusds.jose.jwk.JWKSelector;
import com.nimbusds.jose.jwk.JWKSet;
import com.nimbusds.jose.jwk.KeyUse;
import com.nimbusds.jose.jwk.RSAKey;
import com.nimbusds.jose.util.Base64URL;
import com.nimbusds.jwt.EncryptedJWT;
import com.nimbusds.jwt.JWT;
import com.nimbusds.jwt.JWTClaimsSet;
import com.nimbusds.jwt.JWTParser;
import com.nimbusds.jwt.SignedJWT;
import edu.umd.cs.findbugs.annotations.SuppressFBWarnings;
import org.apache.axiom.om.OMElement;
import org.apache.axiom.util.base64.Base64Utils;
import org.apache.axis2.transport.http.HTTPConstants;
import org.apache.commons.codec.binary.Base64;
import org.apache.commons.codec.digest.DigestUtils;
import org.apache.commons.collections.CollectionUtils;
import org.apache.commons.io.Charsets;
import org.apache.commons.lang.ArrayUtils;
import org.apache.commons.lang.StringUtils;
import org.apache.commons.logging.Log;
import org.apache.commons.logging.LogFactory;
import org.apache.http.client.utils.URIBuilder;
import org.apache.oltu.oauth2.common.exception.OAuthRuntimeException;
import org.apache.oltu.oauth2.common.exception.OAuthSystemException;
import org.apache.oltu.oauth2.common.utils.OAuthUtils;
import org.json.JSONException;
import org.json.JSONObject;
import org.wso2.carbon.context.PrivilegedCarbonContext;
import org.wso2.carbon.core.util.KeyStoreManager;
import org.wso2.carbon.identity.application.authentication.framework.exception.UserIdNotFoundException;
import org.wso2.carbon.identity.application.authentication.framework.exception.UserSessionException;
import org.wso2.carbon.identity.application.authentication.framework.model.AuthenticatedUser;
import org.wso2.carbon.identity.application.authentication.framework.store.UserSessionStore;
import org.wso2.carbon.identity.application.authentication.framework.util.FrameworkConstants;
import org.wso2.carbon.identity.application.authentication.framework.util.FrameworkUtils;
import org.wso2.carbon.identity.application.common.IdentityApplicationManagementException;
import org.wso2.carbon.identity.application.common.model.ClaimMapping;
import org.wso2.carbon.identity.application.common.model.FederatedAuthenticatorConfig;
import org.wso2.carbon.identity.application.common.model.IdentityProvider;
import org.wso2.carbon.identity.application.common.model.ServiceProvider;
import org.wso2.carbon.identity.application.common.model.ServiceProviderProperty;
import org.wso2.carbon.identity.application.common.util.IdentityApplicationConstants;
import org.wso2.carbon.identity.application.common.util.IdentityApplicationManagementUtil;
import org.wso2.carbon.identity.application.mgt.ApplicationManagementService;
import org.wso2.carbon.identity.base.IdentityConstants;
import org.wso2.carbon.identity.base.IdentityException;
import org.wso2.carbon.identity.central.log.mgt.utils.LogConstants;
import org.wso2.carbon.identity.central.log.mgt.utils.LoggerUtils;
import org.wso2.carbon.identity.consent.server.configs.mgt.exceptions.ConsentServerConfigsMgtException;
import org.wso2.carbon.identity.core.ServiceURLBuilder;
import org.wso2.carbon.identity.core.URLBuilderException;
import org.wso2.carbon.identity.core.util.IdentityConfigParser;
import org.wso2.carbon.identity.core.util.IdentityCoreConstants;
import org.wso2.carbon.identity.core.util.IdentityDatabaseUtil;
import org.wso2.carbon.identity.core.util.IdentityTenantUtil;
import org.wso2.carbon.identity.core.util.IdentityUtil;
import org.wso2.carbon.identity.oauth.IdentityOAuthAdminException;
import org.wso2.carbon.identity.oauth.cache.AppInfoCache;
import org.wso2.carbon.identity.oauth.cache.CacheEntry;
import org.wso2.carbon.identity.oauth.cache.OAuthCache;
import org.wso2.carbon.identity.oauth.cache.OAuthCacheKey;
import org.wso2.carbon.identity.oauth.common.OAuth2ErrorCodes;
import org.wso2.carbon.identity.oauth.common.OAuthConstants;
import org.wso2.carbon.identity.oauth.common.exception.InvalidOAuthClientException;
import org.wso2.carbon.identity.oauth.config.OAuthServerConfiguration;
import org.wso2.carbon.identity.oauth.dao.OAuthAppDAO;
import org.wso2.carbon.identity.oauth.dao.OAuthAppDO;
import org.wso2.carbon.identity.oauth.dao.OAuthConsumerDAO;
import org.wso2.carbon.identity.oauth.dto.ScopeDTO;
import org.wso2.carbon.identity.oauth.event.OAuthEventInterceptor;
import org.wso2.carbon.identity.oauth.internal.OAuthComponentServiceHolder;
import org.wso2.carbon.identity.oauth.tokenprocessor.PlainTextPersistenceProcessor;
import org.wso2.carbon.identity.oauth.tokenprocessor.TokenPersistenceProcessor;
import org.wso2.carbon.identity.oauth.user.UserInfoEndpointException;
import org.wso2.carbon.identity.oauth2.IdentityOAuth2ClientException;
import org.wso2.carbon.identity.oauth2.IdentityOAuth2Exception;
import org.wso2.carbon.identity.oauth2.IdentityOAuth2ScopeException;
import org.wso2.carbon.identity.oauth2.IdentityOAuth2ScopeServerException;
import org.wso2.carbon.identity.oauth2.authz.OAuthAuthzReqMessageContext;
import org.wso2.carbon.identity.oauth2.bean.OAuthClientAuthnContext;
import org.wso2.carbon.identity.oauth2.bean.Scope;
import org.wso2.carbon.identity.oauth2.bean.ScopeBinding;
import org.wso2.carbon.identity.oauth2.client.authentication.OAuthClientAuthenticator;
import org.wso2.carbon.identity.oauth2.client.authentication.OAuthClientAuthnException;
import org.wso2.carbon.identity.oauth2.config.SpOAuth2ExpiryTimeConfiguration;
import org.wso2.carbon.identity.oauth2.dao.OAuthTokenPersistenceFactory;
import org.wso2.carbon.identity.oauth2.dto.OAuth2AccessTokenReqDTO;
import org.wso2.carbon.identity.oauth2.dto.OAuth2IntrospectionResponseDTO;
import org.wso2.carbon.identity.oauth2.dto.OAuth2TokenValidationRequestDTO;
import org.wso2.carbon.identity.oauth2.dto.OAuth2TokenValidationResponseDTO;
import org.wso2.carbon.identity.oauth2.dto.OAuthRevocationRequestDTO;
import org.wso2.carbon.identity.oauth2.internal.OAuth2ServiceComponentHolder;
import org.wso2.carbon.identity.oauth2.model.AccessTokenDO;
import org.wso2.carbon.identity.oauth2.model.ClientCredentialDO;
import org.wso2.carbon.identity.oauth2.token.JWTTokenIssuer;
import org.wso2.carbon.identity.oauth2.token.OAuthTokenReqMessageContext;
import org.wso2.carbon.identity.oauth2.token.OauthTokenIssuer;
import org.wso2.carbon.identity.oauth2.token.bindings.TokenBinder;
import org.wso2.carbon.identity.oauth2.token.bindings.TokenBinding;
import org.wso2.carbon.identity.oauth2.token.handlers.grant.AuthorizationGrantHandler;
import org.wso2.carbon.identity.openidconnect.model.Constants;
import org.wso2.carbon.identity.openidconnect.model.RequestedClaim;
import org.wso2.carbon.idp.mgt.IdentityProviderManagementException;
import org.wso2.carbon.idp.mgt.IdentityProviderManager;
import org.wso2.carbon.registry.core.Registry;
import org.wso2.carbon.registry.core.Resource;
import org.wso2.carbon.registry.core.exceptions.RegistryException;
import org.wso2.carbon.user.api.RealmConfiguration;
import org.wso2.carbon.user.api.UserStoreException;
import org.wso2.carbon.user.core.UserCoreConstants;
import org.wso2.carbon.user.core.UserStoreManager;
import org.wso2.carbon.user.core.common.AbstractUserStoreManager;
import org.wso2.carbon.user.core.service.RealmService;
import org.wso2.carbon.user.core.tenant.TenantManager;
import org.wso2.carbon.user.core.util.UserCoreUtil;
import org.wso2.carbon.utils.DiagnosticLog;
import org.wso2.carbon.utils.multitenancy.MultitenantConstants;
import org.wso2.carbon.utils.multitenancy.MultitenantUtils;

import java.io.ByteArrayInputStream;
import java.io.IOException;
import java.net.URI;
import java.net.URISyntaxException;
import java.net.URL;
import java.nio.charset.StandardCharsets;
import java.security.Key;
import java.security.KeyStore;
import java.security.KeyStoreException;
import java.security.MessageDigest;
import java.security.NoSuchAlgorithmException;
import java.security.cert.Certificate;
import java.security.cert.CertificateEncodingException;
import java.security.cert.CertificateException;
import java.security.cert.CertificateFactory;
import java.security.cert.X509Certificate;
import java.security.interfaces.RSAPrivateKey;
import java.security.interfaces.RSAPublicKey;
import java.sql.Timestamp;
import java.text.ParseException;
import java.util.ArrayList;
import java.util.Arrays;
import java.util.Collections;
import java.util.HashMap;
import java.util.HashSet;
import java.util.Iterator;
import java.util.List;
import java.util.Map;
import java.util.Optional;
import java.util.Set;
import java.util.TreeMap;
import java.util.concurrent.ConcurrentHashMap;
import java.util.function.Supplier;
import java.util.regex.Matcher;
import java.util.regex.Pattern;
import java.util.stream.Collectors;

import javax.servlet.http.HttpServletRequest;
import javax.xml.namespace.QName;

import static org.wso2.carbon.identity.oauth.common.OAuthConstants.IS_FAPI_CONFORMANT_APP;
import static org.wso2.carbon.identity.oauth.common.OAuthConstants.OAUTH_BUILD_ISSUER_WITH_HOSTNAME;
import static org.wso2.carbon.identity.oauth.common.OAuthConstants.OAuth10AEndpoints.OAUTH_AUTHZ_EP_URL;
import static org.wso2.carbon.identity.oauth.common.OAuthConstants.OAuth10AEndpoints.OAUTH_REQUEST_TOKEN_EP_URL;
import static org.wso2.carbon.identity.oauth.common.OAuthConstants.OAuth10AEndpoints.OAUTH_TOKEN_EP_URL;
import static org.wso2.carbon.identity.oauth.common.OAuthConstants.OAuth20Endpoints.DEVICE_AUTHZ_EP_URL;
import static org.wso2.carbon.identity.oauth.common.OAuthConstants.OAuth20Endpoints.OAUTH2_AUTHZ_EP_URL;
import static org.wso2.carbon.identity.oauth.common.OAuthConstants.OAuth20Endpoints.OAUTH2_CONSENT_EP_URL;
import static org.wso2.carbon.identity.oauth.common.OAuthConstants.OAuth20Endpoints.OAUTH2_DCR_EP_URL;
import static org.wso2.carbon.identity.oauth.common.OAuthConstants.OAuth20Endpoints.OAUTH2_DISCOVERY_EP_URL;
import static org.wso2.carbon.identity.oauth.common.OAuthConstants.OAuth20Endpoints.OAUTH2_ERROR_EP_URL;
import static org.wso2.carbon.identity.oauth.common.OAuthConstants.OAuth20Endpoints.OAUTH2_INTROSPECT_EP_URL;
import static org.wso2.carbon.identity.oauth.common.OAuthConstants.OAuth20Endpoints.OAUTH2_JWKS_EP_URL;
import static org.wso2.carbon.identity.oauth.common.OAuthConstants.OAuth20Endpoints.OAUTH2_PAR_EP_URL;
import static org.wso2.carbon.identity.oauth.common.OAuthConstants.OAuth20Endpoints.OAUTH2_REVOKE_EP_URL;
import static org.wso2.carbon.identity.oauth.common.OAuthConstants.OAuth20Endpoints.OAUTH2_TOKEN_EP_URL;
import static org.wso2.carbon.identity.oauth.common.OAuthConstants.OAuth20Endpoints.OAUTH2_USER_INFO_EP_URL;
import static org.wso2.carbon.identity.oauth.common.OAuthConstants.OAuth20Endpoints.OIDC_CONSENT_EP_URL;
import static org.wso2.carbon.identity.oauth.common.OAuthConstants.OAuth20Endpoints.OIDC_WEB_FINGER_EP_URL;
import static org.wso2.carbon.identity.oauth.common.OAuthConstants.RENEW_TOKEN_WITHOUT_REVOKING_EXISTING_ALLOWED_GRANT_TYPES_CONFIG;
import static org.wso2.carbon.identity.oauth.common.OAuthConstants.SignatureAlgorithms.KID_HASHING_ALGORITHM;
import static org.wso2.carbon.identity.oauth.common.OAuthConstants.SignatureAlgorithms.PREVIOUS_KID_HASHING_ALGORITHM;
import static org.wso2.carbon.identity.oauth2.Oauth2ScopeConstants.PERMISSIONS_BINDING_TYPE;
import static org.wso2.carbon.identity.oauth2.device.constants.Constants.DEVICE_SUCCESS_ENDPOINT_PATH;

/**
 * Utility methods for OAuth 2.0 implementation
 */
public class OAuth2Util {

    public static final String REMOTE_ACCESS_TOKEN = "REMOTE_ACCESS_TOKEN";
    public static final String JWT_ACCESS_TOKEN = "JWT_ACCESS_TOKEN";
    public static final String ACCESS_TOKEN_DO = "AccessTokenDo";
    public static final String OAUTH2_VALIDATION_MESSAGE_CONTEXT = "OAuth2TokenValidationMessageContext";
    public static final String CONFIG_ELEM_OAUTH = "OAuth";
    public static final String OPENID_CONNECT = "OpenIDConnect";
    public static final String ENABLE_OPENID_CONNECT_AUDIENCES = "EnableAudiences";
    public static final String OPENID_CONNECT_AUDIENCE = "audience";
    public static final String OPENID_SCOPE = "openid";
    /*
     * Maintain a separate parameter "OPENID_CONNECT_AUDIENCE_IDENTITY_CONFIG" to get the audience from the identity.xml
     * when user didn't add any audience in the UI while creating service provider.
     */
    public static final String OPENID_CONNECT_AUDIENCE_IDENTITY_CONFIG = "Audience";
    private static final String OPENID_CONNECT_AUDIENCES = "Audiences";
    private static final String DOT_SEPARATER = ".";
    private static final String IDP_ENTITY_ID = "IdPEntityId";
    private static final String OIDC_ROLE_CLAIM_URI = "roles";

    public static final String DEFAULT_TOKEN_TYPE = "Default";

    /*
     * OPTIONAL. A JSON string containing a space-separated list of scopes associated with this token, in the format
     * described in Section 3.3 of OAuth 2.0
     */
    public static final String SCOPE = "scope";
    public static final String INTERNAL_LOGIN_SCOPE = "internal_login";

    /*
     * OPTIONAL. Client identifier for the OAuth 2.0 client that requested this token.
     */
    public static final String CLIENT_ID = "client_id";

    /*
     * OPTIONAL. Human-readable identifier for the resource owner who authorized this token.
     */
    public static final String USERNAME = "username";

    /*
     * OPTIONAL. Type of the token as defined in Section 5.1 of OAuth 2.0
     */
    public static final String TOKEN_TYPE = "token_type";

    /*
     * OPTIONAL. Integer time-stamp, measured in the number of seconds since January 1 1970 UTC, indicating when this
     * token is not to be used before, as defined in JWT
     */
    public static final String NBF = "nbf";

    /*
     * OPTIONAL. Service-specific string identifier or list of string identifiers representing the intended audience for
     * this token, as defined in JWT
     */
    public static final String AUD = "aud";

    /*
     * OPTIONAL. String representing the issuer of this token, as defined in JWT
     */
    public static final String ISS = "iss";

    /*
     * OPTIONAL. String identifier for the token, as defined in JWT
     */
    public static final String JTI = "jti";

    /*
     * OPTIONAL. Subject of the token, as defined in JWT [RFC7519]. Usually a machine-readable identifier of the
     * resource owner who authorized this token.
     */
    public static final String SUB = "sub";

    /*
     * OPTIONAL. Integer time-stamp, measured in the number of seconds since January 1 1970 UTC, indicating when this
     * token will expire, as defined in JWT
     */
    public static final String EXP = "exp";

    /*
     * OPTIONAL. Integer time-stamp, measured in the number of seconds since January 1 1970 UTC, indicating when this
     * token was originally issued, as defined in JWT
     */
    public static final String IAT = "iat";

    /***
     * Constant for user access token expiry time.
     */
    public static final String USER_ACCESS_TOKEN_EXP_TIME_IN_MILLISECONDS = "userAccessTokenExpireTime";

    /***
     * Constant for refresh token expiry time.
     */
    public static final String REFRESH_TOKEN_EXP_TIME_IN_MILLISECONDS = "refreshTokenExpireTime";

    /***
     * Constant for application access token expiry time.
     */
    public static final String APPLICATION_ACCESS_TOKEN_EXP_TIME_IN_MILLISECONDS = "applicationAccessTokenExpireTime";

    /**
     * FIdp Role Based authentication application config.
     */
    public static final String FIDP_ROLE_BASED_AUTHZ_APP_CONFIG = "FIdPRoleBasedAuthzApplications.AppName";

    private static final String INBOUND_AUTH2_TYPE = "oauth2";
    private static final Log log = LogFactory.getLog(OAuth2Util.class);
    private static final Log diagnosticLog = LogFactory.getLog("diagnostics");
    public static final String JWT = "JWT";
    private static long timestampSkew = OAuthServerConfiguration.getInstance().getTimeStampSkewInSeconds() * 1000;
    private static ThreadLocal<Integer> clientTenantId = new ThreadLocal<>();
    private static ThreadLocal<OAuthTokenReqMessageContext> tokenRequestContext = new ThreadLocal<>();
    private static ThreadLocal<OAuthAuthzReqMessageContext> authzRequestContext = new ThreadLocal<>();
    //Precompile PKCE Regex pattern for performance improvement
    private static Pattern pkceCodeVerifierPattern = Pattern.compile("[\\w\\-\\._~]+");
    // System flag to allow the weak keys (key length less than 2048) to be used for the signing.
    private static final String ALLOW_WEAK_RSA_SIGNER_KEY = "allow_weak_rsa_signer_key";

    private static Map<Integer, Certificate> publicCerts = new ConcurrentHashMap<Integer, Certificate>();
    private static Map<Integer, Key> privateKeys = new ConcurrentHashMap<Integer, Key>();

    // Supported Signature Algorithms
    private static final String NONE = "NONE";
    private static final String SHA256_WITH_RSA = "SHA256withRSA";
    private static final String SHA384_WITH_RSA = "SHA384withRSA";
    private static final String SHA512_WITH_RSA = "SHA512withRSA";
    private static final String SHA256_WITH_HMAC = "SHA256withHMAC";
    private static final String SHA384_WITH_HMAC = "SHA384withHMAC";
    private static final String SHA512_WITH_HMAC = "SHA512withHMAC";
    private static final String SHA256_WITH_EC = "SHA256withEC";
    private static final String SHA384_WITH_EC = "SHA384withEC";
    private static final String SHA512_WITH_EC = "SHA512withEC";
    private static final String SHA256_WITH_PS = "SHA256withPS";
    private static final String PS256 = "PS256";
    private static final String ES256 = "ES256";
    private static final String SHA256 = "SHA-256";
    private static final String SHA384 = "SHA-384";
    private static final String SHA512 = "SHA-512";

    // Supported Client Authentication Methods
    private static final String CLIENT_SECRET_BASIC = "client_secret_basic";
    private static final String CLIENT_SECRET_POST = "client_secret_post";
    private static final String PRIVATE_KEY_JWT = "private_key_jwt";

    public static final String ACCESS_TOKEN_IS_NOT_ACTIVE_ERROR_MESSAGE = "Invalid Access Token. Access token is " +
            "not ACTIVE.";
    public static final String IS_EXTENDED_TOKEN = "isExtendedToken";
    public static final String DYNAMIC_TOKEN_DATA_FUNCTION = "dynamicTokenData";
    public static final String ACCESS_TOKEN_JS_OBJECT = "access_token";
    public static final int EXTENDED_REFRESH_TOKEN_DEFAULT_TIME = -2;

    private static final String EXTERNAL_CONSENT_PAGE_CONFIGURATIONS = "external_consent_page_configurations";
    private static final String EXTERNAL_CONSENT_PAGE = "external_consent_page";
    private static final String EXTERNAL_CONSENT_PAGE_URL = "external_consent_page_url";

    private static final String BASIC_AUTHORIZATION_PREFIX = "Basic ";

    private OAuth2Util() {

    }

    /**
     * @return
     */
    public static OAuthAuthzReqMessageContext getAuthzRequestContext() {

        if (log.isDebugEnabled()) {
            log.debug("Retreived OAuthAuthzReqMessageContext from threadlocal");
        }
        return authzRequestContext.get();
    }

    /**
     * @param context
     */
    public static void setAuthzRequestContext(OAuthAuthzReqMessageContext context) {

        authzRequestContext.set(context);
        if (log.isDebugEnabled()) {
            log.debug("Added OAuthAuthzReqMessageContext to threadlocal");
        }
    }

    /**
     *
     */
    public static void clearAuthzRequestContext() {

        authzRequestContext.remove();
        if (log.isDebugEnabled()) {
            log.debug("Cleared OAuthAuthzReqMessageContext");
        }
    }

    /**
     * @return
     */
    public static OAuthTokenReqMessageContext getTokenRequestContext() {

        if (log.isDebugEnabled()) {
            log.debug("Retreived OAuthTokenReqMessageContext from threadlocal");
        }
        return tokenRequestContext.get();
    }

    /**
     * @param context
     */
    public static void setTokenRequestContext(OAuthTokenReqMessageContext context) {

        tokenRequestContext.set(context);
        if (log.isDebugEnabled()) {
            log.debug("Added OAuthTokenReqMessageContext to threadlocal");
        }
    }

    /**
     *
     */
    public static void clearTokenRequestContext() {

        tokenRequestContext.remove();
        if (log.isDebugEnabled()) {
            log.debug("Cleared OAuthTokenReqMessageContext");
        }
    }

    /**
     * @return
     */
    public static int getClientTenatId() {

        if (clientTenantId.get() == null) {
            return -1;
        }
        return clientTenantId.get();
    }

    /**
     * @param tenantId
     */
    public static void setClientTenatId(int tenantId) {

        Integer id = tenantId;
        clientTenantId.set(id);
    }

    /**
     *
     */
    public static void clearClientTenantId() {

        clientTenantId.remove();
    }

    /**
     * Build a comma separated list of scopes passed as a String set by OLTU.
     *
     * @param scopes set of scopes
     * @return Comma separated list of scopes
     */
    public static String buildScopeString(String[] scopes) {

        if (scopes != null) {
            Arrays.sort(scopes);
            return StringUtils.join(scopes, " ");
        }
        return null;
    }

    /**
     * @param scopeStr
     * @return
     */
    public static String[] buildScopeArray(String scopeStr) {

        if (StringUtils.isNotBlank(scopeStr)) {
            scopeStr = scopeStr.trim();
            return scopeStr.split("\\s");
        }
        return new String[0];
    }

    /**
     * Authenticate the OAuth Consumer.
     * This method is deprecated as it uses the tenant present in thread local to retrieve the consumer app.
     * Use {@link #authenticateClient(String, String, String)} instead.
     *
     * @param clientId             Consumer Key/Id
     * @param clientSecretProvided Consumer Secret issued during the time of registration
     * @return true, if the authentication is successful, false otherwise.
     * @throws IdentityOAuthAdminException Error when looking up the credentials from the database
     */
    @Deprecated
    public static boolean authenticateClient(String clientId, String clientSecretProvided)
            throws IdentityOAuthAdminException, IdentityOAuth2Exception, InvalidOAuthClientException {

        OAuthAppDO appDO = OAuth2Util.getAppInformationByClientId(clientId);
        if (appDO == null) {
            if (log.isDebugEnabled()) {
                log.debug("Cannot find a valid application with the provided client_id: " + clientId);
            }
            return false;
        }

        String tenantDomain = null;
        try {
            tenantDomain = appDO.getAppOwner().getTenantDomain();
        } catch (NullPointerException e) {
            // Ignore and proceed.
        }
        if (tenantDomain != null && !isTenantActive(tenantDomain)) {
            log.error("Cannot retrieve application inside deactivated tenant: " + tenantDomain);
            throw new InvalidOAuthClientException("Cannot retrieve application inside deactivated tenant: "
                    + tenantDomain);
        }

        // Cache miss
        boolean isHashDisabled = isHashDisabled();
        String appClientSecret = appDO.getOauthConsumerSecret();
        if (isHashDisabled) {
            if (!StringUtils.equals(appClientSecret, clientSecretProvided)) {
                if (log.isDebugEnabled()) {
                    log.debug("Provided the Client ID : " + clientId +
                            " and Client Secret do not match with the issued credentials.");
                }
                return false;
            }
        } else {
            TokenPersistenceProcessor persistenceProcessor = getPersistenceProcessor();
            // We convert the provided client_secret to the processed form stored in the DB.
            String processedProvidedClientSecret = persistenceProcessor.getProcessedClientSecret(clientSecretProvided);

            if (!StringUtils.equals(appClientSecret, processedProvidedClientSecret)) {
                if (log.isDebugEnabled()) {
                    log.debug("Provided the Client ID : " + clientId +
                            " and Client Secret do not match with the issued credentials.");
                }
                return false;
            }
        }

        if (log.isDebugEnabled()) {
            log.debug("Successfully authenticated the client with client id : " + clientId);
        }

        return true;
    }

    /**
     * Authenticate the OAuth Consumer.
     *
     * @param clientId             Consumer Key/ Id.
     * @param clientSecretProvided Consumer Secret issued during the time of registration.
     * @param appTenant            Tenant domain of the application.
     * @return true, if the authentication is successful, false otherwise.
     * @throws IdentityOAuthAdminException Error when looking up the credentials from the database
     */
    public static boolean authenticateClient(String clientId, String clientSecretProvided, String appTenant)
            throws IdentityOAuthAdminException, IdentityOAuth2Exception, InvalidOAuthClientException {

        OAuthAppDO appDO = OAuth2Util.getAppInformationByClientId(clientId, appTenant);
        if (appDO == null) {
            if (log.isDebugEnabled()) {
                log.debug("Cannot find a valid application with the provided client_id: " + clientId);
            }
            return false;
        }

        if (StringUtils.isNotEmpty(appTenant) && !isTenantActive(appTenant)) {
            throw new InvalidOAuthClientException("Cannot retrieve application inside deactivated tenant: "
                    + appTenant);
        }

        // Cache miss
        boolean isHashDisabled = isHashDisabled();
        String appClientSecret = appDO.getOauthConsumerSecret();
        if (isHashDisabled) {
            if (!StringUtils.equals(appClientSecret, clientSecretProvided)) {
                if (log.isDebugEnabled()) {
                    log.debug("Provided the Client ID : " + clientId +
                            " and Client Secret do not match with the issued credentials.");
                }
                return false;
            }
        } else {
            TokenPersistenceProcessor persistenceProcessor = getPersistenceProcessor();
            // We convert the provided client_secret to the processed form stored in the DB.
            String processedProvidedClientSecret = persistenceProcessor.getProcessedClientSecret(clientSecretProvided);

            if (!StringUtils.equals(appClientSecret, processedProvidedClientSecret)) {
                if (log.isDebugEnabled()) {
                    log.debug("Provided the Client ID : " + clientId +
                            " and Client Secret do not match with the issued credentials.");
                }
                return false;
            }
        }

        if (log.isDebugEnabled()) {
            log.debug("Successfully authenticated the client with client id : " + clientId);
        }

        return true;
    }

    private static boolean isTenantActive(String tenantDomain) throws IdentityOAuth2Exception {
        try {
            TenantManager tenantManager = OAuthComponentServiceHolder.getInstance()
                    .getRealmService().getTenantManager();
            int tenantId = tenantManager.getTenantId(tenantDomain);
            return tenantManager.isTenantActive(tenantId);
        } catch (UserStoreException e) {
            String error = "Error in obtaining tenant ID from tenant domain : " + tenantDomain;
            throw new IdentityOAuth2Exception(error, e);
        }
    }

    public static TokenPersistenceProcessor getPersistenceProcessor() {

        TokenPersistenceProcessor persistenceProcessor;
        try {
            persistenceProcessor = OAuthServerConfiguration.getInstance().getPersistenceProcessor();
        } catch (IdentityOAuth2Exception e) {
            String msg = "Error retrieving TokenPersistenceProcessor configured in OAuth.TokenPersistenceProcessor " +
                    "in identity.xml. Defaulting to PlainTextPersistenceProcessor.";
            log.warn(msg);
            if (log.isDebugEnabled()) {
                log.debug(msg, e);
            }
            persistenceProcessor = new PlainTextPersistenceProcessor();
        }
        return persistenceProcessor;
    }

    /**
     * Check whether hashing oauth keys (consumer secret, access token, refresh token and authorization code)
     * configuration is disabled or not in identity.xml file.
     *
     * @return Whether hash feature is disabled or not.
     */
    public static boolean isHashDisabled() {

        boolean isHashEnabled = OAuthServerConfiguration.getInstance().isClientSecretHashEnabled();
        return !isHashEnabled;

    }

    /**
     * Check whether hashing oauth keys (consumer secret, access token, refresh token and authorization code)
     * configuration is enabled or not in identity.xml file.
     *
     * @return Whether hash feature is enable or not.
     */
    public static boolean isHashEnabled() {

        boolean isHashEnabled = OAuthServerConfiguration.getInstance().isClientSecretHashEnabled();
        return isHashEnabled;
    }

    /**
     * @param clientId             Consumer Key/Id
     * @param clientSecretProvided Consumer Secret issued during the time of registration
     * @return Username of the user which own client id and client secret if authentication is
     * successful. Empty string otherwise.
     * @throws IdentityOAuthAdminException Error when looking up the credentials from the database
     * @deprecated Authenticate the OAuth consumer and return the username of user which own the provided client id
     * and client secret.
     */
    @Deprecated
    public static String getAuthenticatedUsername(String clientId, String clientSecretProvided)
            throws IdentityOAuthAdminException, IdentityOAuth2Exception, InvalidOAuthClientException {

        boolean cacheHit = false;
        String username = null;
        boolean isUsernameCaseSensitive = IdentityUtil.isUserStoreInUsernameCaseSensitive(username);

        if (OAuth2Util.authenticateClient(clientId, clientSecretProvided)) {

            CacheEntry cacheResult =
                    OAuthCache.getInstance().getValueFromCache(new OAuthCacheKey(clientId + ":" + username));
            if (cacheResult != null && cacheResult instanceof ClientCredentialDO) {
                // Ugh. This is fugly. Have to have a generic way of caching a key:value pair
                username = ((ClientCredentialDO) cacheResult).getClientSecret();
                cacheHit = true;
                if (log.isDebugEnabled()) {
                    log.debug("Username was available in the cache : " + username);
                }
            }

            if (username == null) {
                // Cache miss
                OAuthConsumerDAO oAuthConsumerDAO = new OAuthConsumerDAO();
                username = oAuthConsumerDAO.getAuthenticatedUsername(clientId, clientSecretProvided);
                if (log.isDebugEnabled()) {
                    log.debug("Username fetch from the database");
                }
            }

            if (username != null && !cacheHit) {
                /*
                  Using the same ClientCredentialDO to host username. Semantically wrong since ClientCredentialDo
                  accept a client secret and we're storing a username in the secret variable. Do we have to make our
                  own cache key and cache entry class every time we need to put something to it? Ideal solution is
                  to have a generalized way of caching a key:value pair
                 */
                if (isUsernameCaseSensitive) {
                    OAuthCache.getInstance()
                            .addToCache(new OAuthCacheKey(clientId + ":" + username), new ClientCredentialDO(username));
                } else {
                    OAuthCache.getInstance().addToCache(new OAuthCacheKey(clientId + ":" + username.toLowerCase()),
                            new ClientCredentialDO(username));
                }
                if (log.isDebugEnabled()) {
                    log.debug("Caching username : " + username);
                }

            }
        }
        return username;
    }

    /**
     * Build the cache key string when storing Authz Code info in cache
     *
     * @param clientId  Client Id representing the client
     * @param authzCode Authorization Code issued to the client
     * @return concatenated <code>String</code> of clientId:authzCode
     */
    public static String buildCacheKeyStringForAuthzCode(String clientId, String authzCode) {

        return clientId + ":" + authzCode;
    }

    /**
     * Build the cache key string when storing token info in cache
     *
     * @param clientId
     * @param scope
     * @param authorizedUser
     * @return
     * @deprecated To make the cache key completely unique the authenticated IDP should also be introduced.
     * Use {@link #buildCacheKeyStringForTokenWithUserId(String, String, String, String, String)} instead.
     */
    @Deprecated
    public static String buildCacheKeyStringForToken(String clientId, String scope, String authorizedUser) {


        AuthenticatedUser authenticatedUser = OAuth2Util.getUserFromUserName(authorizedUser);
        try {
            return clientId + ":" + authenticatedUser.getUserId() + ":" + scope;
        } catch (UserIdNotFoundException e) {
            if (log.isDebugEnabled()) {
                log.debug("Cache could not be built for user: " + authorizedUser, e);
            }
        }
        return null;
    }

    /**
     * Build the cache key string when storing token info in cache.
     *
     * @param clientId         ClientId of the App.
     * @param scope            Scopes used.
     * @param authorizedUser   Authorised user.
     * @param authenticatedIDP Authenticated IdP.
     * @return Cache key string combining the input parameters.
     * @deprecated use {@link #buildCacheKeyStringForTokenWithUserId(String, String, String, String, String)} instead.
     */
    @Deprecated
    public static String buildCacheKeyStringForToken(String clientId, String scope, String authorizedUser,
                                                     String authenticatedIDP) {

        AuthenticatedUser authenticatedUser = OAuth2Util.getUserFromUserName(authorizedUser);
        try {
            return clientId + ":" + authenticatedUser.getUserId() + ":" + scope + ":" + authenticatedIDP;
        } catch (UserIdNotFoundException e) {
            log.error("Cache could not be built for user: " + authorizedUser, e);
        }
        return null;
    }

    /**
     * Build the cache key string when storing token info in cache.
     * Use {@link #buildCacheKeyStringForTokenWithUserId(String, String, String, String, String)} instead.
     *
     * @param clientId         ClientId of the App.
     * @param scope            Scopes used.
     * @param authorizedUser   Authorised user.
     * @param authenticatedIDP Authenticated IdP.
     * @param tokenBindingReference Token binding reference.
     * @return Cache key string combining the input parameters.
     */
    @Deprecated
    public static String buildCacheKeyStringForToken(String clientId, String scope, String authorizedUser,
            String authenticatedIDP, String tokenBindingReference) {

        AuthenticatedUser authenticatedUser = OAuth2Util.getUserFromUserName(authorizedUser);
        try {
            return clientId + ":" + authenticatedUser.getUserId() + ":" + scope + ":" + authenticatedIDP + ":"
                    + tokenBindingReference;
        } catch (UserIdNotFoundException e) {
            log.error("Cache could not be built for user: " + authorizedUser, e);
        }
        return null;
    }

    /**
     * Build the cache key string when storing token info in cache.
     *
     * @param clientId         ClientId of the App.
     * @param scope            Scopes used.
     * @param authorizedUserId   Authorised user.
     * @param authenticatedIDP Authenticated IdP.
     * @param tokenBindingReference Token binding reference.
     * @return Cache key string combining the input parameters.
     */
    @Deprecated
    public static String buildCacheKeyStringForTokenWithUserId(String clientId, String scope, String authorizedUserId,
                                                     String authenticatedIDP, String tokenBindingReference) {

        String oauthCacheKey =
                clientId + ":" + authorizedUserId + ":" + scope + ":" + authenticatedIDP + ":" + tokenBindingReference;
        if (log.isDebugEnabled()) {
            log.debug(String.format("Building cache key: %s to access OAuthCache.", oauthCacheKey));
        }
        return oauthCacheKey;
    }

    /**
     * Build the cache key string when storing token info in cache.
     *
     * @param clientId         ClientId of the App.
     * @param scope            Scopes used.
     * @param authorizedUserId   Authorised user.
     * @param authenticatedIDP Authenticated IdP.
     * @param tokenBindingReference Token binding reference.
     * @return Cache key string combining the input parameters.
     */
    public static String buildCacheKeyStringForTokenWithUserIdOrgId(String clientId, String scope,
                                                                    String authorizedUserId, String authenticatedIDP,
                                                                    String tokenBindingReference,
                                                                    String authorizedOrganization) {

        String oauthCacheKey =
                clientId + ":" + authorizedUserId + ":" + scope + ":" + authenticatedIDP + ":" + tokenBindingReference +
                        ":" + authorizedOrganization;
        if (log.isDebugEnabled()) {
            log.debug(String.format("Building cache key: %s to access OAuthCache.", oauthCacheKey));
        }
        return oauthCacheKey;
    }
    /**
     * Build the cache key string when storing token info in cache.
     *
     * @param clientId         ClientId of the App.
     * @param scope            Scopes used.
     * @param authorizedUserId   Authorised user.
     * @param authenticatedIDP Authenticated IdP.
     * @return Cache key string combining the input parameters.
     */
    public static String buildCacheKeyStringForTokenWithUserId(String clientId, String scope, String authorizedUserId,
                                                               String authenticatedIDP) {

        return clientId + ":" + authorizedUserId + ":" + scope + ":" + authenticatedIDP;
    }

    @SuppressFBWarnings("WEAK_MESSAGE_DIGEST_MD5")
    public static String getTokenBindingReference(String tokenBindingValue) {

        if (StringUtils.isBlank(tokenBindingValue)) {
            return null;
        }
        return DigestUtils.md5Hex(tokenBindingValue);
    }

    public static AccessTokenDO validateAccessTokenDO(AccessTokenDO accessTokenDO) {

        long validityPeriodMillis = accessTokenDO.getValidityPeriodInMillis();
        long issuedTime = accessTokenDO.getIssuedTime().getTime();

        //check the validity of cached OAuth2AccessToken Response
        long accessTokenValidityMillis = getTimeToExpire(issuedTime, validityPeriodMillis);

        if (accessTokenValidityMillis > 1000) {
            long refreshValidityPeriodMillis = OAuthServerConfiguration.getInstance()
                    .getRefreshTokenValidityPeriodInSeconds() * 1000;
            long refreshTokenValidityMillis = getTimeToExpire(issuedTime, refreshValidityPeriodMillis);
            if (refreshTokenValidityMillis > 1000) {
                //Set new validity period to response object
                accessTokenDO.setValidityPeriodInMillis(accessTokenValidityMillis);
                accessTokenDO.setRefreshTokenValidityPeriodInMillis(refreshTokenValidityMillis);
                //Set issued time period to response object
                accessTokenDO.setIssuedTime(new Timestamp(issuedTime));
                return accessTokenDO;
            }
        }
        //returns null if cached OAuth2AccessToken response object is expired
        return null;
    }

    public static boolean checkAccessTokenPartitioningEnabled() {

        return OAuthServerConfiguration.getInstance().isAccessTokenPartitioningEnabled();
    }

    public static boolean checkUserNameAssertionEnabled() {

        return OAuthServerConfiguration.getInstance().isUserNameAssertionEnabled();
    }

    public static String getAccessTokenPartitioningDomains() {

        return OAuthServerConfiguration.getInstance().getAccessTokenPartitioningDomains();
    }

    public static Map<String, String> getAvailableUserStoreDomainMappings() throws
            IdentityOAuth2Exception {
        // TreeMap is used to ignore the case sensitivity of key. Because when user logged in, the case of the
        // username is ignored.
        Map<String, String> userStoreDomainMap = new TreeMap<String, String>(String.CASE_INSENSITIVE_ORDER);
        String domainsStr = getAccessTokenPartitioningDomains();
        if (domainsStr != null) {
            String[] userStoreDomainsArr = domainsStr.split(",");
            for (String userStoreDomains : userStoreDomainsArr) {
                String[] mapping = userStoreDomains.trim().split(":"); //A:foo.com , B:bar.com
                if (mapping.length < 2) {
                    throw new IdentityOAuth2Exception("Domain mapping has not defined correctly");
                }
                userStoreDomainMap.put(mapping[1].trim(), mapping[0].trim()); //key=domain & value=mapping
            }
        }
        return userStoreDomainMap;
    }

    /**
     * Returns the mapped user store if a mapping is defined for this user store in AccessTokenPartitioningDomains
     * element in identity.xml, or the original userstore domain if the mapping is not available.
     *
     * @param userStoreDomain
     * @return
     * @throws IdentityOAuth2Exception
     */
    public static String getMappedUserStoreDomain(String userStoreDomain) throws IdentityOAuth2Exception {

        String mappedUserStoreDomain = userStoreDomain;

        Map<String, String> availableDomainMappings = OAuth2Util.getAvailableUserStoreDomainMappings();
        if (userStoreDomain != null && availableDomainMappings.containsKey(userStoreDomain)) {
            mappedUserStoreDomain = availableDomainMappings.get(userStoreDomain);
        }

        return mappedUserStoreDomain;
    }

    /**
     * Returns the updated table name using user store domain if a mapping is defined for this users store in
     * AccessTokenPartitioningDomains element in identity.xml,
     * or the original table name if the mapping is not available.
     * <p>
     * Updated table name derived by appending a underscore and mapped user store domain name to the origin table name.
     *
     * @param userStoreDomain
     * @return
     * @throws IdentityOAuth2Exception
     */
    public static String getPartitionedTableByUserStore(String tableName, String userStoreDomain)
            throws IdentityOAuth2Exception {

        if (StringUtils.isNotBlank(tableName) && StringUtils.isNotBlank(userStoreDomain) &&
                !IdentityUtil.getPrimaryDomainName().equalsIgnoreCase(userStoreDomain)) {
            String mappedUserStoreDomain = OAuth2Util.getMappedUserStoreDomain(userStoreDomain);
            tableName = tableName + "_" + mappedUserStoreDomain;
        }

        return tableName;
    }

    /**
     * Returns the updated sql using user store domain if access token partitioning enabled & username assertion enabled
     * or the original sql otherwise.
     * <p>
     * Updated sql derived by replacing original table names IDN_OAUTH2_ACCESS_TOKEN & IDN_OAUTH2_ACCESS_TOKEN_SCOPE
     * with the updated table names which derived using {@code getPartitionedTableByUserStore()} method.
     *
     * @param sql
     * @param userStoreDomain
     * @return
     * @throws IdentityOAuth2Exception
     */
    public static String getTokenPartitionedSqlByUserStore(String sql, String userStoreDomain)
            throws IdentityOAuth2Exception {

        String partitionedSql = sql;

        if (OAuth2Util.checkAccessTokenPartitioningEnabled() && OAuth2Util.checkUserNameAssertionEnabled()) {

            String partitionedAccessTokenTable = OAuth2Util.getPartitionedTableByUserStore(OAuthConstants.
                    ACCESS_TOKEN_STORE_TABLE, userStoreDomain);

            String accessTokenScopeTable = "IDN_OAUTH2_ACCESS_TOKEN_SCOPE";
            String partitionedAccessTokenScopeTable = OAuth2Util.getPartitionedTableByUserStore(accessTokenScopeTable,
                    userStoreDomain);

            if (log.isDebugEnabled()) {
                log.debug("PartitionedAccessTokenTable: " + partitionedAccessTokenTable +
                        " & PartitionedAccessTokenScopeTable: " + partitionedAccessTokenScopeTable +
                        " for user store domain: " + userStoreDomain);
            }

            String wordBoundaryRegex = "\\b";
            partitionedSql = sql.replaceAll(wordBoundaryRegex + OAuthConstants.ACCESS_TOKEN_STORE_TABLE
                    + wordBoundaryRegex, partitionedAccessTokenTable);
            partitionedSql = partitionedSql.replaceAll(wordBoundaryRegex + accessTokenScopeTable + wordBoundaryRegex,
                    partitionedAccessTokenScopeTable);
            partitionedSql = partitionedSql.replaceAll(
                    wordBoundaryRegex + OAuthConstants.ACCESS_TOKEN_STORE_ATTRIBUTES_TABLE + wordBoundaryRegex,
                    partitionedAccessTokenTable);
            if (log.isDebugEnabled()) {
                log.debug("Original SQL: " + sql);
                log.debug("Partitioned SQL: " + partitionedSql);
            }
        }

        return partitionedSql;
    }

    /**
     * Returns the updated sql using username.
     * <p>
     * If the username contains the domain separator, updated sql derived using
     * {@code getTokenPartitionedSqlByUserStore()} method. Returns the original sql otherwise.
     *
     * @param sql
     * @param username
     * @return
     * @throws IdentityOAuth2Exception
     */
    public static String getTokenPartitionedSqlByUserId(String sql, String username) throws IdentityOAuth2Exception {

        String partitionedSql = sql;

        if (OAuth2Util.checkAccessTokenPartitioningEnabled() && OAuth2Util.checkUserNameAssertionEnabled()) {
            if (log.isDebugEnabled()) {
                log.debug("Calculating partitioned sql for username: " + username);
            }

            String userStore = null;
            if (username != null) {
                String[] strArr = username.split(UserCoreConstants.DOMAIN_SEPARATOR);
                if (strArr != null && strArr.length > 1) {
                    userStore = strArr[0];
                }
            }

            partitionedSql = OAuth2Util.getTokenPartitionedSqlByUserStore(sql, userStore);
        }

        return partitionedSql;
    }

    /**
     * Returns the updated sql using token.
     * <p>
     * If the token contains the username appended, updated sql derived using
     * {@code getTokenPartitionedSqlByUserId()} method. Returns the original sql otherwise.
     *
     * @param sql
     * @param token
     * @return
     * @throws IdentityOAuth2Exception
     */
    public static String getTokenPartitionedSqlByToken(String sql, String token) throws IdentityOAuth2Exception {

        String partitionedSql = sql;

        if (OAuth2Util.checkAccessTokenPartitioningEnabled() && OAuth2Util.checkUserNameAssertionEnabled()) {
            if (log.isDebugEnabled()) {
                if (IdentityUtil.isTokenLoggable(IdentityConstants.IdentityTokens.ACCESS_TOKEN)) {
                    log.debug("Calculating partitioned sql for token: " + token);
                } else {
                    // Avoid logging token since its a sensitive information.
                    log.debug("Calculating partitioned sql for token");
                }
            }

            String userId = OAuth2Util.getUserIdFromAccessToken(token); //i.e: 'foo.com/admin' or 'admin'
            partitionedSql = OAuth2Util.getTokenPartitionedSqlByUserId(sql, userId);
        }

        return partitionedSql;
    }

    public static String getUserStoreDomainFromUserId(String userId)
            throws IdentityOAuth2Exception {

        String userStoreDomain = null;

        if (userId != null) {
            String[] strArr = userId.split(UserCoreConstants.DOMAIN_SEPARATOR);
            if (strArr != null && strArr.length > 1) {
                userStoreDomain = getMappedUserStoreDomain(strArr[0]);
            }
        }
        return userStoreDomain;
    }

    public static String getUserStoreDomainFromAccessToken(String apiKey)
            throws IdentityOAuth2Exception {

        String userStoreDomain = null;
        String userId;
        String decodedKey = new String(Base64.decodeBase64(apiKey.getBytes(Charsets.UTF_8)), Charsets.UTF_8);
        String[] tmpArr = decodedKey.split(":");
        if (tmpArr != null) {
            userId = tmpArr[1];
            if (userId != null) {
                userStoreDomain = getUserStoreDomainFromUserId(userId);
            }
        }
        return userStoreDomain;
    }

    @Deprecated
    public static String getAccessTokenStoreTableFromUserId(String userId)
            throws IdentityOAuth2Exception {

        String accessTokenStoreTable = OAuthConstants.ACCESS_TOKEN_STORE_TABLE;
        String userStore;
        if (userId != null) {
            String[] strArr = userId.split(UserCoreConstants.DOMAIN_SEPARATOR);
            if (strArr.length > 1) {
                userStore = strArr[0];
                accessTokenStoreTable =
                        OAuth2Util.getPartitionedTableByUserStore(OAuthConstants.ACCESS_TOKEN_STORE_TABLE, userStore);
            }
        }
        return accessTokenStoreTable;
    }

    @Deprecated
    public static String getAccessTokenStoreTableFromAccessToken(String apiKey)
            throws IdentityOAuth2Exception {

        String userId = getUserIdFromAccessToken(apiKey); //i.e: 'foo.com/admin' or 'admin'
        return OAuth2Util.getAccessTokenStoreTableFromUserId(userId);
    }

    public static String getUserIdFromAccessToken(String apiKey) {

        String userId = null;
        String decodedKey = new String(Base64.decodeBase64(apiKey.getBytes(Charsets.UTF_8)), Charsets.UTF_8);
        String[] tmpArr = decodedKey.split(":");
        if (tmpArr != null && tmpArr.length > 1) {
            userId = tmpArr[1];
        }
        return userId;
    }

    /**
     * Get token expire time in milliseconds.
     *
     * @param accessTokenDO Access token data object.
     * @return expire time in milliseconds.
     * @deprecated Instead use {@link #getTokenExpireTimeMillis(AccessTokenDO, boolean)}.
     */
    @Deprecated
    public static long getTokenExpireTimeMillis(AccessTokenDO accessTokenDO) {

        return getTokenExpireTimeMillis(accessTokenDO, true);
    }

    /**
     * Get token expire time in milliseconds.
     *
     * @param accessTokenDO Access token data object.
     * @param considerSkew  Consider time stamp skew when calculating expire time.
     * @return expire time in milliseconds.
     */
    public static long getTokenExpireTimeMillis(AccessTokenDO accessTokenDO, boolean considerSkew) {

        if (accessTokenDO == null) {
            throw new IllegalArgumentException("accessTokenDO is " + "\'NULL\'");
        }

        long accessTokenValidity = getAccessTokenExpireMillis(accessTokenDO, considerSkew);
        long refreshTokenValidity = getRefreshTokenExpireTimeMillis(accessTokenDO);

        if (accessTokenValidity > 1000 && (refreshTokenValidity > 1000 || refreshTokenValidity < 0)) {
            return accessTokenValidity;
        }
        return 0;
    }

    public static long getRefreshTokenExpireTimeMillis(AccessTokenDO accessTokenDO) {

        if (accessTokenDO == null) {
            throw new IllegalArgumentException("accessTokenDO is " + "\'NULL\'");
        }

        long refreshTokenValidityPeriodMillis = accessTokenDO.getRefreshTokenValidityPeriodInMillis();

        if (refreshTokenValidityPeriodMillis < 0) {
            if (log.isDebugEnabled()) {
                log.debug("Refresh Token has infinite lifetime");
            }
            return -1;
        }

        long refreshTokenIssuedTime = accessTokenDO.getRefreshTokenIssuedTime().getTime();
        long refreshTokenValidity = getTimeToExpire(refreshTokenIssuedTime, refreshTokenValidityPeriodMillis);
        if (refreshTokenValidity > 1000) {
            return refreshTokenValidity;
        }
        return 0;
    }

    /**
     * Get access token expire time in milliseconds.
     *
     * @param accessTokenDO Access token data object.
     * @return expire time in milliseconds.
     * @deprecated {@link #getAccessTokenExpireMillis(AccessTokenDO, boolean)}.
     */
    @Deprecated
    public static long getAccessTokenExpireMillis(AccessTokenDO accessTokenDO) {

        return getAccessTokenExpireMillis(accessTokenDO, true);
    }

    /**
     * Get access token expire time in milliseconds.
     *
     * @param accessTokenDO Access token data object.
     * @param considerSkew  Consider time stamp skew when calculating expire time.
     * @return expire time in milliseconds.
     */
    public static long getAccessTokenExpireMillis(AccessTokenDO accessTokenDO, boolean considerSkew) {

        if (accessTokenDO == null) {
            throw new IllegalArgumentException("accessTokenDO is " + "\'NULL\'");
        }
        long validityPeriodMillis = accessTokenDO.getValidityPeriodInMillis();

        if (validityPeriodMillis < 0) {
            if (log.isDebugEnabled()) {
                if (IdentityUtil.isTokenLoggable(IdentityConstants.IdentityTokens.ACCESS_TOKEN)) {
                    log.debug("Access Token(hashed) : " + DigestUtils.sha256Hex(accessTokenDO.getAccessToken()) +
                            " has infinite lifetime");
                } else {
                    log.debug("Access Token has infinite lifetime");
                }
            }
            return -1;
        }

        long issuedTime = accessTokenDO.getIssuedTime().getTime();
        long validityMillis = getTimeToExpire(issuedTime, validityPeriodMillis, considerSkew);
        if (validityMillis > 1000) {
            return validityMillis;
        } else {
            return 0;
        }
    }

    @Deprecated
    public static long calculateValidityInMillis(long issuedTimeInMillis, long validityPeriodMillis) {

        return getTimeToExpire(issuedTimeInMillis, validityPeriodMillis);
    }

    /**
     * Util method to calculate the validity period after applying skew corrections.
     *
     * @param issuedTimeInMillis
     * @param validityPeriodMillis
     * @return skew corrected validity period in milliseconds
     * @deprecated use {@link #getTimeToExpire(long, long, boolean)}.
     */
    @Deprecated
    public static long getTimeToExpire(long issuedTimeInMillis, long validityPeriodMillis) {

        return getTimeToExpire(issuedTimeInMillis, validityPeriodMillis, true);
    }

    /**
     * Util method to calculate the validity period.
     *
     * @param issuedTimeInMillis    Issued time in milliseconds.
     * @param validityPeriodMillis  Validity period in milliseconds.
     * @param considerSkew          Consider timestamp skew when calculating exipry time.
     * @return skew corrected validity period in milliseconds.
     */
    public static long getTimeToExpire(long issuedTimeInMillis, long validityPeriodMillis, boolean considerSkew) {

        if (considerSkew) {
            return issuedTimeInMillis + validityPeriodMillis - (System.currentTimeMillis() - timestampSkew);
        }
        return issuedTimeInMillis + validityPeriodMillis - (System.currentTimeMillis());
    }

    public static int getTenantId(String tenantDomain) throws IdentityOAuth2Exception {

        RealmService realmService = OAuthComponentServiceHolder.getInstance().getRealmService();
        try {
            return realmService.getTenantManager().getTenantId(tenantDomain);
        } catch (UserStoreException e) {
            String error = "Error in obtaining tenant ID from tenant domain : " + tenantDomain;
            throw new IdentityOAuth2Exception(error, e);
        }
    }

    public static String getTenantDomain(int tenantId) throws IdentityOAuth2Exception {

        RealmService realmService = OAuthComponentServiceHolder.getInstance().getRealmService();
        try {
            return realmService.getTenantManager().getDomain(tenantId);
        } catch (UserStoreException e) {
            String error = "Error in obtaining tenant domain from tenant ID : " + tenantId;
            throw new IdentityOAuth2Exception(error, e);
        }
    }

    public static int getTenantIdFromUserName(String username) throws IdentityOAuth2Exception {

        String domainName = MultitenantUtils.getTenantDomain(username);
        return getTenantId(domainName);
    }

    @SuppressFBWarnings("WEAK_MESSAGE_DIGEST_MD5")
    public static String hashScopes(String[] scope) {

        return DigestUtils.md5Hex(OAuth2Util.buildScopeString(scope));
    }

    @SuppressFBWarnings("WEAK_MESSAGE_DIGEST_MD5")
    public static String hashScopes(String scope) {

        if (scope != null) {
            //first converted to an array to sort the scopes
            return DigestUtils.md5Hex(OAuth2Util.buildScopeString(buildScopeArray(scope)));
        } else {
            return null;
        }
    }

    public static AuthenticatedUser getUserFromUserName(String username) throws IllegalArgumentException {

        if (StringUtils.isNotBlank(username)) {
            String tenantDomain = MultitenantUtils.getTenantDomain(username);
            String tenantAwareUsername = MultitenantUtils.getTenantAwareUsername(username);
            String tenantAwareUsernameWithNoUserDomain = UserCoreUtil.removeDomainFromName(tenantAwareUsername);
            String userStoreDomain = IdentityUtil.extractDomainFromName(username).toUpperCase();
            AuthenticatedUser user = new AuthenticatedUser();
            user.setUserName(tenantAwareUsernameWithNoUserDomain);
            user.setTenantDomain(tenantDomain);
            user.setUserStoreDomain(userStoreDomain);

            return user;
        }
        throw new IllegalArgumentException("Cannot create user from empty user name");
    }

    public static String getIDTokenIssuer() {

        String issuer = OAuthServerConfiguration.getInstance().getOpenIDConnectIDTokenIssuerIdentifier();
        if (StringUtils.isBlank(issuer)) {
            issuer = OAuthURL.getOAuth2TokenEPUrl();
        }
        return issuer;
    }

    /**
     * OAuth URL related utility functions.
     */
    public static class OAuthURL {

        public static String getOAuth1RequestTokenUrl() {

            String oauth1RequestTokenUrl = OAuthServerConfiguration.getInstance().getOAuth1RequestTokenUrl();
            if (StringUtils.isBlank(oauth1RequestTokenUrl)) {
                oauth1RequestTokenUrl = IdentityUtil.getServerURL(OAUTH_REQUEST_TOKEN_EP_URL, true, true);
            }
            return oauth1RequestTokenUrl;
        }

        public static String getOAuth1AuthorizeUrl() {

            String oauth1AuthorizeUrl = OAuthServerConfiguration.getInstance().getOAuth1AuthorizeUrl();
            if (StringUtils.isBlank(oauth1AuthorizeUrl)) {
                oauth1AuthorizeUrl = IdentityUtil.getServerURL(OAUTH_AUTHZ_EP_URL, true, true);
            }
            return oauth1AuthorizeUrl;
        }

        public static String getOAuth1AccessTokenUrl() {

            String oauth1AccessTokenUrl = OAuthServerConfiguration.getInstance().getOAuth1AccessTokenUrl();
            if (StringUtils.isBlank(oauth1AccessTokenUrl)) {
                oauth1AccessTokenUrl = IdentityUtil.getServerURL(OAUTH_TOKEN_EP_URL, true, true);
            }
            return oauth1AccessTokenUrl;
        }

        public static String getOAuth2AuthzEPUrl() {

            return buildUrl(OAUTH2_AUTHZ_EP_URL, OAuthServerConfiguration.getInstance()::getOAuth2AuthzEPUrl);
        }

        public static String getOAuth2ParEPUrl() {

            return buildUrl(OAUTH2_PAR_EP_URL, OAuthServerConfiguration.getInstance()::getOAuth2ParEPUrl);
        }

        public static String getOAuth2TokenEPUrl() {

            return buildUrl(OAUTH2_TOKEN_EP_URL, OAuthServerConfiguration.getInstance()::getOAuth2TokenEPUrl);
        }

        /**
         * This method is used to get the resolved URL for the OAuth2 Registration Endpoint.
         *
         * @param tenantDomain Tenant Domain.
         * @return String of the resolved URL for the Registration endpoint.
         * @throws URISyntaxException URI Syntax Exception.
         */
        public static String getOAuth2DCREPUrl(String tenantDomain) throws URISyntaxException {

            String oauth2TokenEPUrl =
                    buildUrl(OAUTH2_DCR_EP_URL, OAuthServerConfiguration.getInstance()::getOAuth2DCREPUrl);

            if (!IdentityTenantUtil.isTenantQualifiedUrlsEnabled() && isNotSuperTenant(tenantDomain)) {
                //Append tenant domain to path when the tenant-qualified url mode is disabled.
                oauth2TokenEPUrl = appendTenantDomainAsPathParamInLegacyMode(oauth2TokenEPUrl, tenantDomain);
            }
            return oauth2TokenEPUrl;
        }

        /**
         * This method is used to get the resolved URL for the JWKS Page.
         *
         * @param tenantDomain Tenant Domain.
         * @return String of the resolved URL for the JWKS page.
         * @throws URISyntaxException URI Syntax Exception.
         */
        public static String getOAuth2JWKSPageUrl(String tenantDomain) throws URISyntaxException {

            String auth2JWKSPageUrl = buildUrl(OAUTH2_JWKS_EP_URL,
                    OAuthServerConfiguration.getInstance()::getOAuth2JWKSPageUrl);

            if (!IdentityTenantUtil.isTenantQualifiedUrlsEnabled() && isNotSuperTenant(tenantDomain)) {
                //Append tenant domain to path when the tenant-qualified url mode is disabled.
                auth2JWKSPageUrl = appendTenantDomainAsPathParamInLegacyMode(auth2JWKSPageUrl, tenantDomain);
            }
            return auth2JWKSPageUrl;
        }

        public static String getOidcWebFingerEPUrl() {

            return buildUrl(OIDC_WEB_FINGER_EP_URL, OAuthServerConfiguration.getInstance()::getOidcWebFingerEPUrl);
        }

        public static String getOidcDiscoveryEPUrl(String tenantDomain) throws URISyntaxException {

            String oidcDiscoveryEPUrl = buildUrl(OAUTH2_DISCOVERY_EP_URL,
                    OAuthServerConfiguration.getInstance()::getOidcDiscoveryUrl);

            if (!IdentityTenantUtil.isTenantQualifiedUrlsEnabled() && isNotSuperTenant(tenantDomain)) {
                //Append tenant domain to path when the tenant-qualified url mode is disabled.
                oidcDiscoveryEPUrl = appendTenantDomainAsPathParamInLegacyMode(oidcDiscoveryEPUrl, tenantDomain);
            }
            return oidcDiscoveryEPUrl;
        }

        public static String getOAuth2UserInfoEPUrl() {

            return buildUrl(OAUTH2_USER_INFO_EP_URL, OAuthServerConfiguration.getInstance()::getOauth2UserInfoEPUrl);
        }

        /**
         * Get oauth2 revocation endpoint URL.
         *
         * @return Revocation Endpoint URL.
         */
        public static String getOAuth2RevocationEPUrl() {

            return buildUrl(OAUTH2_REVOKE_EP_URL, OAuthServerConfiguration.getInstance()::getOauth2RevocationEPUrl);
        }

        /**
         * Get oauth2 introspection endpoint URL.
         *
         * @return Introspection Endpoint URL.
         */
        public static String getOAuth2IntrospectionEPUrl() {

            return buildUrl(OAUTH2_INTROSPECT_EP_URL,
                    OAuthServerConfiguration.getInstance()::getOauth2IntrospectionEPUrl);
        }

        /**
         * This method is used to get the resolved URL for the OAuth2 introspection endpoint.
         *
         * @param tenantDomain Tenant Domain.
         * @return String of the resolved URL for the introspection endpoint.
         * @throws URISyntaxException URI Syntax Exception.
         */
        public static String getOAuth2IntrospectionEPUrl(String tenantDomain) throws URISyntaxException {

            String getOAuth2IntrospectionEPUrl = buildUrl(OAUTH2_INTROSPECT_EP_URL,
                    OAuthServerConfiguration.getInstance()::getOauth2IntrospectionEPUrl);

            if (!IdentityTenantUtil.isTenantQualifiedUrlsEnabled() && isNotSuperTenant(tenantDomain)) {
                // Append tenant domain to path when the tenant-qualified url mode is disabled.
                getOAuth2IntrospectionEPUrl =
                        appendTenantDomainAsPathParamInLegacyMode(getOAuth2IntrospectionEPUrl, tenantDomain);
            }
            return getOAuth2IntrospectionEPUrl;
        }

        public static String getOIDCConsentPageUrl() {

            return buildUrl(OIDC_CONSENT_EP_URL, OAuthServerConfiguration.getInstance()::getOIDCConsentPageUrl);
        }

        public static String getOAuth2ConsentPageUrl() {

            return buildUrl(OAUTH2_CONSENT_EP_URL, OAuthServerConfiguration.getInstance()::getOauth2ConsentPageUrl);
        }

        public static String getOAuth2ErrorPageUrl() {

            return buildUrl(OAUTH2_ERROR_EP_URL, OAuthServerConfiguration.getInstance()::getOauth2ErrorPageUrl);
        }

        private static String appendTenantDomainAsPathParamInLegacyMode(String url, String tenantDomain)
                throws URISyntaxException {

            URI uri = new URI(url);
            URI uriModified = new URI(uri.getScheme(), uri.getUserInfo(), uri.getHost(), uri.getPort(), ("/t/" +
                    tenantDomain + uri.getPath()), uri.getQuery(), uri.getFragment());
            return uriModified.toString();
        }

        public static String getDeviceAuthzEPUrl() {

            return buildUrl(DEVICE_AUTHZ_EP_URL, OAuthServerConfiguration.getInstance()::getDeviceAuthzEPUrl);
        }
    }

    /**
     * This method is used to generate the device flow authentication completed page URI.
     *
     * @param appName       Service provider name.
     * @param tenantDomain  Tenant domain.
     * @return Redirection URI
     */
    public static String getDeviceFlowCompletionPageURI(String appName, String tenantDomain)
            throws IdentityOAuth2Exception {

        try {
            String pageURI = ServiceURLBuilder.create().addPath(DEVICE_SUCCESS_ENDPOINT_PATH)
                    .build().getAbsolutePublicURL();
            URIBuilder uriBuilder = new URIBuilder(pageURI);
            uriBuilder.addParameter(org.wso2.carbon.identity.oauth2.device.constants.Constants.APP_NAME, appName);
            if (!IdentityTenantUtil.isTenantQualifiedUrlsEnabled() && isNotSuperTenant(tenantDomain)) {
                // Append tenant domain to path when the tenant-qualified url mode is disabled.
                uriBuilder.addParameter(FrameworkUtils.TENANT_DOMAIN, tenantDomain);
            }
            return uriBuilder.build().toString();
        } catch (URISyntaxException | URLBuilderException e) {
            throw new IdentityOAuth2Exception("Error occurred when getting the device flow  authentication completed" +
                    " page URI.", e);
        }
    }

    /**
     * Builds a URL with a given context in both the tenant-qualified url supported mode and the legacy mode.
     * Returns the absolute URL build from the default context in the tenant-qualified url supported mode. Gives
     * precedence to the file configurations in the legacy mode and returns the absolute url build from file
     * configuration context.
     *
     * @param defaultContext              Default URL context.
     * @param getValueFromFileBasedConfig File-based Configuration.
     * @return Absolute URL.
     */
    private static String buildUrl(String defaultContext, Supplier<String> getValueFromFileBasedConfig) {

        String oauth2EndpointURLInFile = null;
        if (getValueFromFileBasedConfig != null) {
            oauth2EndpointURLInFile = getValueFromFileBasedConfig.get();
        }
        return buildServiceUrl(defaultContext, oauth2EndpointURLInFile);
    }

    /**
     * Returns the public service url given the default context and the url picked from the configuration based on
     * the 'tenant_context.enable_tenant_qualified_urls' mode set in deployment.toml.
     *
     * @param defaultContext default url context path
     * @param oauth2EndpointURLInFile  url picked from the file configuration
     * @return absolute public url of the service if 'enable_tenant_qualified_urls' is 'true', else returns the url
     * from the file config
     */
    public static String buildServiceUrl(String defaultContext, String oauth2EndpointURLInFile) {

        if (IdentityTenantUtil.isTenantQualifiedUrlsEnabled()) {
            try {
                return ServiceURLBuilder.create().addPath(defaultContext).build().getAbsolutePublicURL();
            } catch (URLBuilderException e) {
                throw new OAuthRuntimeException("Error while building url for context: " + defaultContext);
            }
        } else if (StringUtils.isNotBlank(oauth2EndpointURLInFile)) {
            // Use the value configured in the file.
            return oauth2EndpointURLInFile;
        }
        // Use the default context.
        try {
            return ServiceURLBuilder.create().addPath(defaultContext).build().getAbsolutePublicURL();
        } catch (URLBuilderException e) {
            throw new OAuthRuntimeException("Error while building url for context: " + defaultContext);
        }
    }

    private static boolean isNotSuperTenant(String tenantDomain) {

        return (StringUtils.isNotBlank(tenantDomain) &&
                !MultitenantConstants.SUPER_TENANT_DOMAIN_NAME.equals(tenantDomain));
    }

    public static boolean isOIDCAuthzRequest(Set<String> scope) {

        return scope.contains(OAuthConstants.Scope.OPENID);
    }

    public static boolean isOIDCAuthzRequest(String[] scope) {

        for (String openidscope : scope) {
            if (openidscope.equals(OAuthConstants.Scope.OPENID)) {
                return true;
            }
        }
        return false;
    }

    /**
     * Verifies if the PKCE code verifier is upto specification as per RFC 7636
     *
     * @param codeVerifier PKCE Code Verifier sent with the token request
     * @return
     */
    public static boolean validatePKCECodeVerifier(String codeVerifier) {

        Matcher pkceCodeVerifierMatcher = pkceCodeVerifierPattern.matcher(codeVerifier);
        if (!pkceCodeVerifierMatcher.matches() || (codeVerifier.length() < 43 || codeVerifier.length() > 128)) {
            return false;
        }
        return true;
    }

    /**
     * Verifies if the codeChallenge is upto specification as per RFC 7636
     *
     * @param codeChallenge
     * @param codeChallengeMethod
     * @return
     */
    public static boolean validatePKCECodeChallenge(String codeChallenge, String codeChallengeMethod) {

        if (codeChallengeMethod == null || OAuthConstants.OAUTH_PKCE_PLAIN_CHALLENGE.equals(codeChallengeMethod)) {
            return validatePKCECodeVerifier(codeChallenge);
        } else if (OAuthConstants.OAUTH_PKCE_S256_CHALLENGE.equals(codeChallengeMethod)) {
            // SHA256 code challenge is 256 bits that is 256 / 6 ~= 43
            // See https://tools.ietf.org/html/rfc7636#section-3
            if (codeChallenge != null && codeChallenge.trim().length() == 43) {
                return true;
            }
        }
        //provided code challenge method is wrong
        return false;
    }

    @Deprecated
    public static boolean doPKCEValidation(String referenceCodeChallenge, String codeVerifier, String challengeMethod,
                                           OAuthAppDO oAuthAppDO) throws IdentityOAuth2Exception {

        return validatePKCE(referenceCodeChallenge, codeVerifier, challengeMethod, oAuthAppDO);
    }

    public static boolean validatePKCE(String referenceCodeChallenge, String verificationCode, String challengeMethod,
                                       OAuthAppDO oAuthApp) throws IdentityOAuth2Exception {

        if (oAuthApp != null && oAuthApp.isPkceMandatory() || referenceCodeChallenge != null) {
            DiagnosticLog.DiagnosticLogBuilder diagnosticLogBuilder = null;
            if (LoggerUtils.isDiagnosticLogsEnabled()) {
                diagnosticLogBuilder = new DiagnosticLog.DiagnosticLogBuilder(
                        OAuthConstants.LogConstants.OAUTH_INBOUND_SERVICE,
                        OAuthConstants.LogConstants.ActionIDs.VALIDATE_PKCE);
                diagnosticLogBuilder.logDetailLevel(DiagnosticLog.LogDetailLevel.APPLICATION)
                        .resultStatus(DiagnosticLog.ResultStatus.FAILED);
                if (oAuthApp != null) {
                    diagnosticLogBuilder.inputParam(LogConstants.InputKeys.CLIENT_ID, oAuthApp.getOauthConsumerKey());
                }
                diagnosticLogBuilder.inputParam("verification code", verificationCode)
                        .inputParam("code challenge", referenceCodeChallenge)
                        .inputParam("challenge method", challengeMethod);
            }

            //As per RFC 7636 Fallback to 'plain' if no code_challenge_method parameter is sent
            if (challengeMethod == null || challengeMethod.trim().length() == 0) {
                challengeMethod = "plain";
            }

            //if app with no PKCE code verifier arrives
            if ((verificationCode == null || verificationCode.trim().length() == 0)) {
                //if pkce is mandatory, throw error
                if (oAuthApp.isPkceMandatory()) {
                    // diagnosticLogBuilder will be null if diagnostic logs are disabled.
                    if (diagnosticLogBuilder != null) {
                        diagnosticLogBuilder.resultMessage("No PKCE code verifier found. PKCE is mandatory for the " +
                                "application.");
                        LoggerUtils.triggerDiagnosticLogEvent(diagnosticLogBuilder);
                    }
                    throw new IdentityOAuth2Exception("No PKCE code verifier found.PKCE is mandatory for this " +
                            "oAuth 2.0 application.");
                } else {
                    //PKCE is optional, see if the authz code was requested with a PKCE challenge
                    if (referenceCodeChallenge == null || referenceCodeChallenge.trim().length() == 0) {
                        //since no PKCE challenge was provided
                        if (diagnosticLogBuilder != null) {
                            // diagnosticLogBuilder will be null if diagnostic logs are disabled.
                            diagnosticLogBuilder.resultMessage("PKCE challenge is not provided.");
                            LoggerUtils.triggerDiagnosticLogEvent(diagnosticLogBuilder);
                        }
                        return true;
                    } else {
                        // diagnosticLogBuilder will be null if diagnostic logs are disabled.
                        if (diagnosticLogBuilder != null) {
                            diagnosticLogBuilder.resultMessage("Empty PKCE code_verifier sent. This authorization " +
                                    "code requires a PKCE verification to obtain an access token.");
                            LoggerUtils.triggerDiagnosticLogEvent(diagnosticLogBuilder);
                        }
                        throw new IdentityOAuth2Exception("Empty PKCE code_verifier sent. This authorization code " +
                                "requires a PKCE verification to obtain an access token.");
                    }
                }
            }
            //verify that the code verifier is upto spec as per RFC 7636
            if (!validatePKCECodeVerifier(verificationCode)) {
                // diagnosticLogBuilder will be null if diagnostic logs are disabled.
                if (diagnosticLogBuilder != null) {
                    diagnosticLogBuilder.resultMessage("Code verifier used is not up to RFC 7636 specifications.");
                    LoggerUtils.triggerDiagnosticLogEvent(diagnosticLogBuilder);
                }
                throw new IdentityOAuth2Exception("Code verifier used is not up to RFC 7636 specifications.");
            }
            if (OAuthConstants.OAUTH_PKCE_PLAIN_CHALLENGE.equals(challengeMethod)) {
                //if the current application explicitly doesn't support plain, throw exception
                if (!oAuthApp.isPkceSupportPlain()) {
                    // diagnosticLogBuilder will be null if diagnostic logs are disabled.
                    if (diagnosticLogBuilder != null) {
                        diagnosticLogBuilder.resultMessage("This application does not allow 'plain' transformation " +
                                "algorithm.");
                        LoggerUtils.triggerDiagnosticLogEvent(diagnosticLogBuilder);
                    }
                    throw new IdentityOAuth2Exception(
                            "This application does not allow 'plain' transformation algorithm.");
                }
                if (!referenceCodeChallenge.equals(verificationCode)) {
                    // diagnosticLogBuilder will be null if diagnostic logs are disabled.
                    if (diagnosticLogBuilder != null) {
                        diagnosticLogBuilder.resultMessage("Reference code challenge does not match with " +
                                "verification code.");
                        LoggerUtils.triggerDiagnosticLogEvent(diagnosticLogBuilder);
                    }
                    return false;
                }
            } else if (OAuthConstants.OAUTH_PKCE_S256_CHALLENGE.equals(challengeMethod)) {

                try {
                    MessageDigest messageDigest = MessageDigest.getInstance("SHA-256");

                    byte[] hash = messageDigest.digest(verificationCode.getBytes(StandardCharsets.US_ASCII));
                    //Trim the base64 string to remove trailing CR LF characters.
                    String referencePKCECodeChallenge = new String(Base64.encodeBase64URLSafe(hash),
                            StandardCharsets.UTF_8).trim();
                    if (!referencePKCECodeChallenge.equals(referenceCodeChallenge)) {
                        // diagnosticLogBuilder will be null if diagnostic logs are disabled.
                        if (diagnosticLogBuilder != null) {
                            diagnosticLogBuilder.resultMessage("Reference code challenge does not match with " +
                                    "verification code.");
                            LoggerUtils.triggerDiagnosticLogEvent(diagnosticLogBuilder);
                        }
                        return false;
                    }
                } catch (NoSuchAlgorithmException e) {
                    if (log.isDebugEnabled()) {
                        log.debug("Failed to create SHA256 Message Digest.");
                    }
                    // diagnosticLogBuilder will be null if diagnostic logs are disabled.
                    if (diagnosticLogBuilder != null) {
                        diagnosticLogBuilder.resultMessage("System error occurred.");
                        LoggerUtils.triggerDiagnosticLogEvent(diagnosticLogBuilder);
                    }
                    return false;
                }
            } else {
                //Invalid OAuth2 token response
                if (diagnosticLogBuilder != null) {
                    // diagnosticLogBuilder will be null if diagnostic logs are disabled.
                    diagnosticLogBuilder.resultMessage("Invalid PKCE Code Challenge Method.");
                    LoggerUtils.triggerDiagnosticLogEvent(diagnosticLogBuilder);
                }
                throw new IdentityOAuth2Exception("Invalid OAuth2 Token Response. Invalid PKCE Code Challenge Method '"
                        + challengeMethod + "'");
            }
        }
        // PKCE validation successful.
        if (LoggerUtils.isDiagnosticLogsEnabled()) {
            LoggerUtils.triggerDiagnosticLogEvent(new DiagnosticLog.DiagnosticLogBuilder(
                    OAuthConstants.LogConstants.OAUTH_INBOUND_SERVICE,
                    OAuthConstants.LogConstants.ActionIDs.VALIDATE_PKCE)
                    .logDetailLevel(DiagnosticLog.LogDetailLevel.APPLICATION)
                    .resultStatus(DiagnosticLog.ResultStatus.SUCCESS)
                    .resultMessage("PKCE validation is successful for the token request."));
        }
        return true;
    }

    @Deprecated
    public static boolean isPKCESupportEnabled() {

        return OAuth2ServiceComponentHolder.isPkceEnabled();
    }

    /**
     * To check whether the given response type is for Implicit flow.
     *
     * @param responseType response type
     * @return true if the response type is for Implicit flow
     */
    public static boolean isImplicitResponseType(String responseType) {

        return (StringUtils.isNotBlank(responseType) && (OAuthConstants.ID_TOKEN).equals(responseType) ||
                (OAuthConstants.TOKEN).equals(responseType) || (OAuthConstants.IDTOKEN_TOKEN).equals(responseType));
    }

    /**
     * To check whether the given response type is for Hybrid flow.
     *
     * @param responseType response type
     * @return true if the response type is for Hybrid flow.
     */
    public static boolean isHybridResponseType(String responseType) {

        return (StringUtils.isNotBlank(responseType) && (OAuthConstants.CODE_TOKEN).equals(responseType) ||
                (OAuthConstants.CODE_IDTOKEN).equals(responseType) || (OAuthConstants.CODE_IDTOKEN_TOKEN).equals
                (responseType));
    }

    /**
     * To populate the database in the very first server startup.
     *
     * @param tenantId tenant id
     */
    public static void initiateOIDCScopes(int tenantId) {

        List<ScopeDTO> scopeClaimsList = OAuth2ServiceComponentHolder.getInstance().getOIDCScopesClaims();
        try {
            OAuthTokenPersistenceFactory.getInstance().getScopeClaimMappingDAO().initScopeClaimMapping(tenantId,
                    scopeClaimsList);
        } catch (IdentityOAuth2ClientException e) {
            if (log.isDebugEnabled()) {
                log.debug(e.getMessage(), e);
            }
        } catch (IdentityOAuth2Exception e) {
            log.error(e.getMessage(), e);
        }
    }

    public static List<String> getOIDCScopes(String tenantDomain) {

        List<String> scopes = new ArrayList<>();
        try {
            int tenantId = OAuthComponentServiceHolder.getInstance().getRealmService().getTenantManager()
                    .getTenantId(tenantDomain);
            // Get the scopes from the cache or the db
            List<ScopeDTO> scopesDTOList = OAuthTokenPersistenceFactory.getInstance().getScopeClaimMappingDAO().
                    getScopes(tenantId);

            if (CollectionUtils.isNotEmpty(scopesDTOList)) {
                for (ScopeDTO scope : scopesDTOList) {
                    scopes.add(scope.getName());
                }
            }

        } catch (UserStoreException | IdentityOAuth2Exception e) {
            log.error("Error while retrieving OIDC scopes.", e);
        }
        return scopes;
    }

    public static AccessTokenDO getAccessTokenDOfromTokenIdentifier(String accessTokenIdentifier) throws
            IdentityOAuth2Exception {

        return getAccessTokenDOFromTokenIdentifier(accessTokenIdentifier, false);
    }

    public static AccessTokenDO getAccessTokenDOFromTokenIdentifier(String accessTokenIdentifier,
                                                                    boolean includeExpired)
            throws IdentityOAuth2Exception {

        boolean cacheHit = false;
        AccessTokenDO accessTokenDO = null;

        // As the server implementation knows about the PersistenceProcessor Processed Access Token,
        // we are converting before adding to the cache.
        String processedToken = getPersistenceProcessor().getProcessedAccessTokenIdentifier(accessTokenIdentifier);

        // check the cache, if caching is enabled.
        OAuthCacheKey cacheKey = new OAuthCacheKey(accessTokenIdentifier);
        CacheEntry result = OAuthCache.getInstance().getValueFromCache(cacheKey);
        // cache hit, do the type check.
        if (result != null && result instanceof AccessTokenDO) {
            accessTokenDO = (AccessTokenDO) result;
            cacheHit = true;
            if (log.isDebugEnabled() && IdentityUtil.isTokenLoggable(IdentityConstants.IdentityTokens.ACCESS_TOKEN)) {
                log.debug("Hit OAuthCache for accessTokenIdentifier: " + accessTokenIdentifier);
            } else {
                if (log.isDebugEnabled()) {
                    log.debug("Hit OAuthCache with accessTokenIdentifier");
                }
            }
        }

        // cache miss, load the access token info from the database.
        if (accessTokenDO == null) {
            accessTokenDO = OAuthTokenPersistenceFactory.getInstance().getAccessTokenDAO()
                    .getAccessToken(accessTokenIdentifier, includeExpired);
        } else {
            if (log.isDebugEnabled()) {
                log.debug("Retrieved active access token from OAuthCache for token Identifier: " +
                        accessTokenDO.getTokenId());
            }
        }

        if (accessTokenDO == null) {
            // this means the token is not active so we can't proceed further
            throw new IllegalArgumentException(ACCESS_TOKEN_IS_NOT_ACTIVE_ERROR_MESSAGE);
        }

        // Add the token back to the cache in the case of a cache miss but don't add to cache when OAuth2 token
        // hashing feature enabled inorder to reduce the complexity.
        if (!cacheHit & OAuth2Util.isHashDisabled()) {
            OAuthCache.getInstance().addToCache(cacheKey, accessTokenDO);
            if (log.isDebugEnabled()) {
                log.debug("Access Token Info object was added back to the cache.");
            }
        }

        return accessTokenDO;
    }

    public static String getClientIdForAccessToken(String accessTokenIdentifier) throws IdentityOAuth2Exception {

        AccessTokenDO accessTokenDO = getAccessTokenDOfromTokenIdentifier(accessTokenIdentifier);
        return accessTokenDO.getConsumerKey();
    }

    /***
     * Read the configuration file at server start up.
     * @param tenantId
     * @deprecated due to UI implementation.
     */
    @Deprecated
    public static void initTokenExpiryTimesOfSps(int tenantId) {

        try {
            Registry registry = OAuth2ServiceComponentHolder.getRegistryService().getConfigSystemRegistry(tenantId);
            if (!registry.resourceExists(OAuthConstants.TOKEN_EXPIRE_TIME_RESOURCE_PATH)) {
                Resource resource = registry.newResource();
                registry.put(OAuthConstants.TOKEN_EXPIRE_TIME_RESOURCE_PATH, resource);
            }
        } catch (RegistryException e) {
            log.error("Error while creating registry collection for :" + OAuthConstants.TOKEN_EXPIRE_TIME_RESOURCE_PATH,
                    e);
        }
    }

    /***
     * Return the SP-token Expiry time configuration object when consumer key is given.
     * @param consumerKey
     * @param tenantId
     * @return A SpOAuth2ExpiryTimeConfiguration Object
     * @deprecated due to UI implementation
     */
    @Deprecated
    public static SpOAuth2ExpiryTimeConfiguration getSpTokenExpiryTimeConfig(String consumerKey, int tenantId) {

        SpOAuth2ExpiryTimeConfiguration spTokenTimeObject = new SpOAuth2ExpiryTimeConfiguration();
        try {
            if (log.isDebugEnabled()) {
                log.debug("SP wise token expiry time feature is applied for tenant id : " + tenantId
                        + "and consumer key : " + consumerKey);
            }
            IdentityTenantUtil.initializeRegistry(tenantId, getTenantDomain(tenantId));
            Registry registry = IdentityTenantUtil.getConfigRegistry(tenantId);
            if (registry.resourceExists(OAuthConstants.TOKEN_EXPIRE_TIME_RESOURCE_PATH)) {
                Resource resource = registry.get(OAuthConstants.TOKEN_EXPIRE_TIME_RESOURCE_PATH);
                String jsonString = "{}";
                Object consumerKeyObject = resource.getProperties().get(consumerKey);
                if (consumerKeyObject instanceof List) {
                    if (!((List) consumerKeyObject).isEmpty()) {
                        jsonString = ((List) consumerKeyObject).get(0).toString();
                    }
                }
                JSONObject spTimeObject = new JSONObject(jsonString);
                if (spTimeObject.length() > 0) {
                    if (spTimeObject.has(USER_ACCESS_TOKEN_EXP_TIME_IN_MILLISECONDS) &&
                            !spTimeObject.isNull(USER_ACCESS_TOKEN_EXP_TIME_IN_MILLISECONDS)) {
                        try {
                            spTokenTimeObject.setUserAccessTokenExpiryTime(Long.parseLong(spTimeObject
                                    .get(USER_ACCESS_TOKEN_EXP_TIME_IN_MILLISECONDS).toString()));
                            if (log.isDebugEnabled()) {
                                log.debug("The user access token expiry time :" + spTimeObject
                                        .get(USER_ACCESS_TOKEN_EXP_TIME_IN_MILLISECONDS).toString() +
                                        "  for application id : " + consumerKey);
                            }
                        } catch (NumberFormatException e) {
                            String errorMsg = String.format(
                                    "Invalid value provided as user access token expiry time for consumer " +
                                            "key %s, tenant id : %d. Given value: %s, Expected a long value",
                                    consumerKey, tenantId,
                                    spTimeObject.get(USER_ACCESS_TOKEN_EXP_TIME_IN_MILLISECONDS).toString());
                            log.error(errorMsg, e);
                        }
                    } else {
                        spTokenTimeObject.setUserAccessTokenExpiryTime(OAuthServerConfiguration.getInstance()
                                .getUserAccessTokenValidityPeriodInSeconds() * 1000);
                    }

                    if (spTimeObject.has(APPLICATION_ACCESS_TOKEN_EXP_TIME_IN_MILLISECONDS) &&
                            !spTimeObject.isNull(APPLICATION_ACCESS_TOKEN_EXP_TIME_IN_MILLISECONDS)) {
                        try {
                            spTokenTimeObject.setApplicationAccessTokenExpiryTime(Long.parseLong(spTimeObject
                                    .get(APPLICATION_ACCESS_TOKEN_EXP_TIME_IN_MILLISECONDS).toString()));
                            if (log.isDebugEnabled()) {
                                log.debug("The application access token expiry time :" + spTimeObject
                                        .get(APPLICATION_ACCESS_TOKEN_EXP_TIME_IN_MILLISECONDS).toString() +
                                        "  for application id : " + consumerKey);
                            }
                        } catch (NumberFormatException e) {
                            String errorMsg = String.format(
                                    "Invalid value provided as application access token expiry time for consumer " +
                                            "key %s, tenant id : %d. Given value: %s, Expected a long value ",
                                    consumerKey, tenantId,
                                    spTimeObject.get(APPLICATION_ACCESS_TOKEN_EXP_TIME_IN_MILLISECONDS).toString());
                            log.error(errorMsg, e);
                        }
                    } else {
                        spTokenTimeObject.setApplicationAccessTokenExpiryTime(OAuthServerConfiguration.getInstance()
                                .getApplicationAccessTokenValidityPeriodInSeconds() * 1000);
                    }

                    if (spTimeObject.has(REFRESH_TOKEN_EXP_TIME_IN_MILLISECONDS) &&
                            !spTimeObject.isNull(REFRESH_TOKEN_EXP_TIME_IN_MILLISECONDS)) {
                        try {
                            spTokenTimeObject.setRefreshTokenExpiryTime(Long.parseLong(spTimeObject
                                    .get(REFRESH_TOKEN_EXP_TIME_IN_MILLISECONDS).toString()));
                            if (log.isDebugEnabled()) {
                                log.debug("The refresh token expiry time :" + spTimeObject
                                        .get(REFRESH_TOKEN_EXP_TIME_IN_MILLISECONDS).toString() +
                                        " for application id : " + consumerKey);
                            }

                        } catch (NumberFormatException e) {
                            String errorMsg = String.format(
                                    "Invalid value provided as refresh token expiry time for consumer key %s, tenant " +
                                            "id : %d. Given value: %s, Expected a long value",
                                    consumerKey, tenantId,
                                    spTimeObject.get(REFRESH_TOKEN_EXP_TIME_IN_MILLISECONDS).toString());
                            log.error(errorMsg, e);
                        }
                    } else {
                        spTokenTimeObject.setRefreshTokenExpiryTime(OAuthServerConfiguration.getInstance()
                                .getRefreshTokenValidityPeriodInSeconds() * 1000);
                    }
                }
            }
        } catch (RegistryException e) {
            log.error("Error while getting data from the registry.", e);
        } catch (IdentityException e) {
            log.error("Error while getting the tenant domain from tenant id : " + tenantId, e);
        }
        return spTokenTimeObject;
    }

    /**
     * Retrieve audience configured for the particular service provider.
     *
     * @param clientId
     * @param oAuthAppDO
     * @return
     */
    public static List<String> getOIDCAudience(String clientId, OAuthAppDO oAuthAppDO) {

        List<String> oidcAudiences = getDefinedCustomOIDCAudiences(oAuthAppDO);
        // Need to add client_id as an audience value according to the spec.
        if (!oidcAudiences.contains(clientId)) {
            oidcAudiences.add(0, clientId);
        } else {
            Collections.swap(oidcAudiences, oidcAudiences.indexOf(clientId), 0);
        }
        return oidcAudiences;
    }

    private static List<String> getDefinedCustomOIDCAudiences(OAuthAppDO oAuthAppDO) {

        List<String> audiences = new ArrayList<>();

        // Priority should be given to service provider specific audiences over globally configured ones.
        if (OAuth2ServiceComponentHolder.isAudienceEnabled()) {
            audiences = getAudienceListFromOAuthAppDO(oAuthAppDO);
            if (CollectionUtils.isNotEmpty(audiences)) {
                if (log.isDebugEnabled()) {
                    log.debug("OIDC Audiences " + audiences + " had been retrieved for the client_id: " +
                            oAuthAppDO.getOauthConsumerKey());
                }
                return audiences;
            }
        }

        IdentityConfigParser configParser = IdentityConfigParser.getInstance();
        OMElement oauthElem = configParser.getConfigElement(CONFIG_ELEM_OAUTH);
        if (oauthElem == null) {
            log.warn("Error in OAuth Configuration: <OAuth> configuration element is not available in identity.xml.");
            return audiences;
        }

        OMElement oidcConfig = oauthElem.getFirstChildWithName(new QName(IdentityCoreConstants.
                IDENTITY_DEFAULT_NAMESPACE, OPENID_CONNECT));
        if (oidcConfig == null) {
            log.warn("Error in OAuth Configuration: <OpenIDConnect> element is not available in identity.xml.");
            return audiences;
        }

        OMElement audienceConfig = oidcConfig.getFirstChildWithName(new QName(IdentityCoreConstants.
                IDENTITY_DEFAULT_NAMESPACE, OPENID_CONNECT_AUDIENCES));
        if (audienceConfig == null) {
            return audiences;
        }

        Iterator iterator = audienceConfig.getChildrenWithName(new QName(IdentityCoreConstants.
                IDENTITY_DEFAULT_NAMESPACE, OPENID_CONNECT_AUDIENCE_IDENTITY_CONFIG));
        while (iterator.hasNext()) {
            OMElement supportedAudience = (OMElement) iterator.next();
            String supportedAudienceName;
            if (supportedAudience != null) {
                supportedAudienceName = IdentityUtil.fillURLPlaceholders(supportedAudience.getText());
                if (StringUtils.isNotBlank(supportedAudienceName)) {
                    audiences.add(supportedAudienceName);
                }
            }
        }
        return audiences;
    }

    private static List<String> getAudienceListFromOAuthAppDO(OAuthAppDO oAuthAppDO) {

        if (oAuthAppDO.getAudiences() == null) {
            return new ArrayList<>();
        } else {
            return new ArrayList<>(Arrays.asList(oAuthAppDO.getAudiences()));
        }
    }

    /**
     * Returns oauth token issuer registered in the service provider app
     *
     * @param clientId client id of the oauth app
     * @return oauth token issuer
     * @throws IdentityOAuth2Exception
     * @throws InvalidOAuthClientException
     */
    public static OauthTokenIssuer getOAuthTokenIssuerForOAuthApp(String clientId)
            throws IdentityOAuth2Exception, InvalidOAuthClientException {

        OAuthAppDO appDO;
        try {
            appDO = getAppInformationByClientId(clientId);
        } catch (IdentityOAuth2Exception e) {
            throw new IdentityOAuth2Exception("Error while retrieving app information for clientId: " + clientId, e);
        }
        return getOAuthTokenIssuerForOAuthApp(appDO);
    }

    /**
     * Returns oauth token issuer registered in the service provider app.
     *
     * @param appDO oauth app data object
     * @return oauth token issuer
     * @throws IdentityOAuth2Exception
     * @throws InvalidOAuthClientException
     */
    public static OauthTokenIssuer getOAuthTokenIssuerForOAuthApp(OAuthAppDO appDO) throws IdentityOAuth2Exception {

        OauthTokenIssuer oauthIdentityTokenGenerator;
        if (appDO.getTokenType() != null) {
            oauthIdentityTokenGenerator = OAuthServerConfiguration.getInstance()
                    .addAndReturnTokenIssuerInstance(appDO.getTokenType());
            if (oauthIdentityTokenGenerator == null) {
                //get server level configured token issuer
                oauthIdentityTokenGenerator = OAuthServerConfiguration.getInstance().getIdentityOauthTokenIssuer();
            }
        } else {
            oauthIdentityTokenGenerator = OAuthServerConfiguration.getInstance().getIdentityOauthTokenIssuer();
            if (log.isDebugEnabled()) {
                log.debug("Token type is not set for service provider app with client Id: " +
                        appDO.getOauthConsumerKey() + ". Hence the default Identity OAuth token issuer will be used. "
                        + "No custom token generator is set.");
            }
        }
        return oauthIdentityTokenGenerator;
    }

    /**
     * Get Oauth application information. Internally it uses the tenant present in the carbon context.
     * This method is deprecated as it uses the tenant present in thread local to retrieve the client.
     * Use {@link #getAppInformationByClientId(String, String)} instead.
     *
     * @param clientId Client id of the application.
     * @return Oauth app information.
     * @throws IdentityOAuth2Exception      Error while retrieving the application.
     * @throws InvalidOAuthClientException  If an application not found for the given client ID.
     */
    @Deprecated
    public static OAuthAppDO getAppInformationByClientId(String clientId)
            throws IdentityOAuth2Exception, InvalidOAuthClientException {

        OAuthAppDO oAuthAppDO = AppInfoCache.getInstance().getValueFromCache(clientId);
        if (oAuthAppDO != null) {
            return oAuthAppDO;
        } else {
            oAuthAppDO = new OAuthAppDAO().getAppInformation(clientId, IdentityTenantUtil.getLoginTenantId());
            if (oAuthAppDO != null) {
                AppInfoCache.getInstance().addToCache(clientId, oAuthAppDO);
            }
            return oAuthAppDO;
        }
    }

    /**
     * Get Oauth application information.
     * 
     * @param clientId      Client id of the application.
     * @param tenantDomain  Tenant domain of the application.
     * @return Oauth app information.
     * @throws IdentityOAuth2Exception      Error while retrieving the application.
     * @throws InvalidOAuthClientException  If an application not found for the given client ID.
     */
    public static OAuthAppDO getAppInformationByClientId(String clientId, String tenantDomain)
            throws IdentityOAuth2Exception, InvalidOAuthClientException {

        OAuthAppDO oAuthAppDO = AppInfoCache.getInstance().getValueFromCache(clientId);
        if (oAuthAppDO == null) {
            oAuthAppDO = new OAuthAppDAO().getAppInformation(clientId, IdentityTenantUtil.getTenantId(tenantDomain));
            if (oAuthAppDO != null) {
                AppInfoCache.getInstance().addToCache(clientId, oAuthAppDO);
            }
        }
        return oAuthAppDO;
    }

    /**
     * Get Oauth application information for a given client id. This method doesn't utilize the tenant and
     * treats the client ID as unique across the server.
     *
     * @param clientId Client id of the application.
     * @return Oauth app information.
     * @throws IdentityOAuth2Exception      Error while retrieving the application.
     * @throws InvalidOAuthClientException  If an application not found for the given client ID.
     */
    public static OAuthAppDO getAppInformationByClientIdOnly(String clientId)
            throws IdentityOAuth2Exception, InvalidOAuthClientException {

        OAuthAppDO oAuthAppDO = AppInfoCache.getInstance().getValueFromCache(clientId);
        if (oAuthAppDO == null) {
            OAuthAppDO[] appList = new OAuthAppDAO().getAppsForConsumerKey(clientId);
            if (appList == null || appList.length != 1) {
                String message = OAuthConstants.OAuthError.AuthorizationResponsei18nKey.APPLICATION_NOT_FOUND;
                if (log.isDebugEnabled()) {
                    log.debug("Cannot find an unique application associated with the given client ID: " + clientId);
                }
                throw new InvalidOAuthClientException(message);
            }
            oAuthAppDO = appList[0];
            AppInfoCache.getInstance().addToCache(clientId, oAuthAppDO);
        }
        return oAuthAppDO;
    }

    /**
     * Get Oauth application information given an access token DO.
     *
     * @param accessTokenDO Access token data object.
     * @return Oauth app information.
     * @throws IdentityOAuth2Exception      Error while retrieving the application.
     * @throws InvalidOAuthClientException  If an application not found for the given client ID.
     */
    public static OAuthAppDO getAppInformationByAccessTokenDO(AccessTokenDO accessTokenDO)
            throws IdentityOAuth2Exception, InvalidOAuthClientException {

        String clientId = accessTokenDO.getConsumerKey();

        OAuthAppDO oAuthAppDO = AppInfoCache.getInstance().getValueFromCache(clientId);
        if (oAuthAppDO == null) {
            oAuthAppDO = new OAuthAppDAO().getAppInformation(clientId, accessTokenDO);
            if (oAuthAppDO != null) {
                AppInfoCache.getInstance().addToCache(clientId, oAuthAppDO);
            }
        }
        return oAuthAppDO;
    }

    /**
     * Get the tenant domain of an oauth application
     *
     * @param oAuthAppDO
     * @return
     */
    public static String getTenantDomainOfOauthApp(OAuthAppDO oAuthAppDO) {

        String tenantDomain = MultitenantConstants.SUPER_TENANT_DOMAIN_NAME;
        if (oAuthAppDO != null && oAuthAppDO.getUser() != null) {
            tenantDomain = oAuthAppDO.getUser().getTenantDomain();
        }
        return tenantDomain;
    }

    /**
     * This is used to get the tenant domain of an application by clientId. Internally it uses the tenant present in
     * the carbon context.
     *
     * @param clientId Consumer key of Application.
     * @return Tenant Domain.
     * @throws IdentityOAuth2Exception      Error while retrieving the application.
     * @throws InvalidOAuthClientException  If an application not found for the given client ID.
     */
    public static String getTenantDomainOfOauthApp(String clientId)
            throws IdentityOAuth2Exception, InvalidOAuthClientException {

        OAuthAppDO oAuthAppDO = getAppInformationByClientId(clientId);
        return getTenantDomainOfOauthApp(oAuthAppDO);
    }

    /**
     * Get all the OAuth applications for the client ID.
     *
     * @param clientId Client ID.
     * @return  Array of OAuthApp data objects.
     * @throws IdentityOAuth2Exception      If an error occurred while retrieving the applications.
     * @throws InvalidOAuthClientException  If an application not found for the given client ID.
     */
    public static OAuthAppDO[] getAppsForClientId(String clientId)
            throws IdentityOAuth2Exception, InvalidOAuthClientException {

        return new OAuthAppDAO().getAppsForConsumerKey(clientId);
    }

    /**
     * Get the client secret of the application.
     * This method is deprecated as it uses the tenant present in thread local to retrieve the client.
     * Use {@link #getClientSecret(String, String)} instead.
     *
     * @param consumerKey Consumer Key provided by the user.
     * @return Consumer Secret.
     * @throws IdentityOAuth2Exception Error when loading the application.
     * @throws InvalidOAuthClientException Error when loading the application.
     */
    @Deprecated
    public static String getClientSecret(String consumerKey) throws IdentityOAuth2Exception,
            InvalidOAuthClientException {

        OAuthAppDO oAuthAppDO = getAppInformationByClientId(consumerKey);
        if (oAuthAppDO == null) {
            throw new InvalidOAuthClientException("Unable to retrieve app information for consumer key: "
                    + consumerKey);
        }
        return oAuthAppDO.getOauthConsumerSecret();
    }

    /**
     * Get the client secret of the application.
     *
     * @param consumerKey   Consumer Key provided by the user.
     * @param tenantDomain  Tenant domain of the application.
     * @return Consumer Secret.
     * @throws IdentityOAuth2Exception      Error when loading the application.
     * @throws InvalidOAuthClientException  Error when loading the application.
     */
    public static String getClientSecret(String consumerKey, String tenantDomain) throws IdentityOAuth2Exception,
            InvalidOAuthClientException {

        OAuthAppDO oAuthAppDO = getAppInformationByClientId(consumerKey, tenantDomain);
        if (oAuthAppDO == null) {
            throw new InvalidOAuthClientException("Unable to retrieve app information for consumer key: "
                    + consumerKey + " and tenant: " + tenantDomain);
        }
        return oAuthAppDO.getOauthConsumerSecret();
    }

    /**
     * This method map signature algorithm define in identity.xml to nimbus
     * signature algorithm
     *
     * @param signatureAlgorithm name of the signature algorithm
     * @return mapped JWSAlgorithm name
     * @throws IdentityOAuth2Exception
     */
    @Deprecated
    public static String mapSignatureAlgorithm(String signatureAlgorithm) throws IdentityOAuth2Exception {

        return mapSignatureAlgorithmForJWSAlgorithm(signatureAlgorithm).getName();
    }

    /**
     * This method maps the encryption algorithm name defined in identity.xml to a respective
     * nimbus encryption algorithm.
     *
     * @param encryptionAlgorithm name of the encryption algorithm
     * @return mapped JWEAlgorithm
     * @throws IdentityOAuth2Exception
     */
    public static JWEAlgorithm mapEncryptionAlgorithmForJWEAlgorithm(String encryptionAlgorithm)
            throws IdentityOAuth2Exception {

        // Parse method in JWEAlgorithm is used to get a JWEAlgorithm object from the algorithm name.
        JWEAlgorithm jweAlgorithm = JWEAlgorithm.parse(encryptionAlgorithm);

        // Parse method returns a new JWEAlgorithm with requirement set to null if unknown algorithm name is passed.
        if (jweAlgorithm.getRequirement() != null) {
            return jweAlgorithm;
        } else {
            throw new IdentityOAuth2Exception("Unsupported Encryption Algorithm: " + encryptionAlgorithm);
        }
    }

    /**
     * This method maps the encryption method name defined in identity.xml to a respective nimbus
     * encryption method.
     *
     * @param encryptionMethod name of the encryption method
     * @return mapped EncryptionMethod
     * @throws IdentityOAuth2Exception
     */
    public static EncryptionMethod mapEncryptionMethodForJWEAlgorithm(String encryptionMethod)
            throws IdentityOAuth2Exception {

        // Parse method in EncryptionMethod is used to get a EncryptionMethod object from the method name.
        EncryptionMethod method = EncryptionMethod.parse(encryptionMethod);

        // Parse method returns a new EncryptionMethod with requirement set to null if unknown method name is passed.
        if (method.getRequirement() != null) {
            return method;
        } else {
            log.error("Unsupported Encryption Method in identity.xml");
            throw new IdentityOAuth2Exception("Unsupported Encryption Method: " + encryptionMethod);
        }
    }

    /**
     * This method map signature algorithm define in identity.xml to nimbus
     * signature algorithm
     *
     * @param signatureAlgorithm name of the signature algorithm
     * @return mapped JWSAlgorithm
     * @throws IdentityOAuth2Exception
     */
    public static JWSAlgorithm mapSignatureAlgorithmForJWSAlgorithm(String signatureAlgorithm)
            throws IdentityOAuth2Exception {

        if (NONE.equalsIgnoreCase(signatureAlgorithm)) {
            return new JWSAlgorithm(JWSAlgorithm.NONE.getName());
        } else if (SHA256_WITH_RSA.equals(signatureAlgorithm)) {
            return JWSAlgorithm.RS256;
        } else if (SHA384_WITH_RSA.equals(signatureAlgorithm)) {
            return JWSAlgorithm.RS384;
        } else if (SHA512_WITH_RSA.equals(signatureAlgorithm)) {
            return JWSAlgorithm.RS512;
        } else if (SHA256_WITH_HMAC.equals(signatureAlgorithm)) {
            return JWSAlgorithm.HS256;
        } else if (SHA384_WITH_HMAC.equals(signatureAlgorithm)) {
            return JWSAlgorithm.HS384;
        } else if (SHA512_WITH_HMAC.equals(signatureAlgorithm)) {
            return JWSAlgorithm.HS512;
        } else if (SHA256_WITH_EC.equals(signatureAlgorithm) || ES256.equals(signatureAlgorithm)) {
            return JWSAlgorithm.ES256;
        } else if (SHA384_WITH_EC.equals(signatureAlgorithm)) {
            return JWSAlgorithm.ES384;
        } else if (SHA512_WITH_EC.equals(signatureAlgorithm)) {
            return JWSAlgorithm.ES512;
        } else if (SHA256_WITH_PS.equals(signatureAlgorithm) || PS256.equals(signatureAlgorithm)) {
            return JWSAlgorithm.PS256;
        } else {
            log.error("Unsupported Signature Algorithm in identity.xml");
            throw new IdentityOAuth2Exception("Unsupported Signature Algorithm in identity.xml");
        }
    }

    /**
     * Check if audiences are enabled by reading configuration file at server startup.
     *
     * @return
     */
    public static boolean checkAudienceEnabled() {

        boolean isAudienceEnabled = false;
        IdentityConfigParser configParser = IdentityConfigParser.getInstance();
        OMElement oauthElem = configParser.getConfigElement(CONFIG_ELEM_OAUTH);

        if (oauthElem == null) {
            log.warn("Error in OAuth Configuration. OAuth element is not available.");
            return isAudienceEnabled;
        }
        OMElement configOpenIDConnect = oauthElem
                .getFirstChildWithName(new QName(IdentityCoreConstants.IDENTITY_DEFAULT_NAMESPACE, OPENID_CONNECT));

        if (configOpenIDConnect == null) {
            log.warn("Error in OAuth Configuration. OpenID element is not available.");
            return isAudienceEnabled;
        }
        OMElement configAudience = configOpenIDConnect.getFirstChildWithName(
                new QName(IdentityCoreConstants.IDENTITY_DEFAULT_NAMESPACE, ENABLE_OPENID_CONNECT_AUDIENCES));

        if (configAudience != null) {
            String configAudienceValue = configAudience.getText();
            if (StringUtils.isNotBlank(configAudienceValue)) {
                isAudienceEnabled = Boolean.parseBoolean(configAudienceValue);
            }
        }
        return isAudienceEnabled;
    }

    /**
     * Generate the unique user domain value in the format of "FEDERATED:idp_name".
     *
     * @param authenticatedIDP : Name of the IDP, which authenticated the user.
     * @return
     */
    public static String getFederatedUserDomain(String authenticatedIDP) {

        if (IdentityUtil.isNotBlank(authenticatedIDP)) {
            return OAuthConstants.UserType.FEDERATED_USER_DOMAIN_PREFIX +
                    OAuthConstants.UserType.FEDERATED_USER_DOMAIN_SEPARATOR + authenticatedIDP;
        } else {
            return OAuthConstants.UserType.FEDERATED_USER_DOMAIN_PREFIX;
        }
    }

    /**
     * Validate Id token signature
     *
     * @param idToken Id token
     * @return validation state
     */
    public static boolean validateIdToken(String idToken) {

        boolean isJWTSignedWithSPKey = OAuthServerConfiguration.getInstance().isJWTSignedWithSPKey();
        String tenantDomain;
        try {
            String clientId = SignedJWT.parse(idToken).getJWTClaimsSet().getAudience().get(0);
            if (isJWTSignedWithSPKey) {
                OAuthAppDO oAuthAppDO = OAuth2Util.getAppInformationByClientId(clientId);
                tenantDomain = OAuth2Util.getTenantDomainOfOauthApp(oAuthAppDO);
            } else {
                //It is not sending tenant domain with the subject in id_token by default, So to work this as
                //expected, need to enable the option "Use tenant domain in local subject identifier" in SP config
                tenantDomain =
                        MultitenantUtils.getTenantDomain(SignedJWT.parse(idToken).getJWTClaimsSet().getSubject());
            }
            if (StringUtils.isEmpty(tenantDomain)) {
                return false;
            }
            int tenantId = IdentityTenantUtil.getTenantId(tenantDomain);
            RSAPublicKey publicKey;
            KeyStoreManager keyStoreManager = KeyStoreManager.getInstance(tenantId);

            if (!tenantDomain.equals(org.wso2.carbon.base.MultitenantConstants.SUPER_TENANT_DOMAIN_NAME)) {
                String ksName = tenantDomain.trim().replace(".", "-");
                String jksName = ksName + ".jks";
                publicKey = (RSAPublicKey) keyStoreManager.getKeyStore(jksName).getCertificate(tenantDomain)
                        .getPublicKey();
            } else {
                publicKey = (RSAPublicKey) keyStoreManager.getDefaultPublicKey();
            }
            SignedJWT signedJWT = SignedJWT.parse(idToken);
            JWSVerifier verifier = new RSASSAVerifier(publicKey);

            return signedJWT.verify(verifier);
        } catch (JOSEException | ParseException e) {
            if (log.isDebugEnabled()) {
                log.debug("Error occurred while validating id token signature.");
            }
            return false;
        } catch (Exception e) {
            log.error("Error occurred while validating id token signature.");
            return false;
        }
    }

    /**
     * This method maps signature algorithm define in identity.xml to digest algorithms to generate the at_hash
     *
     * @param signatureAlgorithm
     * @return the mapped digest algorithm
     * @throws IdentityOAuth2Exception
     */
    public static String mapDigestAlgorithm(Algorithm signatureAlgorithm) throws IdentityOAuth2Exception {

        if (JWSAlgorithm.RS256.equals(signatureAlgorithm) || JWSAlgorithm.HS256.equals(signatureAlgorithm) ||
                JWSAlgorithm.ES256.equals(signatureAlgorithm) || JWSAlgorithm.PS256.equals(signatureAlgorithm)) {
            return SHA256;
        } else if (JWSAlgorithm.RS384.equals(signatureAlgorithm) || JWSAlgorithm.HS384.equals(signatureAlgorithm) ||
                JWSAlgorithm.ES384.equals(signatureAlgorithm)) {
            return SHA384;
        } else if (JWSAlgorithm.RS512.equals(signatureAlgorithm) || JWSAlgorithm.HS512.equals(signatureAlgorithm) ||
                JWSAlgorithm.ES512.equals(signatureAlgorithm)) {
            return SHA512;
        } else {
            throw new RuntimeException("Provided signature algorithm: " + signatureAlgorithm +
                    " is not supported");
        }
    }

    /**
     * This is the generic Encryption function which calls algorithm specific encryption function
     * depending on the algorithm name.
     *
     * @param jwtClaimsSet        contains JWT body
     * @param encryptionAlgorithm JWT encryption algorithm
     * @param spTenantDomain      Service provider tenant domain
     * @param clientId            ID of the client
     * @return encrypted JWT token
     * @throws IdentityOAuth2Exception
     * @deprecated replaced by
     * {@link #encryptJWT(JWTClaimsSet, JWSAlgorithm, String, JWEAlgorithm, EncryptionMethod, String, String)}
     */
    @Deprecated
    public static JWT encryptJWT(JWTClaimsSet jwtClaimsSet, JWEAlgorithm encryptionAlgorithm,
                                 EncryptionMethod encryptionMethod, String spTenantDomain, String clientId)
            throws IdentityOAuth2Exception {

        if (isRSAAlgorithm(encryptionAlgorithm)) {
            return encryptWithRSA(jwtClaimsSet, encryptionAlgorithm, encryptionMethod, spTenantDomain, clientId);
        } else {
            throw new RuntimeException("Provided encryption algorithm: " + encryptionAlgorithm +
                    " is not supported");
        }
    }

    /**
     * This is the generic Encryption function which calls algorithm specific encryption function
     * depending on the algorithm name.
     *
     * @param jwtClaimsSet        JwtClaimsSet to encrypt
     * @param signatureAlgorithm  Signature algorithm
     * @param signingTenantDomain Tenant Domain for signing
     * @param encryptionAlgorithm JWT encryption algorithm
     * @param spTenantDomain      Service provider tenant domain
     * @param clientId            ID of the client
     * @return encrypted JWT token
     * @throws IdentityOAuth2Exception
     */
    public static JWT encryptJWT(JWTClaimsSet jwtClaimsSet, JWSAlgorithm signatureAlgorithm, String signingTenantDomain,
                                 JWEAlgorithm encryptionAlgorithm, EncryptionMethod encryptionMethod,
                                 String spTenantDomain, String clientId)
            throws IdentityOAuth2Exception {

        if (isRSAAlgorithm(encryptionAlgorithm)) {
            if (log.isDebugEnabled()) {
                log.debug(String.format("Signing JWT before encryption using the algorithm: %s ."
                        , signatureAlgorithm));
            }
            SignedJWT signedJwt = (SignedJWT) OAuth2Util.signJWT(jwtClaimsSet, signatureAlgorithm, signingTenantDomain);
            return encryptWithRSA(signedJwt, encryptionAlgorithm, encryptionMethod, spTenantDomain, clientId);
        } else {
            throw new RuntimeException("Provided encryption algorithm: " + encryptionAlgorithm +
                    " is not supported");
        }
    }

    /**
     * Encrypt JWT id token using RSA algorithm.
     *
     * @param jwtClaimsSet        contains JWT body
     * @param encryptionAlgorithm JWT signing algorithm
     * @param spTenantDomain      Service provider tenant domain
     * @param clientId            ID of the client
     * @return encrypted JWT token
     * @throws IdentityOAuth2Exception
     * @deprecated replaced by {@link #encryptWithRSA(SignedJWT, JWEAlgorithm, EncryptionMethod, String, String)}
     */
    @Deprecated
    private static JWT encryptWithRSA(JWTClaimsSet jwtClaimsSet, JWEAlgorithm encryptionAlgorithm,
                                      EncryptionMethod encryptionMethod, String spTenantDomain, String clientId)
            throws IdentityOAuth2Exception {

        if (StringUtils.isBlank(spTenantDomain)) {
            spTenantDomain = MultitenantConstants.SUPER_TENANT_DOMAIN_NAME;
            if (log.isDebugEnabled()) {
                log.debug("Assigned super tenant domain as signing domain when encrypting id token for " +
                        "client_id: " + clientId);
            }
        }
        String jwksUri = getSPJwksUrl(clientId, spTenantDomain);
        Certificate publicCert;
        String thumbPrint;

        if (StringUtils.isBlank(jwksUri)) {
            if (log.isDebugEnabled()) {
                log.debug(String.format("Jwks uri is not configured for the service provider associated with " +
                                "client_id: %s. Checking for x509 certificate", clientId));
            }
            publicCert = getX509CertOfOAuthApp(clientId, spTenantDomain);
            thumbPrint = getThumbPrint(publicCert);

        } else {
            if (log.isDebugEnabled()) {
                log.debug(String.format("Fetching public keys for the client %s from jwks uri %s", clientId,  jwksUri));
            }
            publicCert = getPublicCertFromJWKS(jwksUri);
            thumbPrint = getJwkThumbPrint(publicCert);
        }
        Key publicKey = publicCert.getPublicKey();
        return encryptWithPublicKey(publicKey, jwtClaimsSet, encryptionAlgorithm, encryptionMethod,
                spTenantDomain, clientId, thumbPrint);
    }

    /**
     * Encrypt JWT id token using RSA algorithm.
     *
     * @param signedJwt           contains signed JWT body
     * @param encryptionAlgorithm JWT signing algorithm
     * @param spTenantDomain      Service provider tenant domain
     * @param clientId            ID of the client
     * @return encrypted JWT token
     * @throws IdentityOAuth2Exception
     */
    private static JWT encryptWithRSA(SignedJWT signedJwt, JWEAlgorithm encryptionAlgorithm,
                                      EncryptionMethod encryptionMethod, String spTenantDomain, String clientId)
            throws IdentityOAuth2Exception {

        try {
            if (StringUtils.isBlank(spTenantDomain)) {
                spTenantDomain = MultitenantConstants.SUPER_TENANT_DOMAIN_NAME;
                if (log.isDebugEnabled()) {
                    log.debug(String.format("Assigned super tenant domain as signing domain when encrypting id token " +
                            "for client_id: %s .", clientId));
                }
            }
            String jwksUri = getSPJwksUrl(clientId, spTenantDomain);

            if (StringUtils.isBlank(jwksUri)) {
                if (log.isDebugEnabled()) {
                    log.debug(String.format("Jwks uri is not configured for the service provider associated with " +
                            "client_id: %s , Checking for x509 certificate.", clientId));
                }
                return encryptUsingSPX509Certificate(signedJwt, encryptionAlgorithm, encryptionMethod, spTenantDomain,
                        clientId);
            } else {
                if (log.isDebugEnabled()) {
                    log.debug(String.format("Jwks uri is configured for the service provider associated with" +
                            " client %s from jwks uri %s .", clientId, jwksUri));
                }
                return encryptUsingJwksPublicKey(signedJwt, encryptionAlgorithm, encryptionMethod, spTenantDomain,
                        clientId, jwksUri);
            }

        } catch (JOSEException | ParseException e) {
            throw new IdentityOAuth2Exception("Error occurred while encrypting JWT for the client_id: " + clientId
                    + " with the tenant domain: " + spTenantDomain, e);
        }
    }

    /**
     * Encrypt jwt using service provider's configured X509 certificate
     *
     * @param signedJwt           contains signed JWT body
     * @param encryptionAlgorithm JWT signing algorithm
     * @param encryptionMethod    Encryption method
     * @param spTenantDomain      Service provider tenant domain
     * @param clientId            ID of the client
     * @return
     * @throws IdentityOAuth2Exception
     */
    private static JWT encryptUsingSPX509Certificate(SignedJWT signedJwt, JWEAlgorithm encryptionAlgorithm,
                                                     EncryptionMethod encryptionMethod, String spTenantDomain,
                                                     String clientId) throws IdentityOAuth2Exception {

        Certificate publicCert = getX509CertOfOAuthApp(clientId, spTenantDomain);
        if (publicCert == null) {
            throw new IdentityOAuth2Exception("Error while retrieving X509 cert from oauth app with "
                    + "client_id: " + clientId + " of tenantDomain: " + spTenantDomain);
        }
        Key publicKey = publicCert.getPublicKey();
        if (publicKey == null) {
            throw new IdentityOAuth2Exception("Error while retrieving public key from X509 cert of oauth app with "
                   + "client_id: " + clientId + " of tenantDomain: " + spTenantDomain);
        }
        String kid = getThumbPrint(publicCert);
        return encryptWithPublicKey(publicKey, signedJwt, encryptionAlgorithm, encryptionMethod,
                spTenantDomain, clientId, kid);
    }

    /**
     * Encrypt jwt using publickey fetched from jwks
     *
     * @param signedJwt           contains signed JWT body
     * @param encryptionAlgorithm JWT signing algorithm
     * @param encryptionMethod    Encryption method
     * @param spTenantDomain      Service provider tenant domain
     * @param clientId            ID of the client
     * @param jwksUri             jwks url
     * @return
     * @throws IdentityOAuth2Exception
     * @throws JOSEException
     * @throws ParseException
     */
    private static JWT encryptUsingJwksPublicKey(SignedJWT signedJwt, JWEAlgorithm encryptionAlgorithm,
                                                 EncryptionMethod encryptionMethod, String spTenantDomain,
                                                 String clientId, String jwksUri)
            throws IdentityOAuth2Exception, JOSEException, ParseException {

        JWK encryptionJwk = getEncryptionJWKFromJWKS(jwksUri, encryptionAlgorithm);
        Key publicKey = RSAKey.parse(encryptionJwk.toJSONString()).toRSAPublicKey();
        String kid = getKidValueFromJwk(encryptionJwk);
        return encryptWithPublicKey(publicKey, signedJwt, encryptionAlgorithm, encryptionMethod,
                spTenantDomain, clientId, kid);
    }

    /**
     * Get kid value from the jwk
     *
     * @param encryptionJwk Encryption jwk
     * @return
     */
    private static String getKidValueFromJwk(JWK encryptionJwk) {

        String kid;
        Certificate publicCert;
        if (encryptionJwk.getKeyID() != null) {
            if (log.isDebugEnabled()) {
                log.debug(String.format("Kid value is available in jwk %s .", encryptionJwk.getKeyID()));
            }
            kid = encryptionJwk.getKeyID();
        } else {
            if (log.isDebugEnabled()) {
                log.debug("Kid value is not available in jwk, attempting to set x5c thumbprint as kid.");
            }
            try {
                publicCert = getPublicCertFromJWK(encryptionJwk);
                kid = getJwkThumbPrint(publicCert);
            } catch (IdentityOAuth2Exception e) {
                log.error("Failed to set x5c thumbprint as kid value.", e);
                kid = null;
            }
        }
        return kid;
    }

    /**
     * Get encryption jwk from JWKS list when JWKS Uri is given.
     *
     * @param jwksUri - JWKS Uri
     * @param encryptionAlgorithm encryption algorithm
     * @return - encryption JWK from the jwks url
     * @throws IdentityOAuth2Exception - IdentityOAuth2Exception
     */
    private static JWK getEncryptionJWKFromJWKS(String jwksUri, JWEAlgorithm encryptionAlgorithm)
            throws IdentityOAuth2Exception {

        if (log.isDebugEnabled()) {
            log.debug(String.format("Attempting to retrieve encryption jwk from the Jwks uri: %s , algorithm : %s",
                    jwksUri, encryptionAlgorithm));
        }
        try {
            JWKSet publicKeys = JWKSet.load(new URL(jwksUri));
            // Get the first key, use as enc and alg from the list
            JWKMatcher keyMatcherWithAlgAndEncryptionUse =
                    new JWKMatcher.Builder().algorithm(encryptionAlgorithm).keyUse(KeyUse.ENCRYPTION).build();
            List<JWK> jwkList = new JWKSelector(keyMatcherWithAlgAndEncryptionUse).select(publicKeys);

            if (jwkList.isEmpty()) {
                // If empty, then get the first key, use as enc from the list
                JWKMatcher keyMatcherWithEncryptionUse = new JWKMatcher.Builder().keyUse(KeyUse.ENCRYPTION).build();
                jwkList = new JWKSelector(keyMatcherWithEncryptionUse).select(publicKeys);

                if (jwkList.isEmpty()) {
                    // failover defaults to ->, then get the first key, use as sig from the list
                    JWKMatcher keyMatcherWithSignatureUse = new JWKMatcher.Builder().keyUse(KeyUse.SIGNATURE).build();
                    jwkList = new JWKSelector(keyMatcherWithSignatureUse).select(publicKeys);
                }
            }

            if (jwkList.isEmpty()) {
                throw new IdentityOAuth2Exception(String.format("Failed to retrieve valid jwk from " +
                        "jwks uri: %s, algorithm : %s ", jwksUri, encryptionAlgorithm));
            } else {
                return jwkList.get(0);
            }
        } catch (ParseException | IOException e) {
            throw new IdentityOAuth2Exception(String.format("Failed to retrieve jwk from jwks uri: %s, algorithm : %s",
                    jwksUri, encryptionAlgorithm), e);
        }
    }

    /**
     * Get public certificate from JWK
     *
     * @param jwk
     * @return
     * @throws IdentityOAuth2Exception
     */
    private static X509Certificate getPublicCertFromJWK(JWK jwk) throws IdentityOAuth2Exception {

        if (log.isDebugEnabled()) {
            log.debug(String.format("Attempting to retrieve public certificate from the Jwk kid: %s ."
                    , jwk.getKeyID()));
        }
        X509Certificate certificate;
        if (jwk != null && jwk.getParsedX509CertChain() != null) {
            certificate = jwk.getParsedX509CertChain().get(0);
            if (log.isDebugEnabled()) {
                log.debug(String.format("Retrieved the public signing certificate successfully from the " +
                        "jwk : %s .", jwk));
            }
            return certificate;
        }
        throw new IdentityOAuth2Exception("Failed to retrieve public certificate from jwk due to null.");
    }

    /**
     * Encrypt the JWT token with with given public key.
     *
     * @param publicKey           public key used to encrypt
     * @param jwtClaimsSet        contains JWT body
     * @param encryptionAlgorithm JWT signing algorithm
     * @param spTenantDomain      Service provider tenant domain
     * @param clientId            ID of the client
     * @param thumbPrint          value used as 'kid'
     * @return encrypted JWT token
     * @throws IdentityOAuth2Exception
     * @deprecated replaced by
     * {@link #encryptWithPublicKey(Key, SignedJWT, JWEAlgorithm, EncryptionMethod, String, String, String)}
     */
    @Deprecated
    private static JWT encryptWithPublicKey(Key publicKey, JWTClaimsSet jwtClaimsSet,
                                            JWEAlgorithm encryptionAlgorithm, EncryptionMethod encryptionMethod,
                                            String spTenantDomain, String clientId,
                                            String thumbPrint) throws IdentityOAuth2Exception {

        JWEHeader.Builder headerBuilder = new JWEHeader.Builder(encryptionAlgorithm, encryptionMethod);

        try {
            headerBuilder.keyID(thumbPrint);
            JWEHeader header = headerBuilder.build();
            EncryptedJWT encryptedJWT = new EncryptedJWT(header, jwtClaimsSet);

            if (log.isDebugEnabled()) {
                log.debug("Encrypting JWT using the algorithm: " + encryptionAlgorithm + ", method: " +
                        encryptionMethod + ", tenant: " + spTenantDomain + " & header: " + header.toString());
            }

            JWEEncrypter encrypter = new RSAEncrypter((RSAPublicKey) publicKey);
            encryptedJWT.encrypt(encrypter);
            return encryptedJWT;
        } catch (JOSEException e) {
            throw new IdentityOAuth2Exception("Error occurred while encrypting JWT for the client_id: " + clientId
                    + " with the tenant domain: " + spTenantDomain, e);
        }
    }

    /**
     * Encrypt the JWT token with with given public key.
     *
     * @param publicKey           public key used to encrypt
     * @param signedJwt           contains signed JWT body
     * @param encryptionAlgorithm JWT signing algorithm
     * @param spTenantDomain      Service provider tenant domain
     * @param clientId            ID of the client
     * @param kid                 value used as 'kid'
     * @return encrypted JWT token
     * @throws IdentityOAuth2Exception
     */
    private static JWT encryptWithPublicKey(Key publicKey, SignedJWT signedJwt,
                                            JWEAlgorithm encryptionAlgorithm, EncryptionMethod encryptionMethod,
                                            String spTenantDomain, String clientId,
                                            String kid) throws IdentityOAuth2Exception {

        JWEHeader.Builder headerBuilder = new JWEHeader.Builder(encryptionAlgorithm, encryptionMethod);

        try {
            if (StringUtils.isNotBlank(kid)) {
                headerBuilder.keyID(kid);
            }
            headerBuilder.contentType(JWT); // Required to indicate nested JWT.
            JWEHeader header = headerBuilder.build();

            JWEObject jweObject = new JWEObject(header, new Payload(signedJwt));
            // Encrypt with the recipient's public key.
            jweObject.encrypt(new RSAEncrypter((RSAPublicKey) publicKey));

            EncryptedJWT encryptedJWT = EncryptedJWT.parse(jweObject.serialize());

            if (log.isDebugEnabled()) {
                log.debug("Encrypting JWT using the algorithm: " + encryptionAlgorithm + ", method: " +
                        encryptionMethod + ", tenant: " + spTenantDomain + " & header: " + header.toString());
            }

            return encryptedJWT;
        } catch (JOSEException | ParseException e) {
            throw new IdentityOAuth2Exception("Error occurred while encrypting JWT for the client_id: " + clientId
                    + " with the tenant domain: " + spTenantDomain, e);
        }
    }

    /**
     * Create JWSSigner using the server level configurations and return.
     *
     * @param privateKey RSA Private key.
     * @return  JWSSigner
     */
    public static JWSSigner createJWSSigner(RSAPrivateKey privateKey) {

        boolean allowWeakKey = Boolean.parseBoolean(System.getProperty(ALLOW_WEAK_RSA_SIGNER_KEY));
        if (allowWeakKey && log.isDebugEnabled()) {
            log.debug("System flag 'allow_weak_rsa_signer_key' is  enabled. So weak keys (key length less than 2048) " +
                    " will be allowed for signing.");
        }
        return new RSASSASigner(privateKey, allowWeakKey);
    }

    /**
     * Generic Signing function
     *
     * @param jwtClaimsSet       contains JWT body
     * @param signatureAlgorithm JWT signing algorithm
     * @param tenantDomain       tenant domain
     * @return signed JWT token
     * @throws IdentityOAuth2Exception
     */
    public static JWT signJWT(JWTClaimsSet jwtClaimsSet, JWSAlgorithm signatureAlgorithm, String tenantDomain)
            throws IdentityOAuth2Exception {

        if (JWSAlgorithm.RS256.equals(signatureAlgorithm) || JWSAlgorithm.RS384.equals(signatureAlgorithm) ||
                JWSAlgorithm.RS512.equals(signatureAlgorithm) || JWSAlgorithm.PS256.equals(signatureAlgorithm)) {
            return signJWTWithRSA(jwtClaimsSet, signatureAlgorithm, tenantDomain);
        } else if (JWSAlgorithm.HS256.equals(signatureAlgorithm) || JWSAlgorithm.HS384.equals(signatureAlgorithm) ||
                JWSAlgorithm.HS512.equals(signatureAlgorithm)) {
            // return signWithHMAC(jwtClaimsSet,jwsAlgorithm,request); implementation need to be done
            throw new RuntimeException("Provided signature algorithm: " + signatureAlgorithm +
                    " is not supported");
        } else {
            // return signWithEC(jwtClaimsSet,jwsAlgorithm,request); implementation need to be done
            throw new RuntimeException("Provided signature algorithm: " + signatureAlgorithm +
                    " is not supported");
        }
    }

    /**
     * sign JWT token from RSA algorithm
     *
     * @param jwtClaimsSet       contains JWT body
     * @param signatureAlgorithm JWT signing algorithm
     * @param tenantDomain       tenant domain
     * @return signed JWT token
     * @throws IdentityOAuth2Exception
     */
    //TODO: Can make this private after removing deprecated "signJWTWithRSA" methods in DefaultIDTokenBuilder
    public static JWT signJWTWithRSA(JWTClaimsSet jwtClaimsSet, JWSAlgorithm signatureAlgorithm, String tenantDomain)
            throws IdentityOAuth2Exception {

        try {
            if (StringUtils.isBlank(tenantDomain)) {
                tenantDomain = MultitenantConstants.SUPER_TENANT_DOMAIN_NAME;
                if (log.isDebugEnabled()) {
                    log.debug("Assign super tenant domain as signing domain.");
                }
            }

            if (log.isDebugEnabled()) {
                log.debug("Signing JWT using the algorithm: " + signatureAlgorithm + " & key of the tenant: " +
                        tenantDomain);
            }

            int tenantId = IdentityTenantUtil.getTenantId(tenantDomain);
            Key privateKey = getPrivateKey(tenantDomain, tenantId);
            JWSSigner signer = OAuth2Util.createJWSSigner((RSAPrivateKey) privateKey);
            JWSHeader.Builder headerBuilder = new JWSHeader.Builder((JWSAlgorithm) signatureAlgorithm);
            headerBuilder.keyID(getKID(getCertificate(tenantDomain, tenantId), signatureAlgorithm, tenantDomain));
            headerBuilder.x509CertThumbprint(new Base64URL(getThumbPrint(tenantDomain, tenantId)));
            SignedJWT signedJWT = new SignedJWT(headerBuilder.build(), jwtClaimsSet);
            signedJWT.sign(signer);
            return signedJWT;
        } catch (JOSEException e) {
            throw new IdentityOAuth2Exception("Error occurred while signing JWT", e);
        }
    }

    public static Key getPrivateKey(String tenantDomain, int tenantId) throws IdentityOAuth2Exception {

        Key privateKey;
        if (!(privateKeys.containsKey(tenantId))) {

            try {
                IdentityTenantUtil.initializeRegistry(tenantId, tenantDomain);
            } catch (IdentityException e) {
                throw new IdentityOAuth2Exception("Error occurred while loading registry for tenant " + tenantDomain,
                        e);
            }

            // get tenant's key store manager
            KeyStoreManager tenantKSM = KeyStoreManager.getInstance(tenantId);

            if (!tenantDomain.equals(MultitenantConstants.SUPER_TENANT_DOMAIN_NAME)) {
                // derive key store name
                String ksName = tenantDomain.trim().replace(".", "-");
                String jksName = ksName + ".jks";
                // obtain private key
                privateKey = tenantKSM.getPrivateKey(jksName, tenantDomain);

            } else {
                try {
                    privateKey = tenantKSM.getDefaultPrivateKey();
                } catch (Exception e) {
                    throw new IdentityOAuth2Exception("Error while obtaining private key for super tenant", e);
                }
            }
            //privateKey will not be null always
            privateKeys.put(tenantId, privateKey);
        } else {
            //privateKey will not be null because containsKey() true says given key is exist and ConcurrentHashMap
            // does not allow to store null values
            privateKey = privateKeys.get(tenantId);
        }
        return privateKey;
    }

    /**
     * Helper method to add algo into to JWT_HEADER to signature verification.
     *
     * @param certThumbprint
     * @param signatureAlgorithm
     * @return
     *
     */
    public static String getKID(String certThumbprint, JWSAlgorithm signatureAlgorithm) {

        return certThumbprint + "_" + signatureAlgorithm.toString();
    }

    /**
     * Method to obtain 'kid' value for the signing key to be included the JWT header.
     *
     * @param certificate        Signing Certificate.
     * @param signatureAlgorithm relevant signature algorithm.
     * @return KID value as a String.
     */
    public static String getKID(Certificate certificate, JWSAlgorithm signatureAlgorithm, String tenantDomain)
            throws IdentityOAuth2Exception {

        return OAuth2ServiceComponentHolder.getKeyIDProvider().getKeyId(certificate, signatureAlgorithm, tenantDomain);
    }

    /**
     * Method to obtain 'kid' value generated with SHA-1 alg for the signing key to be included the JWT header.
     *
     * @param certificate        Signing Certificate.
     * @param signatureAlgorithm relevant signature algorithm.
     * @return                   KID value as a String.
     * @throws IdentityOAuth2Exception
     */
    public static String getPreviousKID(Certificate certificate, JWSAlgorithm signatureAlgorithm, String tenantDomain)
            throws IdentityOAuth2Exception {

        return OAuth2ServiceComponentHolder.getKeyIDProvider()
                .getPreviousKeyId(certificate, signatureAlgorithm, tenantDomain);
    }

    /**
     * Helper method to add public certificate to JWT_HEADER to signature verification.
     *
     * @param tenantDomain
     * @param tenantId
     * @throws IdentityOAuth2Exception
     */
    public static String getThumbPrint(String tenantDomain, int tenantId) throws IdentityOAuth2Exception {

        try {

            Certificate certificate = getCertificate(tenantDomain, tenantId);

            // TODO: maintain a hashmap with tenants' pubkey thumbprints after first initialization
            return getThumbPrint(certificate);

        } catch (Exception e) {
            String error = "Error in obtaining certificate for tenant " + tenantDomain;
            throw new IdentityOAuth2Exception(error, e);
        }
    }

    /**
     * Helper method to add public certificate to JWT_HEADER to signature verification.
     * This creates thumbPrints directly from given certificates
     *
     * @param certificate
     * @param alias
     * @return
     * @throws IdentityOAuth2Exception
     */
    public static String getThumbPrint(Certificate certificate, String alias) throws IdentityOAuth2Exception {

        return getThumbPrint(certificate);
    }

    /**
     * Method to obtain certificate thumbprint with default SHA-256 algorithm.
     *
     * @param certificate java.security.cert type certificate.
     * @return Certificate thumbprint as a String.
     * @throws IdentityOAuth2Exception When failed to obtain the thumbprint.
     */
    public static String getThumbPrint(Certificate certificate) throws IdentityOAuth2Exception {

        return getThumbPrintWithAlgorithm(certificate, KID_HASHING_ALGORITHM);
    }

    public static String getThumbPrintWithPrevAlgorithm(Certificate certificate)
            throws IdentityOAuth2Exception {

        return getThumbPrintWithAlgorithm(certificate, PREVIOUS_KID_HASHING_ALGORITHM);
    }

    private static String getThumbPrintWithAlgorithm(Certificate certificate, String algorithm)
            throws IdentityOAuth2Exception {

        try {
            MessageDigest digestValue = MessageDigest.getInstance(algorithm);
            byte[] der = certificate.getEncoded();
            digestValue.update(der);
            byte[] digestInBytes = digestValue.digest();
            String publicCertThumbprint = hexify(digestInBytes);
            String thumbprint = new String(new Base64(0, null, true).
                    encode(publicCertThumbprint.getBytes(Charsets.UTF_8)), Charsets.UTF_8);
            if (log.isDebugEnabled()) {
                log.debug(String.format("Thumbprint value: %s calculated for Certificate: %s using algorithm: %s",
                        thumbprint, certificate, digestValue.getAlgorithm()));
            }
            return thumbprint;
        } catch (CertificateEncodingException e) {
            String error = "Error occurred while encoding thumbPrint from certificate.";
            throw new IdentityOAuth2Exception(error, e);
        } catch (NoSuchAlgorithmException e) {
            String error = String.format("Error in obtaining %s thumbprint from certificate.", algorithm);
            throw new IdentityOAuth2Exception(error, e);
        }
    }

    private static boolean isRSAAlgorithm(JWEAlgorithm algorithm) {

        return (JWEAlgorithm.RSA_OAEP.equals(algorithm) || JWEAlgorithm.RSA1_5.equals(algorithm) ||
                JWEAlgorithm.RSA_OAEP_256.equals(algorithm));
    }

    /**
     * Method to obatin Default Signing certificate for the tenant.
     *
     * @param tenantDomain Tenant Domain as a String.
     * @param tenantId     Tenan ID as an integer.
     * @return Default Signing Certificate of the tenant domain.
     * @throws IdentityOAuth2Exception When failed to obtain the certificate for the requested tenant.
     */
    public static Certificate getCertificate(String tenantDomain, int tenantId) throws IdentityOAuth2Exception {

        Certificate publicCert = null;

        if (!(publicCerts.containsKey(tenantId))) {
            if (log.isDebugEnabled()) {
                log.debug(String.format("Obtaining certificate for the tenant %s", tenantDomain));
            }
            try {
                IdentityTenantUtil.initializeRegistry(tenantId, tenantDomain);
            } catch (IdentityException e) {
                throw new IdentityOAuth2Exception("Error occurred while loading registry for tenant " + tenantDomain,
                        e);
            }

            // get tenant's key store manager
            KeyStoreManager tenantKSM = KeyStoreManager.getInstance(tenantId);

            KeyStore keyStore = null;
            if (!tenantDomain.equals(MultitenantConstants.SUPER_TENANT_DOMAIN_NAME)) {
                // derive key store name
                String ksName = tenantDomain.trim().replace(".", "-");
                String jksName = ksName + ".jks";
                if (log.isDebugEnabled()) {
                    log.debug(String.format("Loading default tenant certificate for tenant : %s from the KeyStore" +
                            " %s", tenantDomain, ksName));
                }
                try {
                    keyStore = tenantKSM.getKeyStore(jksName);
                    publicCert = keyStore.getCertificate(tenantDomain);
                } catch (KeyStoreException e) {
                    throw new IdentityOAuth2Exception("Error occurred while loading public certificate for tenant: " +
                            tenantDomain, e);
                } catch (Exception e) {
                    throw new IdentityOAuth2Exception("Error occurred while loading Keystore for tenant: " +
                            tenantDomain, e);
                }

            } else {
                try {
                    publicCert = tenantKSM.getDefaultPrimaryCertificate();
                } catch (Exception e) {
                    throw new IdentityOAuth2Exception("Error occurred while loading default public " +
                            "certificate for tenant: " + tenantDomain, e);
                }
            }
            if (publicCert != null) {
                publicCerts.put(tenantId, publicCert);
            }
        } else {
            publicCert = publicCerts.get(tenantId);
        }
        return publicCert;
    }

    /**
     * Helper method to hexify a byte array.
     * TODO:need to verify the logic
     *
     * @param bytes
     * @return hexadecimal representation
     */
    private static String hexify(byte bytes[]) {

        char[] hexDigits = {'0', '1', '2', '3', '4', '5', '6', '7',
                +'8', '9', 'a', 'b', 'c', 'd', 'e', 'f'};

        StringBuilder buf = new StringBuilder(bytes.length * 2);

        for (int i = 0; i < bytes.length; ++i) {
            buf.append(hexDigits[(bytes[i] & 0xf0) >> 4]);
            buf.append(hexDigits[bytes[i] & 0x0f]);
        }

        return buf.toString();
    }

    /**
     * Returns essential claims according to claim type: id_token/userinfo .
     *
     * @param essentialClaims
     * @param claimType
     * @return essential claims list
     */
    public static List<String> getEssentialClaims(String essentialClaims, String claimType) {

        JSONObject jsonObjectClaims = new JSONObject(essentialClaims);
        List<String> essentialClaimsList = new ArrayList<>();
        if (jsonObjectClaims.toString().contains(claimType)) {
            JSONObject newJSON = jsonObjectClaims.getJSONObject(claimType);
            if (newJSON != null) {
                Iterator<?> keys = newJSON.keys();
                while (keys.hasNext()) {
                    String key = (String) keys.next();
                    if (!newJSON.isNull(key)) {
                        String value = newJSON.get(key).toString();
                        JSONObject jsonObjectValues = new JSONObject(value);
                        Iterator<?> claimKeyValues = jsonObjectValues.keys();
                        while (claimKeyValues.hasNext()) {
                            String claimKey = (String) claimKeyValues.next();
                            String claimValue = jsonObjectValues.get(claimKey).toString();
                            if (Boolean.parseBoolean(claimValue) &&
                                    claimKey.equals(OAuthConstants.OAuth20Params.ESSENTIAL)) {
                                essentialClaimsList.add(key);
                            }
                        }
                    }
                }
            }
        }
        return essentialClaimsList;
    }

    /**
     * Returns the domain name convert to upper case if the domain is not not empty, else return primary domain name.
     *
     * @param userStoreDomain
     * @return
     */
    public static String getSanitizedUserStoreDomain(String userStoreDomain) {

        if (StringUtils.isNotBlank(userStoreDomain)) {
            userStoreDomain = userStoreDomain.toUpperCase();
        } else {
            userStoreDomain = IdentityUtil.getPrimaryDomainName();
        }
        return userStoreDomain;
    }

    /**
     * Returns the mapped user store domain representation federated users according to the MapFederatedUsersToLocal
     * configuration in the identity.xml file.
     *
     * @param authenticatedUser
     * @return
     * @throws IdentityOAuth2Exception
     */
    public static String getUserStoreForFederatedUser(AuthenticatedUser authenticatedUser) throws
            IdentityOAuth2Exception {

        if (authenticatedUser == null) {
            throw new IllegalArgumentException("Authenticated user cannot be null");
        }

        String userStoreDomain = OAuth2Util.getUserStoreDomainFromUserId(authenticatedUser.toString());
        if (!OAuthServerConfiguration.getInstance().isMapFederatedUsersToLocal() && authenticatedUser.
                isFederatedUser()) {
            if (OAuth2ServiceComponentHolder.isIDPIdColumnEnabled()) {
                // When the IDP_ID column is available it was decided to set the
                // domain name for federated users to 'FEDERATED'.
                // This is a system reserved word and users stores cannot be created with this name.
                userStoreDomain = FrameworkConstants.FEDERATED_IDP_NAME;
            } else {
                userStoreDomain = OAuth2Util.getFederatedUserDomain(authenticatedUser.getFederatedIdPName());
            }
        }
        return userStoreDomain;
    }

    /**
     * Returns Base64 encoded token which have username appended.
     *
     * @param authenticatedUser
     * @param token
     * @return
     */
    public static String addUsernameToToken(AuthenticatedUser authenticatedUser, String token) {

        if (authenticatedUser == null) {
            throw new IllegalArgumentException("Authenticated user cannot be null");
        }

        if (StringUtils.isBlank(token)) {
            throw new IllegalArgumentException("Token cannot be blank");
        }

        String usernameForToken = authenticatedUser.toString();
        if (!OAuthServerConfiguration.getInstance().isMapFederatedUsersToLocal() &&
                authenticatedUser.isFederatedUser()) {
            usernameForToken = OAuth2Util.getFederatedUserDomain(authenticatedUser.getFederatedIdPName());
            usernameForToken = usernameForToken + UserCoreConstants.DOMAIN_SEPARATOR + authenticatedUser.
                    getAuthenticatedSubjectIdentifier();
        }

        //use ':' for token & userStoreDomain separation
        String tokenStrToEncode = token + ":" + usernameForToken;
        return Base64Utils.encode(tokenStrToEncode.getBytes(Charsets.UTF_8));
    }

    /**
     * Validates the json provided.
     *
     * @param redirectURL redirect url
     * @return true if a valid json
     */
    public static boolean isValidJson(String redirectURL) {

        try {
            new JSONObject(redirectURL);
        } catch (JSONException ex) {
            return false;
        }
        return true;
    }

    /**
     * This method returns essential:true claims list from the request parameter of OIDC authorization request
     *
     * @param claimRequestor                  claimrequestor is either id_token or  userinfo
     * @param requestedClaimsFromRequestParam claims defined in the value of the request parameter
     * @return the claim list which have attribute vale essentail :true
     */
    public static List<String> essentialClaimsFromRequestParam(String claimRequestor, Map<String, List<RequestedClaim>>
            requestedClaimsFromRequestParam) {

        List<String> essentialClaimsfromRequestParam = new ArrayList<>();
        List<RequestedClaim> claimsforClaimRequestor = requestedClaimsFromRequestParam.get(claimRequestor);
        if (CollectionUtils.isNotEmpty(claimsforClaimRequestor)) {
            for (RequestedClaim claimforClaimRequestor : claimsforClaimRequestor) {
                String claim = claimforClaimRequestor.getName();
                if (claimforClaimRequestor.isEssential()) {
                    essentialClaimsfromRequestParam.add(claim);
                }
            }
        }
        return essentialClaimsfromRequestParam;
    }

    /* Get authorized user from the {@link AccessTokenDO}. When getting authorized user we also make sure flag to
     * determine whether the user is federated or not is set.
     *
     * @param accessTokenDO accessTokenDO
     * @return user
     */
    public static AuthenticatedUser getAuthenticatedUser(AccessTokenDO accessTokenDO) {

        AuthenticatedUser authenticatedUser = null;
        if (accessTokenDO != null) {
            authenticatedUser = accessTokenDO.getAuthzUser();
        }
        if (authenticatedUser != null) {
            authenticatedUser.setFederatedUser(isFederatedUser(authenticatedUser));
        }
        return authenticatedUser;
    }

    /**
     * Determine whether the user represented by {@link AuthenticatedUser} object is a federated user.
     *
     * @param authenticatedUser
     * @return true if user is federated, false otherwise.
     */
    public static boolean isFederatedUser(AuthenticatedUser authenticatedUser) {

        String userStoreDomain = authenticatedUser.getUserStoreDomain();

        // We consider a user federated if the flag for federated user is set or the user store domain contain the
        // federated user store domain prefix.
        boolean isExplicitlyFederatedUser =
                StringUtils.startsWith(userStoreDomain, OAuthConstants.UserType.FEDERATED_USER_DOMAIN_PREFIX) ||
                        authenticatedUser.isFederatedUser();

        // Flag to make sure federated user is not mapped to local users.
        boolean isFederatedUserNotMappedToLocalUser =
                !OAuthServerConfiguration.getInstance().isMapFederatedUsersToLocal();

        return isExplicitlyFederatedUser && isFederatedUserNotMappedToLocalUser;
    }

    /**
     * Returns the service provider associated with the OAuth clientId.
     *
     * @param clientId     OAuth2/OIDC Client Identifier
     * @param tenantDomain
     * @return
     * @throws IdentityOAuth2Exception
     */
    public static ServiceProvider getServiceProvider(String clientId,
                                                     String tenantDomain) throws IdentityOAuth2Exception {

        ApplicationManagementService applicationMgtService = OAuth2ServiceComponentHolder.getApplicationMgtService();
        try {
            // Get the Service Provider.
            return applicationMgtService.getServiceProviderByClientId(
                    clientId, IdentityApplicationConstants.OAuth2.NAME, tenantDomain);
        } catch (IdentityApplicationManagementException e) {
            throw new IdentityOAuth2Exception("Error while obtaining the service provider for client_id: " +
                    clientId + " of tenantDomain: " + tenantDomain, e);
        }
    }

    /**
     * Returns the service provider associated with the OAuth clientId.
     *
     * @param clientId OAuth2/OIDC Client Identifier
     * @return
     * @throws IdentityOAuth2Exception
     */
    public static ServiceProvider getServiceProvider(String clientId) throws IdentityOAuth2Exception {

        ApplicationManagementService applicationMgtService = OAuth2ServiceComponentHolder.getApplicationMgtService();
        String tenantDomain = null;
        try {
            tenantDomain = getTenantDomainOfOauthApp(clientId);
            // Get the Service Provider.
            return applicationMgtService.getServiceProviderByClientId(
                    clientId, IdentityApplicationConstants.OAuth2.NAME, tenantDomain);
        } catch (IdentityApplicationManagementException e) {
            throw new IdentityOAuth2Exception("Error while obtaining the service provider for client_id: " +
                    clientId + " of tenantDomain: " + tenantDomain, e);
        } catch (InvalidOAuthClientException e) {
            throw new IdentityOAuth2ClientException("Could not find an existing app for clientId: " + clientId, e);
        }
    }

    /**
     * Returns the public certificate of the service provider associated with the OAuth consumer app as
     * an X509 @{@link Certificate} object.
     *
     * @param clientId     OAuth2/OIDC Client Identifier
     * @param tenantDomain
     * @return
     * @throws IdentityOAuth2Exception
     */
    public static Certificate getX509CertOfOAuthApp(String clientId,
                                                    String tenantDomain) throws IdentityOAuth2Exception {

        try {
            ServiceProvider serviceProvider = OAuth2Util.getServiceProvider(clientId, tenantDomain);
            // Get the certificate content.
            String certificateContent = serviceProvider.getCertificateContent();
            if (StringUtils.isNotBlank(certificateContent)) {
                // Build the Certificate object from cert content.
                return IdentityUtil.convertPEMEncodedContentToCertificate(certificateContent);
            } else {
                throw new IdentityOAuth2Exception("Public certificate not configured for Service Provider with " +
                        "client_id: " + clientId + " of tenantDomain: " + tenantDomain);
            }
        } catch (CertificateException e) {
            throw new IdentityOAuth2Exception("Error while building X509 cert of oauth app with client_id: "
                    + clientId + " of tenantDomain: " + tenantDomain, e);
        }
    }

    /**
     * Return true if the token identifier is a parsable JWT.
     *
     * @param tokenIdentifier String JWT token identifier.
     * @return true for a JWT token.
     */
    public static boolean isParsableJWT(String tokenIdentifier) {

        if (StringUtils.isBlank(tokenIdentifier)) {
            return false;
        }
        try {
            JWTParser.parse(tokenIdentifier);
            return true;
        } catch (ParseException e) {
            if (log.isDebugEnabled()) {
                log.debug("Provided token identifier is not a parsable JWT.", e);
            }
            return false;
        }
    }

    /**
     * Return true if the token identifier is JWT.
     *
     * @param tokenIdentifier String JWT token identifier.
     * @return true for a JWT token.
     */
    public static boolean isJWT(String tokenIdentifier) {
        // JWT token contains 3 base64 encoded components separated by periods.
        return StringUtils.countMatches(tokenIdentifier, DOT_SEPARATER) == 2;
    }

    /**
     * Return true if the JWT id token is encrypted.
     *
     * @param idToken String JWT ID token.
     * @return Boolean state of encryption.
     */
    public static boolean isIDTokenEncrypted(String idToken) {
        // Encrypted ID token contains 5 base64 encoded components separated by periods.
        return StringUtils.countMatches(idToken, DOT_SEPARATER) == 4;
    }

    /**
     * @deprecated We cannot determine the token issuer this way. Have a look at the
     * {@link #findAccessToken(String, boolean)} method.
     */
    @Deprecated
    public static OauthTokenIssuer getTokenIssuer(String accessToken) throws IdentityOAuth2Exception {

        OauthTokenIssuer oauthTokenIssuer = null;
        String consumerKey = null;
        if (isJWT(accessToken) || isIDTokenEncrypted(accessToken)) {
            oauthTokenIssuer = new JWTTokenIssuer();
        } else {
            try {
                consumerKey = OAuth2Util.getClientIdForAccessToken(accessToken);
                if (consumerKey != null) {
                    oauthTokenIssuer = OAuth2Util.getOAuthTokenIssuerForOAuthApp(consumerKey);
                }
            } catch (IllegalArgumentException e) {
                if (log.isDebugEnabled()) {
                    log.debug("Consumer key is not found for token identifier: " + accessToken, e);
                }
            } catch (InvalidOAuthClientException e) {
                throw new IdentityOAuth2Exception(
                        "Error while retrieving oauth issuer for the app with clientId: " + consumerKey, e);
            }
        }
        return oauthTokenIssuer;
    }

    /**
     * Publish event on token generation error.
     *
     * @param exception Exception occurred.
     * @param params Additional parameters.
     */
    public static void triggerOnTokenExceptionListeners(Throwable exception, Map<String, Object> params) {

        try {
            OAuthEventInterceptor oAuthEventInterceptorProxy =
                    OAuthComponentServiceHolder.getInstance().getOAuthEventInterceptorProxy();

            if (oAuthEventInterceptorProxy != null) {
                try {
                    oAuthEventInterceptorProxy.onTokenIssueException(exception, params);
                } catch (IdentityOAuth2Exception e) {
                    log.error("Error while invoking OAuthEventInterceptor for onTokenIssueException", e);
                }
            }
        } catch (Throwable e) {
            // Catching a throwable as we do no need to interrupt the code flow since these are logging purposes.
            if (log.isDebugEnabled()) {
                log.debug("Error occurred while executing oAuthEventInterceptorProxy for onTokenIssueException.", e);
            }
        }
    }

    /**
     * Extract information related to the token introspection and publish the event on introspection error.
     *
     * @param
     */
    public static void triggerOnIntrospectionExceptionListeners(OAuth2TokenValidationRequestDTO introspectionRequest,
            OAuth2IntrospectionResponseDTO introspectionResponse) {

        Map<String, Object> params = new HashMap<>();
        params.put("error", introspectionResponse.getError());

        try {
            OAuthEventInterceptor oAuthEventInterceptorProxy = OAuthComponentServiceHolder.getInstance()
                    .getOAuthEventInterceptorProxy();

            if (oAuthEventInterceptorProxy != null) {
                try {
                    oAuthEventInterceptorProxy.onTokenValidationException(introspectionRequest, params);
                } catch (IdentityOAuth2Exception e) {
                    log.error("Error while invoking OAuthEventInterceptor for onTokenValidationException", e);
                }
            }
        } catch (Throwable e) {
            // Catching a throwable as we do no need to interrupt the code flow since these are logging purposes.
            if (log.isDebugEnabled()) {
                log.debug("Error occurred while executing oAuthEventInterceptorProxy for onTokenValidationException.",
                        e);
            }
        }
    }

    /**
     * Get the supported oauth grant types
     *
     * @return list of grant types
     */
    public static List<String> getSupportedGrantTypes() {

        Map<String, AuthorizationGrantHandler> supportedGrantTypesMap = OAuthServerConfiguration.getInstance()
                .getSupportedGrantTypes();
        List<String> supportedGrantTypes = new ArrayList<>();
        if (supportedGrantTypesMap != null && !supportedGrantTypesMap.isEmpty()) {
            supportedGrantTypes = supportedGrantTypesMap.keySet().stream().collect(Collectors.toList());
        }
        return supportedGrantTypes;
    }

    /**
     * Get the supported client authentication methods
     *
     * @return list of client authentication methods
     */
    public static List<String> getSupportedClientAuthenticationMethods() {

        List<String> clientAuthenticationMethods = new ArrayList<>();
        clientAuthenticationMethods.add(CLIENT_SECRET_BASIC);
        clientAuthenticationMethods.add(CLIENT_SECRET_POST);

        return clientAuthenticationMethods;
    }

    /**
     * Get the supported code challenge methods.
     *
     * @return list of code challenge methods.
     */
    public static List<String> getSupportedCodeChallengeMethods() {

        List<String> codeChallengeMethods = new ArrayList<>();
        codeChallengeMethods.add(OAuthConstants.OAUTH_PKCE_S256_CHALLENGE);
        codeChallengeMethods.add(OAuthConstants.OAUTH_PKCE_PLAIN_CHALLENGE);

        return codeChallengeMethods;
    }

    /**
     * Get the supported response modes.
     *
     * @return list of response modes supported.
     */
    public static List<String> getSupportedResponseModes() {

        return OAuthServerConfiguration.getInstance().getSupportedResponseModeNames();
    }

    /**
     * Get the supported request object signing algorithms
     *
     * @return list of algorithms
     */
    public static List<String> getRequestObjectSigningAlgValuesSupported() {

        List<String> requestObjectSigningAlgValues = new ArrayList<>();
        requestObjectSigningAlgValues.add(JWSAlgorithm.RS256.getName());
        requestObjectSigningAlgValues.add(JWSAlgorithm.RS384.getName());
        requestObjectSigningAlgValues.add(JWSAlgorithm.RS512.getName());
        requestObjectSigningAlgValues.add(JWSAlgorithm.PS256.getName());
        requestObjectSigningAlgValues.add(JWSAlgorithm.NONE.getName());

        return requestObjectSigningAlgValues;
    }

    /**
     * Check whether the request object parameter is supported
     *
     * @return true if supported
     */
    public static boolean isRequestParameterSupported() {

        return Boolean.TRUE;
    }

    /**
     * Check whether the claims parameter is supported
     *
     * @return true if supported
     */
    public static boolean isClaimsParameterSupported() {

        return Boolean.TRUE;
    }

    /**
     * Returns the federated IdP resolved from the given domain.
     * For a federated user the user store domain is in the format of FEDERATED:{federated-idp-name}
     *
     * @param userStoreDomain user store domain to be resolved from
     * @return federated IdP name if user store domain is of format FEDERATED:{federated-idp-name}. Else returns null.
     */
    public static String getFederatedIdPFromDomain(String userStoreDomain) {

        if (StringUtils.startsWith(userStoreDomain, OAuthConstants.UserType.FEDERATED_USER_DOMAIN_PREFIX)) {

            String[] tokens = userStoreDomain.split(OAuthConstants.UserType.FEDERATED_USER_DOMAIN_SEPARATOR);
            if (tokens.length == 2) {
                return tokens[1];
            }
        }

        return null;
    }

    /**
     * Creates an instance on AuthenticatedUser{@link AuthenticatedUser} for the given parameters.
     * If given user store domain is of format FEDERATED:{federated-idp-name}, the authenticated user instance will
     * be flagged as a federated user.
     *
     * @param username        username of the user
     * @param userStoreDomain user store domain
     * @param tenantDomain    tenent domain
     * @return an instance of AuthenticatedUser{@link AuthenticatedUser}
     * @deprecated use {@link #createAuthenticatedUser(String, String, String, String)} instead.
     */
    @Deprecated
    public static AuthenticatedUser createAuthenticatedUser(String username, String userStoreDomain,
                                                            String tenantDomain) {

        AuthenticatedUser authenticatedUser = new AuthenticatedUser();
        authenticatedUser.setUserName(username);
        authenticatedUser.setTenantDomain(tenantDomain);
        if (StringUtils.startsWith(userStoreDomain, OAuthConstants.UserType.FEDERATED_USER_DOMAIN_PREFIX) &&
                !OAuthServerConfiguration.getInstance().isMapFederatedUsersToLocal()) {
            if (log.isDebugEnabled()) {
                log.debug("Federated prefix found in domain: " + userStoreDomain + " for user: " + username
                        + " in tenant domain: " + tenantDomain + ". Flag user as a federated user.");
            }
            authenticatedUser.setFederatedUser(true);
            authenticatedUser.setFederatedIdPName(OAuth2Util.getFederatedIdPFromDomain(userStoreDomain));
        } else {
            authenticatedUser.setUserStoreDomain(userStoreDomain);
        }

        return authenticatedUser;
    }

    /**
     * Creates an instance of AuthenticatedUser{@link AuthenticatedUser} for the given parameters.
     *
     * @param username        username of the user
     * @param userStoreDomain user store domain
     * @param tenantDomain    tenent domain
     * @param idpName         idp name
     * @return an instance of AuthenticatedUser{@link AuthenticatedUser}
     */
    public static AuthenticatedUser createAuthenticatedUser(String username, String userStoreDomain, String
            tenantDomain, String idpName) {

        AuthenticatedUser authenticatedUser = new AuthenticatedUser();
        authenticatedUser.setUserName(username);
        authenticatedUser.setTenantDomain(tenantDomain);

        /* When the IDP_ID column is available it was decided to set the
         domain name for federated users to 'FEDERATED'.
         This is a system reserved word and user stores cannot be created with this name.

         For jwt bearer grant and saml bearer grant types, assertion issuing idp is set as
         the authenticated idp, but this may not always be the idp user is in;
         i.e, for an assertion issued by IS, idp name will be 'LOCAL', yet the user could have been
         authenticated with some external idp.
         Therefore, we cannot stop setting 'FEDERATED' as the user store domain for federated users.*/
        if (StringUtils.startsWith(userStoreDomain, OAuthConstants.UserType.FEDERATED_USER_DOMAIN_PREFIX) &&
                !OAuthServerConfiguration.getInstance().isMapFederatedUsersToLocal()) {
            authenticatedUser.setFederatedUser(true);
            if (OAuth2ServiceComponentHolder.isIDPIdColumnEnabled()) {
                authenticatedUser.setFederatedIdPName(idpName);
            } else {
                authenticatedUser.setFederatedIdPName(OAuth2Util.getFederatedIdPFromDomain(userStoreDomain));
            }
            authenticatedUser.setUserId(getUserIdOfFederatedUser(username, tenantDomain, idpName));
            if (log.isDebugEnabled()) {
                log.debug("Federated prefix found in domain: " + userStoreDomain + " for user: " + username +
                        " in tenant domain: " + tenantDomain + ". Flag user as a federated user. " +
                        authenticatedUser.getFederatedIdPName() + " is set as the authenticated idp.");
            }
        } else {
            authenticatedUser.setUserStoreDomain(userStoreDomain);
            authenticatedUser.setFederatedIdPName(idpName);
        }

        return authenticatedUser;
    }

    /**
     * Get the user if of the federated user from the user session store.
     *
     * @param username     Username.
     * @param tenantDomain Tenant domain.
     * @param idpName      IDP name.
     * @return User id associated with the given federated user.
     */
    private static String getUserIdOfFederatedUser(String username, String tenantDomain, String idpName) {

        String userId = null;
        int tenantId = IdentityTenantUtil.getTenantId(tenantDomain);
        try {
            int idpId = UserSessionStore.getInstance().getIdPId(idpName, tenantId);
            userId = UserSessionStore.getInstance().getFederatedUserId(username, tenantId, idpId);
        } catch (UserSessionException e) {
            // In here we better not log the user id.
            log.error("Error occurred while resolving the user id from the username for the federated user", e);
        }
        return userId;
    }

    public static String getIdTokenIssuer(String tenantDomain) throws IdentityOAuth2Exception {

        if (IdentityTenantUtil.isTenantQualifiedUrlsEnabled()) {
            try {
                return ServiceURLBuilder.create().addPath(OAUTH2_TOKEN_EP_URL).build().getAbsolutePublicURL();
            } catch (URLBuilderException e) {
                String errorMsg = String.format("Error while building the absolute url of the context: '%s',  for the" +
                        " tenant domain: '%s'", OAUTH2_TOKEN_EP_URL, tenantDomain);
                throw new IdentityOAuth2Exception(errorMsg, e);
            }
        } else {
            return getIssuerLocation(tenantDomain);
        }
    }

    /**
     * Used to get the issuer url for a given tenant.
     *
     * @param tenantDomain Tenant domain.
     * @return Token issuer url.
     * @throws IdentityOAuth2Exception IdentityOAuth2Exception.
     */
    public static String getIssuerLocation(String tenantDomain) throws IdentityOAuth2Exception {

        /*
        * IMPORTANT:
        * This method should only honor the given tenant.
        * Do not add any auto tenant resolving logic.
        */
        if (IdentityTenantUtil.isTenantQualifiedUrlsEnabled() || isBuildIssuerWithHostname()) {
            try {
                startTenantFlow(tenantDomain);
                return ServiceURLBuilder.create().addPath(OAUTH2_TOKEN_EP_URL).build().getAbsolutePublicURL();
            } catch (URLBuilderException e) {
                String errorMsg = String.format("Error while building the absolute url of the context: '%s',  for the" +
                        " tenant domain: '%s'", OAUTH2_TOKEN_EP_URL, tenantDomain);
                throw new IdentityOAuth2Exception(errorMsg, e);
            } finally {
                endTenantFlow();
            }
        } else {
            return getResidentIdpEntityId(tenantDomain);
        }
    }

    /**
     * Retrieve entity id of the resident identity provider.
     *
     * @param tenantDomain tenant domain.
     * @return idp entity id.
     * @throws IdentityOAuth2Exception when failed to retrieve the idp entity id.
     */
    public static String getResidentIdpEntityId(String tenantDomain) throws IdentityOAuth2Exception {

        IdentityProvider identityProvider = getResidentIdp(tenantDomain);
        FederatedAuthenticatorConfig[] fedAuthnConfigs = identityProvider.getFederatedAuthenticatorConfigs();
        // Get OIDC authenticator
        FederatedAuthenticatorConfig oidcAuthenticatorConfig =
                IdentityApplicationManagementUtil.getFederatedAuthenticator(fedAuthnConfigs,
                        IdentityApplicationConstants.Authenticator.OIDC.NAME);
        return IdentityApplicationManagementUtil.getProperty(oidcAuthenticatorConfig.getProperties(),
                IDP_ENTITY_ID).getValue();
    }

    /**
     * If enabled, hostname will be used to build the issuer of the ID token instead of entity id of the resident IDP.
     *
     * @return true if hostname is to be used to build the issuer of the ID token.
     */
    private static boolean isBuildIssuerWithHostname() {

        String buildIssuerWithHostname = IdentityUtil.getProperty(OAUTH_BUILD_ISSUER_WITH_HOSTNAME);
        return Boolean.parseBoolean(buildIssuerWithHostname);
    }

    private static IdentityProvider getResidentIdp(String tenantDomain) throws IdentityOAuth2Exception {

        try {
            return IdentityProviderManager.getInstance().getResidentIdP(tenantDomain);
        } catch (IdentityProviderManagementException e) {
            String errorMsg =
                    String.format("Error while getting Resident Identity Provider of '%s' tenant.", tenantDomain);
            throw new IdentityOAuth2Exception(errorMsg, e);
        }
    }

    /**
     * Used to build an OAuth revocation request DTO.
     *
     * @param oAuthClientAuthnContext OAuth client authentication context.
     * @param accessToken             Access token to be revoked.
     * @return Returns a OAuth revocation request DTO.
     */
    public static OAuthRevocationRequestDTO buildOAuthRevocationRequest(OAuthClientAuthnContext oAuthClientAuthnContext,
                                                                        String accessToken) {

        OAuthRevocationRequestDTO revocationRequestDTO = new OAuthRevocationRequestDTO();

        revocationRequestDTO.setToken(accessToken);
        revocationRequestDTO.setOauthClientAuthnContext(oAuthClientAuthnContext);
        revocationRequestDTO.setConsumerKey(oAuthClientAuthnContext.getClientId());

        return revocationRequestDTO;
    }

    /**
     * Find access tokenDO from token identifier by chaining through all available token issuers.
     *
     * @param tokenIdentifier access token data object from the validation request.
     * @return AccessTokenDO
     * @throws IdentityOAuth2Exception
     */
    public static AccessTokenDO findAccessToken(String tokenIdentifier, boolean includeExpired)
            throws IdentityOAuth2Exception {

        AccessTokenDO accessTokenDO;

        // Get a copy of the list of token issuers .
        Map<String, OauthTokenIssuer> allOAuthTokenIssuerMap = new HashMap<>(
                OAuthServerConfiguration.getInstance().getOauthTokenIssuerMap());

        // Differentiate default token issuers and other issuers for better performance.
        Map<String, OauthTokenIssuer> defaultOAuthTokenIssuerMap = new HashMap<>();
        extractDefaultOauthTokenIssuers(allOAuthTokenIssuerMap, defaultOAuthTokenIssuerMap);

        // First try default token issuers.
        accessTokenDO = getAccessTokenDOFromMatchingTokenIssuer(tokenIdentifier, defaultOAuthTokenIssuerMap,
                includeExpired);
        if (accessTokenDO != null) {
            return accessTokenDO;
        }

        // Loop through other issuer and try to get the hash.
        accessTokenDO = getAccessTokenDOFromMatchingTokenIssuer(tokenIdentifier, allOAuthTokenIssuerMap,
                includeExpired);

        // If the lookup is only for tokens in 'ACTIVE' state, APIs calling this method expect an
        // IllegalArgumentException to be thrown to identify inactive/invalid tokens.
        if (accessTokenDO == null && !includeExpired) {
            throw new IllegalArgumentException("Invalid Access Token. ACTIVE access token is not found.");
        }
        return accessTokenDO;
    }

    /**
     * Loop through provided token issuer list and tries to get the access token DO.
     *
     * @param tokenIdentifier Provided token identifier.
     * @param tokenIssuerMap  List of token issuers.
     * @return Obtained matching access token DO if possible.
     * @throws IdentityOAuth2Exception
     */
    private static AccessTokenDO getAccessTokenDOFromMatchingTokenIssuer(String tokenIdentifier,
                                                                         Map<String, OauthTokenIssuer> tokenIssuerMap,
                                                                         boolean includeExpired)
            throws IdentityOAuth2Exception {

        AccessTokenDO accessTokenDO;
        if (tokenIssuerMap != null) {
            for (Map.Entry<String, OauthTokenIssuer> oauthTokenIssuerEntry: tokenIssuerMap.entrySet()) {
                try {
                    OauthTokenIssuer oauthTokenIssuer = oauthTokenIssuerEntry.getValue();
                    String tokenAlias = oauthTokenIssuer.getAccessTokenHash(tokenIdentifier);
                    if (oauthTokenIssuer.usePersistedAccessTokenAlias()) {
                        accessTokenDO = OAuth2Util.getAccessTokenDOFromTokenIdentifier(tokenAlias, includeExpired);
                    } else {
                        accessTokenDO = OAuth2Util.getAccessTokenDOFromTokenIdentifier(tokenIdentifier, includeExpired);
                    }
                    if (accessTokenDO != null) {
                        return accessTokenDO;
                    }
                } catch (OAuthSystemException e) {
                    if (log.isDebugEnabled()) {
                        if (IdentityUtil.isTokenLoggable(IdentityConstants.IdentityTokens.ACCESS_TOKEN)) {
                            log.debug("Token issuer: " + oauthTokenIssuerEntry.getKey() + " was tried and" +
                                    " failed to parse the received token: " + tokenIdentifier);
                        } else {
                            log.debug("Token issuer: " + oauthTokenIssuerEntry.getKey() + " was tried and" +
                                    " failed to parse the received token.");
                        }
                    }
                } catch (IllegalArgumentException e) {
                    if (log.isDebugEnabled()) {
                        if (IdentityUtil.isTokenLoggable(IdentityConstants.IdentityTokens.ACCESS_TOKEN)) {
                            log.debug("Token issuer: " + oauthTokenIssuerEntry.getKey() + " was tried and"
                                    + " failed to get the token from database: " + tokenIdentifier);
                        } else {
                            log.debug("Token issuer: " + oauthTokenIssuerEntry.getKey() + " was tried and"
                                    + " failed  to get the token from database.");
                        }
                    }
                }
            }
        }
        return null;
    }

    /**
     * Differentiate default token issuers from all available token issuers map.
     *
     * @param allOAuthTokenIssuerMap Map of all available token issuers.
     * @param defaultOAuthTokenIssuerMap default token issuers
     */
    private static void extractDefaultOauthTokenIssuers(Map<String, OauthTokenIssuer> allOAuthTokenIssuerMap,
                                                        Map<String, OauthTokenIssuer> defaultOAuthTokenIssuerMap) {

        // TODO: 4/9/19 Implement logic to read default issuer from config.
        // TODO: 4/9/19 add sorting mechanism to use JWT issuer first.
        defaultOAuthTokenIssuerMap.put(OAuthServerConfiguration.JWT_TOKEN_TYPE,
                allOAuthTokenIssuerMap.get(OAuthServerConfiguration.JWT_TOKEN_TYPE));
        allOAuthTokenIssuerMap.remove(OAuthServerConfiguration.JWT_TOKEN_TYPE);

        defaultOAuthTokenIssuerMap.put(OAuthServerConfiguration.DEFAULT_TOKEN_TYPE,
                allOAuthTokenIssuerMap.get(OAuthServerConfiguration.DEFAULT_TOKEN_TYPE));
        allOAuthTokenIssuerMap.remove(OAuthServerConfiguration.DEFAULT_TOKEN_TYPE);
    }

    /**
     * Return access token identifier from OAuth2TokenValidationResponseDTO. This method validated the token against
     * the cache and the DB.
     *
     * @param tokenResponse OAuth2TokenValidationResponseDTO object.
     * @return extracted access token identifier.
     * @throws UserInfoEndpointException
     */
    public static String getAccessTokenIdentifier(OAuth2TokenValidationResponseDTO tokenResponse)
            throws UserInfoEndpointException {

        if (tokenResponse.getAuthorizationContextToken().getTokenString() != null) {
            AccessTokenDO accessTokenDO = null;
            try {
                accessTokenDO = OAuth2Util.findAccessToken(
                        tokenResponse.getAuthorizationContextToken().getTokenString(), false);
            } catch (IdentityOAuth2Exception e) {
                throw new UserInfoEndpointException("Error occurred while obtaining access token.", e);
            }

            if (accessTokenDO != null) {
                return accessTokenDO.getAccessToken();
            }
        }
        return null;
    }

    /**
     * There are cases where we store an 'alias' of the token returned to the client as the token inside IS.
     * For example, in the case of JWT access tokens we store the 'jti' claim in the database instead of the
     * actual JWT. Therefore we need to cache an AccessTokenDO with the stored token identifier.
     *
     * @param newTokenBean token DO to be added to the cache.
     */
    public static void addTokenDOtoCache(AccessTokenDO newTokenBean) throws IdentityOAuth2Exception  {

        OauthTokenIssuer tokenIssuer = null;
        try {
            tokenIssuer = OAuth2Util.getOAuthTokenIssuerForOAuthApp(newTokenBean.getConsumerKey());
            String tokenAlias = tokenIssuer.getAccessTokenHash(newTokenBean.getAccessToken());
            OAuthCacheKey accessTokenCacheKey = new OAuthCacheKey(tokenAlias);
            AccessTokenDO tokenDO = AccessTokenDO.clone(newTokenBean);
            tokenDO.setAccessToken(tokenAlias);
            OAuthCache.getInstance().addToCache(accessTokenCacheKey, tokenDO);
            if (log.isDebugEnabled()) {
                if (IdentityUtil.isTokenLoggable(IdentityConstants.IdentityTokens.ACCESS_TOKEN)) {
                    log.debug("Access token DO was added to OAuthCache with cache key: "
                            + accessTokenCacheKey.getCacheKeyString());
                } else {
                    log.debug("Access token DO was added to OAuthCache");
                }
            }
        } catch (OAuthSystemException e) {
            if (IdentityUtil.isTokenLoggable(IdentityConstants.IdentityTokens.ACCESS_TOKEN)) {
                throw new IdentityOAuth2Exception("Error while getting the token alias from token issuer: " +
                        tokenIssuer.toString() + " for the token: " + newTokenBean.getAccessToken(), e);
            } else {
                throw new IdentityOAuth2Exception("Error while getting the token alias from token issuer: " +
                        tokenIssuer.toString(), e);
            }
        } catch (InvalidOAuthClientException e) {
            if (IdentityUtil.isTokenLoggable(IdentityConstants.IdentityTokens.ACCESS_TOKEN)) {
                throw new IdentityOAuth2Exception("Error while getting the token issuer for the token: " +
                        newTokenBean.getAccessToken(), e);
            } else {
                throw new IdentityOAuth2Exception("Error while getting the token issuer", e);
            }
        }
    }

    /**
     * Used to get the authenticated IDP name from a user.
     *
     * @param user Authenticated User.
     * @return Returns the authenticated IDP name.
     */
    public static String getAuthenticatedIDP(AuthenticatedUser user) {

        String authenticatedIDP;
        if (OAuth2ServiceComponentHolder.isIDPIdColumnEnabled()) {
            if (!OAuthServerConfiguration.getInstance().isMapFederatedUsersToLocal() && user.isFederatedUser()) {
                authenticatedIDP = user.getFederatedIdPName();
                if (log.isDebugEnabled()) {
                    log.debug("IDP_ID column is available. User is federated and not mapped to local users. " +
                            "Authenticated IDP is set to:" + authenticatedIDP + " for user:"
                            + user.getLoggableUserId());
                }
            } else {
                authenticatedIDP = FrameworkConstants.LOCAL_IDP_NAME;
                if (log.isDebugEnabled()) {
                    log.debug("IDP_ID column is available. Authenticated IDP is set to:" + authenticatedIDP +
                            " for user:" + user.getLoggableUserId());
                }
            }
        } else {
            authenticatedIDP = user.getFederatedIdPName();
            if (log.isDebugEnabled()) {
                log.debug("IDP_ID column is not available. Authenticated IDP is set to:" + authenticatedIDP +
                        " for user:" + user.getLoggableUserId());
            }
        }

        return authenticatedIDP;
    }

    /**
     * Used to get the user store domain name from a user.
     *
     * @param user Authenticated User.
     * @return Returns the sanitized user store domain.
     */
    public static String getUserStoreDomain(AuthenticatedUser user) {

        String userDomain;
        if (OAuth2ServiceComponentHolder.isIDPIdColumnEnabled() &&
                !OAuthServerConfiguration.getInstance().isMapFederatedUsersToLocal() && user.isFederatedUser()) {
            if (log.isDebugEnabled()) {
                log.debug("IDP_ID column is available. User is federated and not mapped to local users.");
            }
            // When the IDP_ID column is available it was decided to set the
            // domain name for federated users to 'FEDERATED'.
            // This is a system reserved word and users stores cannot be created with this name.
            userDomain = FrameworkConstants.FEDERATED_IDP_NAME;
        } else if (!OAuthServerConfiguration.getInstance().isMapFederatedUsersToLocal() && user.isFederatedUser()) {
            if (log.isDebugEnabled()) {
                log.debug("IDP_ID column is not available. User is federated and not mapped to local users.");
            }
            userDomain = OAuth2Util.getFederatedUserDomain(user.getFederatedIdPName());
        } else {
            userDomain = user.getUserStoreDomain();
            if (log.isDebugEnabled()) {
                if (OAuth2ServiceComponentHolder.isIDPIdColumnEnabled()) {
                    log.debug("IDP_ID column is available. User is not federated or mapped to local users.");
                } else {
                    log.debug("IDP_ID column is not available. User is not federated or mapped to local users.");
                }
            }
        }
        String sanitizedUserDomain = OAuth2Util.getSanitizedUserStoreDomain(userDomain);
        if (log.isDebugEnabled()) {
            log.debug("User domain is set to:" + sanitizedUserDomain  + " for user:" + user.getLoggableUserId());
        }

        return sanitizedUserDomain;
    }

    /**
     * Check if the IDP_ID column is available in the relevant tables.
     *
     * @return True if IDP_ID column is available in all the relevant table.
     */
    public static boolean checkIDPIdColumnAvailable() {

        boolean isIdpIdAvailableInAuthzCodeTable;
        boolean isIdpIdAvailableInTokenTable;
        boolean isIdpIdAvailableInTokenAuditTable;
        String columnIdpId = "IDP_ID";

        isIdpIdAvailableInAuthzCodeTable = FrameworkUtils
                .isTableColumnExists("IDN_OAUTH2_AUTHORIZATION_CODE", columnIdpId);
        isIdpIdAvailableInTokenTable = FrameworkUtils
                .isTableColumnExists("IDN_OAUTH2_ACCESS_TOKEN", columnIdpId);
        if (OAuthServerConfiguration.getInstance().useRetainOldAccessTokens()) {
            isIdpIdAvailableInTokenAuditTable = FrameworkUtils
                    .isTableColumnExists("IDN_OAUTH2_ACCESS_TOKEN_AUDIT", columnIdpId);
        } else {
            isIdpIdAvailableInTokenAuditTable = true;
            if (log.isDebugEnabled()) {
                log.debug("Retaining old access tokens in IDN_OAUTH2_ACCESS_TOKEN_AUDIT is disabled, therefore " +
                        "ignoring the availability of IDP_ID column in IDN_OAUTH2_ACCESS_TOKEN_AUDIT table.");
            }
        }

        return isIdpIdAvailableInAuthzCodeTable && isIdpIdAvailableInTokenTable && isIdpIdAvailableInTokenAuditTable;
    }

    public static boolean isAccessTokenExtendedTableExist() {

        return IdentityDatabaseUtil.isTableExists(OAuthConstants.ACCESS_TOKEN_STORE_ATTRIBUTES_TABLE);
    }

    /**
     * Check whether the CONSENTED_TOKEN column is available in IDN_OAUTH2_ACCESS_TOKEN table.
     *
     * @return True if the column is available.
     */
    public static boolean checkConsentedTokenColumnAvailable() {

        return FrameworkUtils.isTableColumnExists("IDN_OAUTH2_ACCESS_TOKEN", "CONSENTED_TOKEN");
    }

    /**
     * This can be used to load the oauth scope permissions bindings in oauth-scope-bindings.xml file.
     */
    public static void initiateOAuthScopePermissionsBindings(int tenantId) {

        if (Oauth2ScopeUtils.isSystemLevelInternalSystemScopeManagementEnabled()) {
            if (log.isDebugEnabled()) {
                log.debug("OAuth internal scopes permission binding initialization is skipped as the scopes " +
                        "are managed globally.");
            }
            return;
        }
        try {
            //Check login scope is available. If exists, assumes all scopes are loaded using the file.
            if (!hasScopesAlreadyAdded(tenantId)) {
                List<Scope> scopes = OAuth2ServiceComponentHolder.getInstance().getOauthScopeBinding();
                for (Scope scope : scopes) {
                    OAuthTokenPersistenceFactory.getInstance().getOAuthScopeDAO().addScope(scope, tenantId);
                }
                if (log.isDebugEnabled()) {
                    log.debug("OAuth scopes are loaded for the tenant : " + tenantId);
                }
            } else {
                if (log.isDebugEnabled()) {
                    log.debug("OAuth scopes are already loaded");
                }
            }
        } catch (IdentityOAuth2ScopeException e) {
            log.error("Error while registering OAuth scopes with permissions bindings", e);
        }
    }

    private static boolean hasScopesAlreadyAdded(int tenantId) throws IdentityOAuth2ScopeServerException {

        Scope loginScope = OAuthTokenPersistenceFactory.getInstance().getOAuthScopeDAO().getScopeByName(
                INTERNAL_LOGIN_SCOPE, tenantId);
        if (loginScope == null) {
            return false;
        } else {
            List<ScopeBinding> scopeBindings = loginScope.getScopeBindings();
            for (ScopeBinding scopeBinding : scopeBindings) {
                if (PERMISSIONS_BINDING_TYPE.equalsIgnoreCase(scopeBinding.getBindingType())) {
                    return true;
                }
            }
        }
        return false;
    }

    /**
     * Check whether required token binding available in the request.
     *
     * @param tokenBinding token binding.
     * @param request http request.
     * @return true if binding is valid.
     */
    public static boolean isValidTokenBinding(TokenBinding tokenBinding, HttpServletRequest request) {

        if (request == null || tokenBinding == null || StringUtils.isBlank(tokenBinding.getBindingReference())
                || StringUtils.isBlank(tokenBinding.getBindingType())) {
            return true;
        }

        Optional<TokenBinder> tokenBinderOptional = OAuth2ServiceComponentHolder.getInstance()
                .getTokenBinder(tokenBinding.getBindingType());
        if (!tokenBinderOptional.isPresent()) {
            log.warn("Token binder with type: " + tokenBinding.getBindingType() + " is not available.");
            return false;
        }

        return tokenBinderOptional.get().isValidTokenBinding(request, tokenBinding);
    }

    /**
     * Get public certificate from JWKS when kid and JWKS Uri is given.
     *
     * @param jwksUri - JWKS Uri
     * @return - X509Certificate
     * @throws IdentityOAuth2Exception - IdentityOAuth2Exception
     * @deprecated replaced with {@link #getEncryptionJWKFromJWKS(String, JWEAlgorithm)}
     */
    @Deprecated
    private static X509Certificate getPublicCertFromJWKS(String jwksUri) throws IdentityOAuth2Exception {
        if (log.isDebugEnabled()) {
            log.debug(String.format("Attempting to retrieve public certificate from the Jwks uri: %s.", jwksUri));
        }
        try {
            JWKSet publicKeys = JWKSet.load(new URL(jwksUri));
            JWK jwk = null;
            X509Certificate certificate;
            //Get the first signing JWK from the list
            List<JWK> jwkList = publicKeys.getKeys();

            for (JWK currentJwk : jwkList) {
                if (KeyUse.SIGNATURE == currentJwk.getKeyUse()) {
                    jwk = currentJwk;
                    break;
                }
            }

            if (jwk != null) {
                certificate = jwk.getParsedX509CertChain().get(0);
                if (log.isDebugEnabled()) {
                    log.debug(String.format("Retrieved the public signing certificate successfully from the " +
                            "jwks uri: %s", jwksUri));
                }
                return certificate;
            } else {
                throw new IdentityOAuth2Exception(String.format("Failed to retrieve public certificate from " +
                        "jwks uri: %s", jwksUri));
            }
        } catch (ParseException | IOException e) {
            throw new IdentityOAuth2Exception(String.format("Failed to retrieve public certificate from " +
                    "jwks uri: %s", jwksUri), e);
        }
    }

    /**
     * Get Jwks uri of SP when clientId and spTenantDomain is provided.
     *
     * @param clientId       - ClientId
     * @param spTenantDomain - Tenant domain
     * @return Jwks Url
     * @throws IdentityOAuth2Exception
     */
    public static String getSPJwksUrl(String clientId, String spTenantDomain) throws IdentityOAuth2Exception {

        ServiceProvider serviceProvider = OAuth2Util.getServiceProvider(clientId, spTenantDomain);
        String jwksUri = serviceProvider.getJwksUri();
        if (StringUtils.isNotBlank(jwksUri)) {
            if (log.isDebugEnabled()) {
                log.debug(String.format("Retrieved jwks uri: %s for the service provider associated with client_id: %s",
                        jwksUri, clientId));
            }
        }
        return jwksUri;
    }

    /**
     * Method to extract the SHA-256 JWK thumbprint from certificates.
     *
     * @param certificate x509 certificate
     * @return String thumbprint
     * @throws IdentityOAuth2Exception When failed to extract thumbprint
     */
    public static String getJwkThumbPrint(Certificate certificate) throws IdentityOAuth2Exception {

        if (log.isDebugEnabled()) {
            log.debug(String.format("Calculating SHA-256 JWK thumb-print for certificate: %s", certificate.toString()));
        }
        try {
            CertificateFactory cf = CertificateFactory.getInstance(Constants.X509);
            ByteArrayInputStream bais = new ByteArrayInputStream(certificate.getEncoded());
            X509Certificate x509 = (X509Certificate) cf.generateCertificate(bais);
            Base64URL jwkThumbprint;
            // check config to maintain backward compatibility with SHA-1 thumbprint
            if (Boolean.parseBoolean(IdentityUtil.getProperty(
                    IdentityConstants.OAuth.ENABLE_SHA256_JWK_THUMBPRINT))) {
                jwkThumbprint = RSAKey.parse(x509).computeThumbprint(Constants.SHA256);
            } else {
                jwkThumbprint = RSAKey.parse(x509).computeThumbprint(Constants.SHA1);
            }

            String thumbprintString = jwkThumbprint.toString();
            if (log.isDebugEnabled()) {
                log.debug(String.format("Calculated SHA-1 JWK thumbprint %s from the certificate",
                        thumbprintString));
            }
            return thumbprintString;
        } catch (CertificateException | JOSEException e) {
            throw new IdentityOAuth2Exception("Error occurred while generating SHA-1 JWK thumbprint", e);
        }
    }

    /**
     * Validates whether the tenant domain set in context matches with the app's tenant domain in tenant qualified
     * URL mode.
     *
     * @param tenantDomainOfApp Tenant domain of the app.
     * @throws InvalidOAuthClientException
     */
    public static void validateRequestTenantDomain(String tenantDomainOfApp) throws InvalidOAuthClientException {

        if (IdentityTenantUtil.isTenantQualifiedUrlsEnabled()) {

            String tenantDomainFromContext = IdentityTenantUtil.resolveTenantDomain();
            if (!StringUtils.equals(tenantDomainFromContext, tenantDomainOfApp)) {
                // This means the tenant domain sent in the request and app's tenant domain do not match.
                if (log.isDebugEnabled()) {
                    log.debug("A valid client with the given client_id cannot be found in " +
                            "tenantDomain: " + tenantDomainFromContext);
                }
                throw new InvalidOAuthClientException("no.valid.client.in.tenant");
            }
        }
    }

    /**
     * Validates whether the tenant domain set in context matches with the app's tenant domain in tenant qualified
     * URL mode.
     *
     * @param tenantDomainOfApp Tenant domain of the app.
     * @param tokenReqDTO       Access token request DTO object that contains request parameters.
     * @throws InvalidOAuthClientException
     */
    public static void validateRequestTenantDomain(String tenantDomainOfApp, OAuth2AccessTokenReqDTO tokenReqDTO)
            throws InvalidOAuthClientException {

        if (IdentityTenantUtil.isTenantQualifiedUrlsEnabled()) {

            Optional<String> contextTenantDomainFromTokenReqDTO = getContextTenantDomainFromTokenReqDTO(tokenReqDTO);
            String tenantDomainFromContext;
            if (contextTenantDomainFromTokenReqDTO.isPresent()) {
                tenantDomainFromContext = contextTenantDomainFromTokenReqDTO.get();
                if (StringUtils.isBlank(tenantDomainFromContext)) {
                    tenantDomainFromContext = IdentityTenantUtil.resolveTenantDomain();
                }

                if (!StringUtils.equals(tenantDomainFromContext, tenantDomainOfApp)) {
                    // This means the tenant domain sent in the request and app's tenant domain do not match.
                    throw new InvalidOAuthClientException("A valid client with the given client_id cannot be found in "
                            + "tenantDomain: " + tenantDomainFromContext);
                }
            } else {
                validateRequestTenantDomain(tenantDomainOfApp);
            }
        }
    }

    private static Optional<String> getContextTenantDomainFromTokenReqDTO(OAuth2AccessTokenReqDTO tokenReqDTO) {

        if (tokenReqDTO == null || tokenReqDTO.getParameters() == null) {
            return Optional.empty();
        }

       String tenantDomainFromContext =
               tokenReqDTO.getParameters().get(OAuthConstants.TENANT_DOMAIN_FROM_CONTEXT);
        if (StringUtils.isNotBlank(tenantDomainFromContext)) {
            return Optional.of(tenantDomainFromContext);
        }
        return Optional.empty();
    }

    private static void startTenantFlow(String tenantDomain) {

        PrivilegedCarbonContext.startTenantFlow();
        PrivilegedCarbonContext.getThreadLocalCarbonContext().setTenantDomain(tenantDomain);
        PrivilegedCarbonContext.getThreadLocalCarbonContext().setTenantId(IdentityTenantUtil.getTenantId(tenantDomain));
    }

    private static void endTenantFlow() {

        PrivilegedCarbonContext.endTenantFlow();
    }

    /**
     * Determines if the scope is specified in the allowed scopes list.
     *
     * @param allowedScopesList Allowed scopes list
     * @param scope             The scope key to check.
     * @return - 'true' if the scope is allowed. 'false' if not.
     */
    public static boolean isAllowedScope(List<String> allowedScopesList, String scope) {

        for (String scopeTobeSkipped : allowedScopesList) {
            if (scope.matches(scopeTobeSkipped)) {
                if (log.isDebugEnabled()) {
                    log.debug(scope + " is found in the allowed list of scopes.");
                }
                return true;
            }
        }
        return false;
    }

    /**
     * Util method to get Identity Provider by name and tenant domain.
     *
     * @param identityProviderName Identity provider
     * @param tenantDomain         Tenant domain
     * @return Identity Provider
     * @throws IdentityOAuth2Exception If were unable to get Identity provider.
     */
    public static IdentityProvider getIdentityProvider(String identityProviderName, String tenantDomain)
            throws IdentityOAuth2Exception {

        try {
            if (OAuth2ServiceComponentHolder.getInstance().getIdpManager() != null) {
                return OAuth2ServiceComponentHolder.getInstance().getIdpManager().getIdPByName(identityProviderName,
                        tenantDomain);
            } else {
                String errorMsg = String.format("Unable to retrieve Idp manager. Error while " +
                        "getting '%s' Identity  Provider of '%s' tenant.", identityProviderName, tenantDomain);
                throw new IdentityOAuth2Exception(errorMsg);
            }
        } catch (IdentityProviderManagementException e) {
            String errorMsg =
                    String.format("Error while getting '%s' Identity Provider of '%s' tenant.", identityProviderName,
                            tenantDomain);
            throw new IdentityOAuth2Exception(errorMsg, e);
        }
    }

    /**
     * Get Internal/everyone role for corresponding user using realm configuration.
     *
     * @param user Authenticated user
     * @return Internal/everyone role
     * @throws IdentityOAuth2Exception IdentityOAuth2Exception
     */
    public static String getInternalEveryoneRole(AuthenticatedUser user) throws IdentityOAuth2Exception {

        try {
            RealmConfiguration realmConfiguration;
            RealmService realmService = OAuthComponentServiceHolder.getInstance().getRealmService();
            int tenantId = getTenantId(user.getTenantDomain());
            if (realmService != null && tenantId != org.wso2.carbon.base.MultitenantConstants.INVALID_TENANT_ID) {
                UserStoreManager userStoreManager;
                userStoreManager = (UserStoreManager) realmService.getTenantUserRealm(tenantId).getUserStoreManager();
                if (userStoreManager != null) {
                    realmConfiguration = userStoreManager.getRealmConfiguration();
                    return realmConfiguration.getEveryOneRoleName();
                }
            }
            return null;
        } catch (UserStoreException e) {
            String errorMsg =
                    "Error while getting Realm configuration of tenant " + user.getTenantDomain();
            throw new IdentityOAuth2Exception(errorMsg, e);
        }
    }

    /**
     * Get a filtered set of scopes after dropping unregistered scopes.
     *
     * @param requestedScopesArr Array of requested scopes.
     * @param tenantDomain Tenant domain.
     * @return Filtered set of scopes after dropping unregistered scopes.
     * @throws IdentityOAuth2Exception IdentityOAuth2Exception
     */
    public static String[] dropUnregisteredScopes(String[] requestedScopesArr, String tenantDomain)
            throws IdentityOAuth2Exception {

        if (ArrayUtils.isEmpty(requestedScopesArr)) {
            if (log.isDebugEnabled()) {
                log.debug("Scope string is empty. No scopes to check for unregistered scopes.");
            }
            return requestedScopesArr;
        }
        try {
            int tenantId = IdentityTenantUtil.getTenantId(tenantDomain);
            String requestedScopes = StringUtils.join(requestedScopesArr, " ");
            Set<Scope> registeredScopeSet = OAuthTokenPersistenceFactory.getInstance().getOAuthScopeDAO()
                    .getRequestedScopesOnly(tenantId, true, requestedScopes);
            List<String> filteredScopes = new ArrayList<>();
            registeredScopeSet.forEach(scope -> filteredScopes.add(scope.getName()));

            if (log.isDebugEnabled()) {
                log.debug(String.format("Dropping unregistered scopes. Requested scopes: %s | Filtered result: %s",
                        requestedScopes,
                        StringUtils.join(filteredScopes, " ")));
            }
            return filteredScopes.toArray(new String[0]);
        } catch (IdentityOAuth2ScopeServerException e) {
            throw new IdentityOAuth2Exception("Error occurred while retrieving registered scopes.", e);
        }
    }

    public static String resolveUsernameFromUserId(String tenantDomain, String userId) throws UserStoreException {

        RealmService realmService = OAuthComponentServiceHolder.getInstance().getRealmService();

        int tenantId = realmService.getTenantManager().getTenantId(tenantDomain);

        AbstractUserStoreManager userStoreManager
                = (AbstractUserStoreManager) realmService.getTenantUserRealm(tenantId).getUserStoreManager();
        return userStoreManager.getUserNameFromUserID(userId);
    }

    /**
     * Resolve tenant domain from the httpServlet request.
     *
     * @param request HttpServlet Request.
     * @return Tenant Domain.
     */
    public static String resolveTenantDomain(HttpServletRequest request) {

        if (!IdentityTenantUtil.isTenantedSessionsEnabled()) {
            return MultitenantConstants.SUPER_TENANT_DOMAIN_NAME;
        }
        return IdentityTenantUtil.resolveTenantDomain();
    }

    /**
     * Get user role list from federated user attributes.
     *
     * @param userAttributes User attribute.
     * @return User role-list.
     */
    public static List<String> getRolesFromFederatedUserAttributes(Map<ClaimMapping, String> userAttributes) {

        Optional<ClaimMapping> roleClaimMapping = Optional.ofNullable(userAttributes).get().entrySet().stream()
                .map(entry -> entry.getKey())
                .filter(claim -> StringUtils.equals(OIDC_ROLE_CLAIM_URI, claim.getRemoteClaim().getClaimUri()))
                .findFirst();

        if (roleClaimMapping.isPresent()) {
            return Arrays.asList(userAttributes.get(roleClaimMapping.get())
                    .split(Pattern.quote(FrameworkUtils.getMultiAttributeSeparator())));
        }

        return Collections.emptyList();
    }

    /**
     * Check federated role based authorization enabled or not.
     *
     * @param requestMsgCtx Token request message context.
     * @return Role based authz flow enabled or not.
     * @throws IdentityOAuth2Exception IdentityOAuth2Exception.
     */
    public static boolean isFederatedRoleBasedAuthzEnabled(OAuthTokenReqMessageContext requestMsgCtx)
            throws IdentityOAuth2Exception {

        String clientId = requestMsgCtx.getOauth2AccessTokenReqDTO().getClientId();
        return isFederatedRoleBasedAuthzEnabled(clientId);
    }

    /**
     * Check federated role based authorization enabled or not.
     *
     * @param oauthAuthzMsgCtx OAuth authorization request message context.
     * @return Role based authz flow enabled or not.
     * @throws IdentityOAuth2Exception IdentityOAuth2Exception.
     */
    public static boolean isFederatedRoleBasedAuthzEnabled(OAuthAuthzReqMessageContext oauthAuthzMsgCtx)
            throws IdentityOAuth2Exception {

        String clientId = oauthAuthzMsgCtx.getAuthorizationReqDTO().getConsumerKey();
        return isFederatedRoleBasedAuthzEnabled(clientId);
    }

    /**
     * Check federated role based authorization enabled or not.
     *
     * @param clientId Application's client ID.
     * @return Role based authz flow enabled or not.
     * @throws IdentityOAuth2Exception IdentityOAuth2Exception.
     */
    public static boolean isFederatedRoleBasedAuthzEnabled(String clientId) throws IdentityOAuth2Exception {

        List<String> federatedRoleBasedAuthzApps = IdentityUtil.getPropertyAsList(FIDP_ROLE_BASED_AUTHZ_APP_CONFIG);
        boolean isFederatedRoleBasedAuthzEnabled = false;
        if (!federatedRoleBasedAuthzApps.isEmpty()) {
            OAuthAppDO app = null;
            try {
                app = getAppInformationByClientId(clientId);
            } catch (InvalidOAuthClientException e) {
                if (log.isDebugEnabled()) {
                    log.debug("Error while retrieving the Application Information for client id: "
                            + clientId, e);
                }
                throw new IdentityOAuth2Exception(e.getMessage(), e);
            }
            String appTenantDomain = getTenantDomainOfOauthApp(app);
            if (StringUtils.equals(MultitenantConstants.SUPER_TENANT_DOMAIN_NAME, appTenantDomain)
                    && federatedRoleBasedAuthzApps.contains(app.getApplicationName())) {
                isFederatedRoleBasedAuthzEnabled = true;
            }
        }
        return isFederatedRoleBasedAuthzEnabled;
    }

    /**
     * Get allowed grant type list for renewing token without revoking existing token.
     *
     * @return Allowed grant type list.
     */
    public static ArrayList<String> getJWTRenewWithoutRevokeAllowedGrantTypes() {

        ArrayList<String> allowedGrantTypes;
        Object value = IdentityConfigParser.getInstance().getConfiguration()
                .get(RENEW_TOKEN_WITHOUT_REVOKING_EXISTING_ALLOWED_GRANT_TYPES_CONFIG);
        if (value == null) {
            allowedGrantTypes = new ArrayList<>(Arrays.asList(OAuthConstants.GrantTypes.CLIENT_CREDENTIALS));
        } else if (value instanceof ArrayList) {
            allowedGrantTypes = (ArrayList) value;
        } else {
            allowedGrantTypes = new ArrayList<>(Collections.singletonList((String) value));
        }
        if (log.isDebugEnabled()) {
            log.debug("Allowed grant types for renewing token without revoking existing token: " + allowedGrantTypes);
        }

        return allowedGrantTypes;
    }

    /**
     * Get the external consent page url configured for the tenant domain.
     *
     * @param tenantDomain Tenant Domain.
     * @return External consent page url.
     * @throws IdentityOAuth2Exception IdentityOAuth2Exception.
     */
    public static String resolveExternalConsentPageUrl(String tenantDomain) throws IdentityOAuth2Exception {

        String externalConsentPageUrl = "";
        try {
            externalConsentPageUrl = OAuth2ServiceComponentHolder.getConsentServerConfigsManagementService()
                    .getExternalConsentPageUrl(tenantDomain);

        } catch (ConsentServerConfigsMgtException e) {
            throw new IdentityOAuth2Exception("Error while retrieving external consent page url from the " +
                    "configuration store for tenant domain : " + tenantDomain, e);
        }

        return externalConsentPageUrl;
    }

    /**
     * Check whether the application should be FAPI conformant.
     *
     * @param clientId       Client ID of the application.
     * @return Whether the application should be FAPI conformant.
     * @throws IdentityOAuth2Exception
     */
    public static boolean isFapiConformantApp(String clientId) throws IdentityOAuth2Exception {

        boolean enableFAPIValidation = Boolean.parseBoolean(IdentityUtil.getProperty(OAuthConstants.ENABLE_FAPI));
        if (!enableFAPIValidation) {
            return false;
        }
        ServiceProvider serviceProvider = getServiceProvider(clientId);
        ServiceProviderProperty[] serviceProviderProperties = serviceProvider.getSpProperties();
        for (ServiceProviderProperty serviceProviderProperty : serviceProviderProperties) {
            if (IS_FAPI_CONFORMANT_APP.equals(serviceProviderProperty.getName())) {
                return Boolean.parseBoolean(serviceProviderProperty.getValue());
            }
        }
        return false;
    }

    /**
     * Check whether basic authorization header exists in a request.
     *
     * @param request Http servlet request.
     * @return True if basic authorization header exists.
     */
    public static boolean isBasicAuthorizationHeaderExists(HttpServletRequest request) {

        String authorizationHeader = request.getHeader(HTTPConstants.HEADER_AUTHORIZATION);
        if (StringUtils.isEmpty(authorizationHeader)) {
            authorizationHeader = request.getHeader(HTTPConstants.HEADER_AUTHORIZATION.toLowerCase());
        }
        /*
            authorizationHeader should be case-insensitive according to the
            "The 'Basic' HTTP Authentication Scheme" spec (https://tools.ietf.org/html/rfc7617#page-3),
            "Note that both scheme and parameter names are matched case-insensitively."
         */
        return StringUtils.isNotEmpty(authorizationHeader)
                && authorizationHeader.toUpperCase().startsWith(BASIC_AUTHORIZATION_PREFIX.toUpperCase());
    }

    /**
     * Get the oauth credentials from the oauth header.
     *
     * @param request Http servlet request.
     * @return An array of string credentials.
     * @throws OAuthClientAuthnException If an error occurs.
     */
    public static String[] extractCredentialsFromAuthzHeader(HttpServletRequest request)
            throws OAuthClientAuthnException {

        if (!isBasicAuthorizationHeaderExists(request)) {
            String errMsg = "Basic authorization header is not available in the request.";
            throw new OAuthClientAuthnException(errMsg, OAuth2ErrorCodes.INVALID_REQUEST);
        }

        String authorizationHeader = request.getHeader(HTTPConstants.HEADER_AUTHORIZATION);
        if (StringUtils.isEmpty(authorizationHeader)) {
            authorizationHeader = request.getHeader(HTTPConstants.HEADER_AUTHORIZATION.toLowerCase());
        }

        return OAuthUtils.decodeClientAuthenticationHeader(authorizationHeader);
    }

    /**
<<<<<<< HEAD
     * Validate whether a TLS certificate is passed through the request.
     *
     * @param content     Certificate content.
     * @return X.509 certificate after decoding the certificate content.
     * @throws CertificateException
     */
    public static X509Certificate parseCertificate(String content) throws CertificateException {

        byte[] decodedContent = java.util.Base64.getDecoder().decode(StringUtils.trim(content
                .replaceAll(OAuthConstants.BEGIN_CERT, StringUtils.EMPTY)
                .replaceAll(OAuthConstants.END_CERT, StringUtils.EMPTY)
        ));

        return (X509Certificate) CertificateFactory.getInstance(Constants.X509)
                .generateCertificate(new ByteArrayInputStream(decodedContent));
=======
     * Retrieve the list of client authentication methods supported by the server.
     *
     * @return     Client authentication methods supported by the server.
     */
    public static String[] getSupportedClientAuthMethods() {

        List<OAuthClientAuthenticator> clientAuthenticators = OAuth2ServiceComponentHolder.getAuthenticationHandlers();
        HashSet<String> supportedClientAuthMethods = new HashSet<>();
        for (OAuthClientAuthenticator clientAuthenticator : clientAuthenticators) {
            List<String> supportedAuthMethods = clientAuthenticator.getSupportedClientAuthenticationMethods();
            if (!supportedAuthMethods.isEmpty()) {
                supportedClientAuthMethods.addAll(supportedAuthMethods);
            }
        }
        return supportedClientAuthMethods.toArray(new String[0]);
>>>>>>> 2c2761df
    }
}<|MERGE_RESOLUTION|>--- conflicted
+++ resolved
@@ -4986,25 +4986,8 @@
 
         return OAuthUtils.decodeClientAuthenticationHeader(authorizationHeader);
     }
-
-    /**
-<<<<<<< HEAD
-     * Validate whether a TLS certificate is passed through the request.
-     *
-     * @param content     Certificate content.
-     * @return X.509 certificate after decoding the certificate content.
-     * @throws CertificateException
-     */
-    public static X509Certificate parseCertificate(String content) throws CertificateException {
-
-        byte[] decodedContent = java.util.Base64.getDecoder().decode(StringUtils.trim(content
-                .replaceAll(OAuthConstants.BEGIN_CERT, StringUtils.EMPTY)
-                .replaceAll(OAuthConstants.END_CERT, StringUtils.EMPTY)
-        ));
-
-        return (X509Certificate) CertificateFactory.getInstance(Constants.X509)
-                .generateCertificate(new ByteArrayInputStream(decodedContent));
-=======
+  
+    /**
      * Retrieve the list of client authentication methods supported by the server.
      *
      * @return     Client authentication methods supported by the server.
@@ -5020,6 +5003,23 @@
             }
         }
         return supportedClientAuthMethods.toArray(new String[0]);
->>>>>>> 2c2761df
+    }
+
+    /**
+     * Validate whether a TLS certificate is passed through the request.
+     *
+     * @param content     Certificate content.
+     * @return X.509 certificate after decoding the certificate content.
+     * @throws CertificateException
+     */
+    public static X509Certificate parseCertificate(String content) throws CertificateException {
+
+        byte[] decodedContent = java.util.Base64.getDecoder().decode(StringUtils.trim(content
+                .replaceAll(OAuthConstants.BEGIN_CERT, StringUtils.EMPTY)
+                .replaceAll(OAuthConstants.END_CERT, StringUtils.EMPTY)
+        ));
+
+        return (X509Certificate) CertificateFactory.getInstance(Constants.X509)
+                .generateCertificate(new ByteArrayInputStream(decodedContent));
     }
 }