--- conflicted
+++ resolved
@@ -5056,21 +5056,6 @@
     }
 
     /**
-<<<<<<< HEAD
-     * Retrieve the list of token binding types supported by the server.
-     *
-     * @return     Token binding types supported by the server.
-     */
-    public static List<String> getSupportedTokenBindingTypes() {
-
-        List<TokenBindingMetaDataDTO> supportedTokenBindings = OAuthComponentServiceHolder.getInstance()
-                .getTokenBindingMetaDataDTOs();
-        List<String> supportedBindingTypes = new ArrayList<>();
-        for (TokenBindingMetaDataDTO tokenBindingMetaDataDTO : supportedTokenBindings) {
-            supportedBindingTypes.add(tokenBindingMetaDataDTO.getTokenBindingType());
-        }
-        return supportedBindingTypes;
-=======
      * Resolves the grant type from the response type for implicit and hybrid flows.
      *
      * @param responseType Response type Eg: token, id_token
@@ -5086,6 +5071,21 @@
             grantType = responseType;
         }
         return grantType;
->>>>>>> c401a965
+    }
+
+    /**
+     * Retrieve the list of token binding types supported by the server.
+     *
+     * @return     Token binding types supported by the server.
+     */
+    public static List<String> getSupportedTokenBindingTypes() {
+
+        List<TokenBindingMetaDataDTO> supportedTokenBindings = OAuthComponentServiceHolder.getInstance()
+                .getTokenBindingMetaDataDTOs();
+        List<String> supportedBindingTypes = new ArrayList<>();
+        for (TokenBindingMetaDataDTO tokenBindingMetaDataDTO : supportedTokenBindings) {
+            supportedBindingTypes.add(tokenBindingMetaDataDTO.getTokenBindingType());
+        }
+        return supportedBindingTypes;
     }
 }