/*
 * Copyright (c) 2013, WSO2 Inc. (http://www.wso2.org) All Rights Reserved.
 *
 * WSO2 Inc. licenses this file to you under the Apache License,
 * Version 2.0 (the "License"); you may not use this file except
 * in compliance with the License.
 * You may obtain a copy of the License at
 *
 * http://www.apache.org/licenses/LICENSE-2.0
 *
 * Unless required by applicable law or agreed to in writing,
 * software distributed under the License is distributed on an
 * "AS IS" BASIS, WITHOUT WARRANTIES OR CONDITIONS OF ANY
 * KIND, either express or implied. See the License for the
 * specific language governing permissions and limitations
 * under the License.
 */

package org.wso2.carbon.identity.oauth2.util;

import com.nimbusds.jose.JOSEException;
import com.nimbusds.jose.JWSAlgorithm;
import com.nimbusds.jose.JWSVerifier;
import com.nimbusds.jose.crypto.RSASSAVerifier;
import com.nimbusds.jose.Algorithm;
import com.nimbusds.jose.JWSHeader;
import com.nimbusds.jose.JWSSigner;
import com.nimbusds.jose.crypto.RSASSASigner;
import com.nimbusds.jose.util.Base64URL;
import com.nimbusds.jwt.JWT;
import com.nimbusds.jwt.JWTClaimsSet;
import com.nimbusds.jwt.SignedJWT;
import org.apache.axiom.om.OMElement;
import org.apache.axiom.om.impl.builder.StAXOMBuilder;
import org.apache.commons.codec.binary.Base64;
import org.apache.commons.codec.digest.DigestUtils;
import org.apache.commons.io.Charsets;
import org.apache.commons.lang.StringUtils;
import org.apache.commons.logging.Log;
import org.apache.commons.logging.LogFactory;
import org.apache.oltu.oauth2.common.message.types.ResponseType;
import org.json.JSONObject;
import org.wso2.carbon.core.util.KeyStoreManager;
import org.wso2.carbon.identity.application.authentication.framework.model.AuthenticatedUser;
import org.wso2.carbon.identity.base.IdentityConstants;
import org.wso2.carbon.identity.base.IdentityException;
import org.wso2.carbon.identity.core.util.IdentityIOStreamUtils;
import org.wso2.carbon.identity.core.util.IdentityTenantUtil;
import org.wso2.carbon.identity.core.util.IdentityUtil;
import org.wso2.carbon.identity.oauth.IdentityOAuthAdminException;
import org.wso2.carbon.identity.oauth.cache.AppInfoCache;
import org.wso2.carbon.identity.oauth2.config.SpOAuth2ExpiryTimeConfiguration;
import org.wso2.carbon.identity.oauth.cache.CacheEntry;
import org.wso2.carbon.identity.oauth.cache.OAuthCache;
import org.wso2.carbon.identity.oauth.cache.OAuthCacheKey;
import org.wso2.carbon.identity.oauth.common.OAuthConstants;
import org.wso2.carbon.identity.oauth.common.exception.InvalidOAuthClientException;
import org.wso2.carbon.identity.oauth.config.OAuthServerConfiguration;
import org.wso2.carbon.identity.oauth.dao.OAuthAppDAO;
import org.wso2.carbon.identity.oauth.dao.OAuthAppDO;
import org.wso2.carbon.identity.oauth.dao.OAuthConsumerDAO;
import org.wso2.carbon.identity.oauth.internal.OAuthComponentServiceHolder;
import org.wso2.carbon.identity.oauth2.IdentityOAuth2Exception;
import org.wso2.carbon.identity.oauth2.authz.OAuthAuthzReqMessageContext;
import org.wso2.carbon.identity.oauth2.dao.TokenMgtDAO;
import org.wso2.carbon.identity.oauth2.internal.OAuth2ServiceComponentHolder;
import org.wso2.carbon.identity.oauth2.model.AccessTokenDO;
import org.wso2.carbon.identity.oauth2.model.ClientCredentialDO;
import org.wso2.carbon.identity.oauth2.token.OAuthTokenReqMessageContext;
import org.wso2.carbon.registry.core.Registry;
import org.wso2.carbon.registry.core.Resource;
import org.wso2.carbon.registry.core.exceptions.RegistryException;
import org.wso2.carbon.user.api.UserStoreException;
import org.wso2.carbon.user.core.service.RealmService;
import org.wso2.carbon.user.core.util.UserCoreUtil;
import org.wso2.carbon.utils.CarbonUtils;
import org.wso2.carbon.utils.multitenancy.MultitenantConstants;
import org.wso2.carbon.utils.multitenancy.MultitenantUtils;

import javax.xml.namespace.QName;
import javax.xml.stream.XMLInputFactory;
import javax.xml.stream.XMLStreamException;
import javax.xml.stream.XMLStreamReader;
import java.io.File;
import java.io.FileInputStream;
import java.io.FileNotFoundException;
import java.io.InputStream;
import java.net.URI;
import java.net.URISyntaxException;
import java.nio.charset.StandardCharsets;
import java.nio.file.Paths;
import java.security.Key;
import java.security.KeyStore;
import java.security.MessageDigest;
import java.security.NoSuchAlgorithmException;
import java.security.interfaces.RSAPublicKey;
import java.security.cert.Certificate;
import java.security.interfaces.RSAPrivateKey;
import java.sql.Timestamp;
import java.text.ParseException;
import java.util.ArrayList;
import java.util.Arrays;
import java.util.Enumeration;
import java.util.HashMap;
import java.util.Iterator;
import java.util.List;
import java.util.Map;
import java.util.Properties;
import java.util.Set;
import java.util.TreeMap;
import java.util.concurrent.ConcurrentHashMap;
import java.util.regex.Matcher;
import java.util.regex.Pattern;

/**
 * Utility methods for OAuth 2.0 implementation
 */
public class OAuth2Util {

    public static final String REMOTE_ACCESS_TOKEN = "REMOTE_ACCESS_TOKEN";
    public static final String JWT_ACCESS_TOKEN = "JWT_ACCESS_TOKEN";
    public static final String ACCESS_TOKEN_DO = "AccessTokenDo";
    public static final String OAUTH2_VALIDATION_MESSAGE_CONTEXT = "OAuth2TokenValidationMessageContext";

    private static final String ALGORITHM_NONE = "NONE";
    /*
     * OPTIONAL. A JSON string containing a space-separated list of scopes associated with this token, in the format
     * described in Section 3.3 of OAuth 2.0
     */
    public static final String SCOPE = "scope";

    /*
     * OPTIONAL. Client identifier for the OAuth 2.0 client that requested this token.
     */
    public static final String CLIENT_ID = "client_id";

    /*
     * OPTIONAL. Human-readable identifier for the resource owner who authorized this token.
     */
    public static final String USERNAME = "username";

    /*
     * OPTIONAL. Type of the token as defined in Section 5.1 of OAuth 2.0
     */
    public static final String TOKEN_TYPE = "token_type";

    /*
     * OPTIONAL. Integer time-stamp, measured in the number of seconds since January 1 1970 UTC, indicating when this
     * token is not to be used before, as defined in JWT
     */
    public static final String NBF = "nbf";

    /*
     * OPTIONAL. Service-specific string identifier or list of string identifiers representing the intended audience for
     * this token, as defined in JWT
     */
    public static final String AUD = "aud";

    /*
     * OPTIONAL. String representing the issuer of this token, as defined in JWT
     */
    public static final String ISS = "iss";

    /*
     * OPTIONAL. String identifier for the token, as defined in JWT
     */
    public static final String JTI = "jti";

    /*
     * OPTIONAL. Subject of the token, as defined in JWT [RFC7519]. Usually a machine-readable identifier of the
     * resource owner who authorized this token.
     */
    public static final String SUB = "sub";

    /*
     * OPTIONAL. Integer time-stamp, measured in the number of seconds since January 1 1970 UTC, indicating when this
     * token will expire, as defined in JWT
     */
    public static final String EXP = "exp";

    /*
     * OPTIONAL. Integer time-stamp, measured in the number of seconds since January 1 1970 UTC, indicating when this
     * token was originally issued, as defined in JWT
     */
    public static final String IAT = "iat";

    /***
     * Constant for user access token expiry time.
     */
    public static final String USER_ACCESS_TOKEN_TIME_IN_MILLISECONDS = "userAccessTokenExpireTime";

    /***
     * Constant for refresh token expiry time.
     */
    public static final String REFRESH_TOKEN_TIME_IN_MILLISECONDS = "refreshTokenExpireTime";

    /***
     * Constant for application access token expiry time.
     */
    public static final String APPLICATION_ACCESS_TOKEN_TIME_IN_MILLISECONDS = "applicationAccessTokenExpireTime";

    private static Log log = LogFactory.getLog(OAuth2Util.class);
    private static long timestampSkew = OAuthServerConfiguration.getInstance().getTimeStampSkewInSeconds() * 1000;
    private static ThreadLocal<Integer> clientTenatId = new ThreadLocal<>();
    private static ThreadLocal<OAuthTokenReqMessageContext> tokenRequestContext = new ThreadLocal<>();
    private static ThreadLocal<OAuthAuthzReqMessageContext> authzRequestContext = new ThreadLocal<>();
    //Precompile PKCE Regex pattern for performance improvement
    private static Pattern pkceCodeVerifierPattern = Pattern.compile("[\\w\\-\\._~]+");

    private static Map<Integer, Certificate> publicCerts = new ConcurrentHashMap<Integer, Certificate>();
    private static Map<Integer, Key> privateKeys = new ConcurrentHashMap<Integer, Key>();

    // Supported Signature Algorithms
    private static final String NONE = "NONE";
    private static final String SHA256_WITH_RSA = "SHA256withRSA";
    private static final String SHA384_WITH_RSA = "SHA384withRSA";
    private static final String SHA512_WITH_RSA = "SHA512withRSA";
    private static final String SHA256_WITH_HMAC = "SHA256withHMAC";
    private static final String SHA384_WITH_HMAC = "SHA384withHMAC";
    private static final String SHA512_WITH_HMAC = "SHA512withHMAC";
    private static final String SHA256_WITH_EC = "SHA256withEC";
    private static final String SHA384_WITH_EC = "SHA384withEC";
    private static final String SHA512_WITH_EC = "SHA512withEC";
    private static final String SHA256 = "SHA-256";
    private static final String SHA384 = "SHA-384";
    private static final String SHA512 = "SHA-512";

    private OAuth2Util(){

    }

    /**
     *
     * @return
     */
    public static OAuthAuthzReqMessageContext getAuthzRequestContext() {
	if (log.isDebugEnabled()) {
	    log.debug("Retreived OAuthAuthzReqMessageContext from threadlocal");
	}
	return authzRequestContext.get();
    }

    /**
     *
     * @param context
     */
    public static void setAuthzRequestContext(OAuthAuthzReqMessageContext context) {
	authzRequestContext.set(context);
	if (log.isDebugEnabled()) {
	    log.debug("Added OAuthAuthzReqMessageContext to threadlocal");
	}
    }

    /**
     *
     */
    public static void clearAuthzRequestContext() {
	authzRequestContext.remove();
	if (log.isDebugEnabled()) {
	    log.debug("Cleared OAuthAuthzReqMessageContext");
	}
    }

    /**
     *
     * @return
     */
    public static OAuthTokenReqMessageContext getTokenRequestContext() {
	if (log.isDebugEnabled()) {
	    log.debug("Retreived OAuthTokenReqMessageContext from threadlocal");
	}
	return tokenRequestContext.get();
    }

    /**
     *
     * @param context
     */
    public static void setTokenRequestContext(OAuthTokenReqMessageContext context) {
	tokenRequestContext.set(context);
	if (log.isDebugEnabled()) {
	    log.debug("Added OAuthTokenReqMessageContext to threadlocal");
	}
    }

    /**
     *
     */
    public static void clearTokenRequestContext() {
	tokenRequestContext.remove();
	if (log.isDebugEnabled()) {
	    log.debug("Cleared OAuthTokenReqMessageContext");
	}
    }

    /**
     * @return
     */
    public static int getClientTenatId() {
        if (clientTenatId.get() == null) {
            return -1;
        }
        return clientTenatId.get().intValue();
    }

    /**
     * @param tenantId
     */
    public static void setClientTenatId(int tenantId) {
        Integer id = Integer.valueOf(tenantId);
        clientTenatId.set(id);
    }

    /**
     *
     */
    public static void clearClientTenantId() {
        clientTenatId.remove();
    }

    /**
     * Build a comma separated list of scopes passed as a String set by OLTU.
     *
     * @param scopes set of scopes
     * @return Comma separated list of scopes
     */
    public static String buildScopeString(String[] scopes) {
        if (scopes != null) {
            StringBuilder scopeString = new StringBuilder("");
            Arrays.sort(scopes);
            for (int i = 0; i < scopes.length; i++) {
                scopeString.append(scopes[i].trim());
                if (i != scopes.length - 1) {
                    scopeString.append(" ");
                }
            }
            return scopeString.toString();
        }
        return null;
    }

    /**
     * @param scopeStr
     * @return
     */
    public static String[] buildScopeArray(String scopeStr) {
        if (StringUtils.isNotBlank(scopeStr)) {
            scopeStr = scopeStr.trim();
            return scopeStr.split("\\s");
        }
        return new String[0];
    }

    /**
     * Authenticate the OAuth Consumer
     *
     * @param clientId             Consumer Key/Id
     * @param clientSecretProvided Consumer Secret issued during the time of registration
     * @return true, if the authentication is successful, false otherwise.
     * @throws IdentityOAuthAdminException Error when looking up the credentials from the database
     */
    public static boolean authenticateClient(String clientId, String clientSecretProvided)
            throws IdentityOAuthAdminException, IdentityOAuth2Exception, InvalidOAuthClientException {

        boolean cacheHit = false;
        String clientSecret = null;

        // Check the cache first.
        CacheEntry cacheResult = OAuthCache.getInstance().getValueFromCache(new OAuthCacheKey(clientId));
        if (cacheResult != null && cacheResult instanceof ClientCredentialDO) {
            ClientCredentialDO clientCredentialDO = (ClientCredentialDO) cacheResult;
            clientSecret = clientCredentialDO.getClientSecret();
            cacheHit = true;
            if (log.isDebugEnabled()) {
                log.debug("Client credentials were available in the cache for client id : " +
                        clientId);
            }
        }

        // Cache miss
        if (clientSecret == null) {
            OAuthConsumerDAO oAuthConsumerDAO = new OAuthConsumerDAO();
            clientSecret = oAuthConsumerDAO.getOAuthConsumerSecret(clientId);
            if (log.isDebugEnabled()) {
                log.debug("Client credentials were fetched from the database.");
            }
        }

        if (clientSecret == null) {
            if (log.isDebugEnabled()) {
                log.debug("Provided Client ID : " + clientId + "is not valid.");
            }
            return false;
        }

        if (!clientSecret.equals(clientSecretProvided)) {

            if (log.isDebugEnabled()) {
                log.debug("Provided the Client ID : " + clientId +
                        " and Client Secret do not match with the issued credentials.");
            }

            return false;
        }

        if (log.isDebugEnabled()) {
            log.debug("Successfully authenticated the client with client id : " + clientId);
        }

        if (!cacheHit) {

            OAuthCache.getInstance().addToCache(new OAuthCacheKey(clientId), new ClientCredentialDO(clientSecret));
            if (log.isDebugEnabled()) {
                log.debug("Client credentials were added to the cache for client id : " + clientId);
            }
        }

        return true;
    }

    /**
     * @deprecated
     *
     * Authenticate the OAuth consumer and return the username of user which own the provided client id and client
     * secret.
     *
     * @param clientId             Consumer Key/Id
     * @param clientSecretProvided Consumer Secret issued during the time of registration
     * @return Username of the user which own client id and client secret if authentication is
     * successful. Empty string otherwise.
     * @throws IdentityOAuthAdminException Error when looking up the credentials from the database
     */
    public static String getAuthenticatedUsername(String clientId, String clientSecretProvided)
            throws IdentityOAuthAdminException, IdentityOAuth2Exception, InvalidOAuthClientException {

        boolean cacheHit = false;
        String username = null;
        boolean isUsernameCaseSensitive = IdentityUtil.isUserStoreInUsernameCaseSensitive(username);

        if (OAuth2Util.authenticateClient(clientId, clientSecretProvided)) {

            CacheEntry cacheResult =
                    OAuthCache.getInstance().getValueFromCache(new OAuthCacheKey(clientId + ":" + username));
            if (cacheResult != null && cacheResult instanceof ClientCredentialDO) {
                // Ugh. This is fugly. Have to have a generic way of caching a key:value pair
                username = ((ClientCredentialDO) cacheResult).getClientSecret();
                cacheHit = true;
                if (log.isDebugEnabled()) {
                    log.debug("Username was available in the cache : " + username);
                }
            }


            if (username == null) {
                // Cache miss
                OAuthConsumerDAO oAuthConsumerDAO = new OAuthConsumerDAO();
                username = oAuthConsumerDAO.getAuthenticatedUsername(clientId, clientSecretProvided);
                if (log.isDebugEnabled()) {
                    log.debug("Username fetch from the database");
                }
            }

            if (username != null && !cacheHit) {
                /*
                  Using the same ClientCredentialDO to host username. Semantically wrong since ClientCredentialDo
                  accept a client secret and we're storing a username in the secret variable. Do we have to make our
                  own cache key and cache entry class every time we need to put something to it? Ideal solution is
                  to have a generalized way of caching a key:value pair
                 */
                if (isUsernameCaseSensitive) {
                    OAuthCache.getInstance()
                            .addToCache(new OAuthCacheKey(clientId + ":" + username), new ClientCredentialDO(username));
                } else {
                    OAuthCache.getInstance().addToCache(new OAuthCacheKey(clientId + ":" + username.toLowerCase()),
                            new ClientCredentialDO(username));
                }
                if (log.isDebugEnabled()) {
                    log.debug("Caching username : " + username);
                }

            }
        }
        return username;
    }

    /**
     * Build the cache key string when storing Authz Code info in cache
     *
     * @param clientId  Client Id representing the client
     * @param authzCode Authorization Code issued to the client
     * @return concatenated <code>String</code> of clientId:authzCode
     */
    public static String buildCacheKeyStringForAuthzCode(String clientId, String authzCode) {
        return clientId + ":" + authzCode;
    }

    public static AccessTokenDO validateAccessTokenDO(AccessTokenDO accessTokenDO) {

        long validityPeriodMillis = accessTokenDO.getValidityPeriodInMillis();
        long issuedTime = accessTokenDO.getIssuedTime().getTime();

        //check the validity of cached OAuth2AccessToken Response
        long accessTokenValidityMillis = calculateValidityInMillis(issuedTime,validityPeriodMillis);

        if (accessTokenValidityMillis > 1000) {
            long refreshValidityPeriodMillis = OAuthServerConfiguration.getInstance()
                    .getRefreshTokenValidityPeriodInSeconds() * 1000;
            long refreshTokenValidityMillis = calculateValidityInMillis(issuedTime, refreshValidityPeriodMillis);
            if (refreshTokenValidityMillis > 1000) {
                //Set new validity period to response object
                accessTokenDO.setValidityPeriodInMillis(accessTokenValidityMillis);
                accessTokenDO.setRefreshTokenValidityPeriodInMillis(refreshTokenValidityMillis);
                //Set issued time period to response object
                accessTokenDO.setIssuedTime(new Timestamp(issuedTime));
                return accessTokenDO;
            }
        }
        //returns null if cached OAuth2AccessToken response object is expired
        return null;
    }

    public static boolean checkAccessTokenPartitioningEnabled() {
        return OAuthServerConfiguration.getInstance().isAccessTokenPartitioningEnabled();
    }

    public static boolean checkUserNameAssertionEnabled() {
        return OAuthServerConfiguration.getInstance().isUserNameAssertionEnabled();
    }

    public static String getAccessTokenPartitioningDomains() {
        return OAuthServerConfiguration.getInstance().getAccessTokenPartitioningDomains();
    }

    public static Map<String, String> getAvailableUserStoreDomainMappings() throws
            IdentityOAuth2Exception {
        //TreeMap is used to ignore the case sensitivity of key. Because when user logged in, the case of the user name is ignored.
        Map<String, String> userStoreDomainMap = new TreeMap<String, String>(String.CASE_INSENSITIVE_ORDER);
        String domainsStr = getAccessTokenPartitioningDomains();
        if (domainsStr != null) {
            String[] userStoreDomainsArr = domainsStr.split(",");
            for (String userStoreDomains : userStoreDomainsArr) {
                String[] mapping = userStoreDomains.trim().split(":"); //A:foo.com , B:bar.com
                if (mapping.length < 2) {
                    throw new IdentityOAuth2Exception("Domain mapping has not defined correctly");
                }
                userStoreDomainMap.put(mapping[1].trim(), mapping[0].trim()); //key=domain & value=mapping
            }
        }
        return userStoreDomainMap;
    }

    public static String getUserStoreDomainFromUserId(String userId)
            throws IdentityOAuth2Exception {
        String userStore = null;
        if (userId != null) {
            String[] strArr = userId.split("/");
            if (strArr != null && strArr.length > 1) {
                userStore = strArr[0];
                Map<String, String> availableDomainMappings = getAvailableUserStoreDomainMappings();
                if (availableDomainMappings != null &&
                        availableDomainMappings.containsKey(userStore)) {
                    userStore = getAvailableUserStoreDomainMappings().get(userStore);
                }
            }
        }
        return userStore;
    }

    public static String getUserStoreDomainFromAccessToken(String apiKey)
            throws IdentityOAuth2Exception {
        String userStoreDomain = null;
        String userId;
        String decodedKey = new String(Base64.decodeBase64(apiKey.getBytes(Charsets.UTF_8)), Charsets.UTF_8);
        String[] tmpArr = decodedKey.split(":");
        if (tmpArr != null) {
            userId = tmpArr[1];
            if (userId != null) {
                userStoreDomain = getUserStoreDomainFromUserId(userId);
            }
        }
        return userStoreDomain;
    }

    public static String getAccessTokenStoreTableFromUserId(String userId)
            throws IdentityOAuth2Exception {
        String accessTokenStoreTable = OAuthConstants.ACCESS_TOKEN_STORE_TABLE;
        String userStore;
        if (userId != null) {
            String[] strArr = userId.split("/");
            if (strArr != null && strArr.length > 1) {
                userStore = strArr[0];
                Map<String, String> availableDomainMappings = getAvailableUserStoreDomainMappings();
                if (availableDomainMappings != null &&
                        availableDomainMappings.containsKey(userStore)) {
                    accessTokenStoreTable = accessTokenStoreTable + "_" +
                            availableDomainMappings.get(userStore);
                }
            }
        }
        return accessTokenStoreTable;
    }

    public static String getAccessTokenStoreTableFromAccessToken(String apiKey)
            throws IdentityOAuth2Exception {
        String userId = getUserIdFromAccessToken(apiKey); //i.e: 'foo.com/admin' or 'admin'
        return getAccessTokenStoreTableFromUserId(userId);
    }

    public static String getUserIdFromAccessToken(String apiKey) {
        String userId = null;
        String decodedKey = new String(Base64.decodeBase64(apiKey.getBytes(Charsets.UTF_8)), Charsets.UTF_8);
        String[] tmpArr = decodedKey.split(":");
        if (tmpArr != null) {
            userId = tmpArr[1];
        }
        return userId;
    }

    public static long getTokenExpireTimeMillis(AccessTokenDO accessTokenDO) {

        if (accessTokenDO == null) {
            throw new IllegalArgumentException("accessTokenDO is " + "\'NULL\'");
        }

        long accessTokenValidity = getAccessTokenExpireMillis(accessTokenDO);
        long refreshTokenValidity = getRefreshTokenExpireTimeMillis(accessTokenDO);

        if (accessTokenValidity > 1000 && refreshTokenValidity > 1000) {
            return accessTokenValidity;
        }
        return 0;
    }

    public static long getRefreshTokenExpireTimeMillis(AccessTokenDO accessTokenDO) {

        if (accessTokenDO == null) {
            throw new IllegalArgumentException("accessTokenDO is " + "\'NULL\'");
        }

        long refreshTokenValidityPeriodMillis = accessTokenDO.getRefreshTokenValidityPeriodInMillis();

        if (refreshTokenValidityPeriodMillis < 0) {
            if (log.isDebugEnabled()) {
                log.debug("Refresh Token has infinite lifetime");
            }
            return -1;
        }

        long refreshTokenIssuedTime = accessTokenDO.getRefreshTokenIssuedTime().getTime();
        long refreshTokenValidity = calculateValidityInMillis(refreshTokenIssuedTime, refreshTokenValidityPeriodMillis);
        if (refreshTokenValidity > 1000) {
            return refreshTokenValidity;
        }
        return 0;
    }

    public static long getAccessTokenExpireMillis(AccessTokenDO accessTokenDO) {

        if (accessTokenDO == null) {
            throw new IllegalArgumentException("accessTokenDO is " + "\'NULL\'");
        }
        long validityPeriodMillis = accessTokenDO.getValidityPeriodInMillis();

        if (validityPeriodMillis < 0) {
            if (log.isDebugEnabled()) {
                if (IdentityUtil.isTokenLoggable(IdentityConstants.IdentityTokens.ACCESS_TOKEN)) {
                    log.debug("Access Token(hashed) : " + DigestUtils.sha256Hex(accessTokenDO.getAccessToken()) +
                            " has infinite lifetime");
                } else {
                    log.debug("Access Token has infinite lifetime");
                }
            }
            return -1;
        }

        long issuedTime = accessTokenDO.getIssuedTime().getTime();
        long validityMillis = calculateValidityInMillis(issuedTime, validityPeriodMillis);
        if (validityMillis > 1000) {
            return validityMillis;
        } else {
            return 0;
        }
    }

    /**
     * Util method to calculate the validity period after applying skew corrections.
     *
     * @param issuedTimeInMillis
     * @param validityPeriodMillis
     * @return skew corrected validity period in milliseconds
     */
    public static long calculateValidityInMillis(long issuedTimeInMillis, long validityPeriodMillis) {

        return issuedTimeInMillis + validityPeriodMillis - (System.currentTimeMillis() - timestampSkew);
    }

    public static int getTenantId(String tenantDomain) throws IdentityOAuth2Exception {
        RealmService realmService = OAuthComponentServiceHolder.getInstance().getRealmService();
        try {
            return realmService.getTenantManager().getTenantId(tenantDomain);
        } catch (UserStoreException e) {
            String error = "Error in obtaining tenant ID from tenant domain : " + tenantDomain;
            throw new IdentityOAuth2Exception(error, e);
        }
    }

    public static String getTenantDomain(int tenantId) throws IdentityOAuth2Exception {
        RealmService realmService = OAuthComponentServiceHolder.getInstance().getRealmService();
        try {
            return realmService.getTenantManager().getDomain(tenantId);
        } catch (UserStoreException e) {
            String error = "Error in obtaining tenant domain from tenant ID : " + tenantId;
            throw new IdentityOAuth2Exception(error, e);
        }
    }

    public static int getTenantIdFromUserName(String username) throws IdentityOAuth2Exception {

        String domainName = MultitenantUtils.getTenantDomain(username);
        return getTenantId(domainName);
    }

    public static String hashScopes(String[] scope) {
        return DigestUtils.md5Hex(OAuth2Util.buildScopeString(scope));
    }

    public static String hashScopes(String scope) {
        if (scope != null) {
            //first converted to an array to sort the scopes
            return DigestUtils.md5Hex(OAuth2Util.buildScopeString(buildScopeArray(scope)));
        } else {
            return null;
        }
    }

    public static AuthenticatedUser getUserFromUserName(String username) throws IllegalArgumentException {
        if (StringUtils.isNotBlank(username)) {
            String tenantDomain = MultitenantUtils.getTenantDomain(username);
            String tenantAwareUsername = MultitenantUtils.getTenantAwareUsername(username);
            String tenantAwareUsernameWithNoUserDomain = UserCoreUtil.removeDomainFromName(tenantAwareUsername);
            String userStoreDomain = IdentityUtil.extractDomainFromName(username).toUpperCase();
            AuthenticatedUser user = new AuthenticatedUser();
            user.setUserName(tenantAwareUsernameWithNoUserDomain);
            user.setTenantDomain(tenantDomain);
            user.setUserStoreDomain(userStoreDomain);

            return user;
        }
        throw new IllegalArgumentException("Cannot create user from empty user name");
    }

    public static String getIDTokenIssuer() {
        String issuer = OAuthServerConfiguration.getInstance().getOpenIDConnectIDTokenIssuerIdentifier();
        if (StringUtils.isBlank(issuer)) {
            issuer = OAuthURL.getOAuth2TokenEPUrl();
        }
        return issuer;
    }

    public static class OAuthURL {

        public static String getOAuth1RequestTokenUrl() {
            String oauth1RequestTokenUrl = OAuthServerConfiguration.getInstance().getOAuth1RequestTokenUrl();
            if(StringUtils.isBlank(oauth1RequestTokenUrl)){
                oauth1RequestTokenUrl = IdentityUtil.getServerURL("oauth/request-token", true, true);
            }
            return oauth1RequestTokenUrl;
        }

        public static String getOAuth1AuthorizeUrl() {
            String oauth1AuthorizeUrl = OAuthServerConfiguration.getInstance().getOAuth1AuthorizeUrl();
            if(StringUtils.isBlank(oauth1AuthorizeUrl)){
                oauth1AuthorizeUrl = IdentityUtil.getServerURL("oauth/authorize-url", true, true);
            }
            return oauth1AuthorizeUrl;
        }

        public static String getOAuth1AccessTokenUrl() {
            String oauth1AccessTokenUrl = OAuthServerConfiguration.getInstance().getOAuth1AccessTokenUrl();
            if(StringUtils.isBlank(oauth1AccessTokenUrl)){
                oauth1AccessTokenUrl = IdentityUtil.getServerURL("oauth/access-token", true, true);
            }
            return oauth1AccessTokenUrl;
        }

        public static String getOAuth2AuthzEPUrl() {
            String oauth2AuthzEPUrl = OAuthServerConfiguration.getInstance().getOAuth2AuthzEPUrl();
            if(StringUtils.isBlank(oauth2AuthzEPUrl)){
                oauth2AuthzEPUrl = IdentityUtil.getServerURL("oauth2/authorize", true, false);
            }
            return oauth2AuthzEPUrl;
        }

        public static String getOAuth2TokenEPUrl() {
            String oauth2TokenEPUrl = OAuthServerConfiguration.getInstance().getOAuth2TokenEPUrl();
            if(StringUtils.isBlank(oauth2TokenEPUrl)){
                oauth2TokenEPUrl = IdentityUtil.getServerURL("oauth2/token", true, false);
            }
            return oauth2TokenEPUrl;
        }

        public static String getOAuth2DCREPUrl(String tenantDomain) throws URISyntaxException {
            String oauth2TokenEPUrl = OAuthServerConfiguration.getInstance().getOAuth2DCREPUrl();
            if (StringUtils.isBlank(oauth2TokenEPUrl)) {
                oauth2TokenEPUrl = IdentityUtil.getServerURL("/identity/connect/register", true, false);
            }
            if (StringUtils.isNotBlank(tenantDomain) && !MultitenantConstants.SUPER_TENANT_DOMAIN_NAME.equals
                    (tenantDomain)) {
                oauth2TokenEPUrl = getTenantUrl(oauth2TokenEPUrl, tenantDomain);
            }
            return oauth2TokenEPUrl;
        }

        public static String getOAuth2JWKSPageUrl(String tenantDomain) throws URISyntaxException {
            String auth2JWKSPageUrl = OAuthServerConfiguration.getInstance().getOAuth2JWKSPageUrl();
            if (StringUtils.isBlank(auth2JWKSPageUrl)) {
                auth2JWKSPageUrl = IdentityUtil.getServerURL("/oauth2/jwks", true, false);
            }
            if (StringUtils.isNotBlank(tenantDomain) && !MultitenantConstants.SUPER_TENANT_DOMAIN_NAME.equals
                    (tenantDomain)) {
                auth2JWKSPageUrl = getTenantUrl(auth2JWKSPageUrl, tenantDomain);
            }
            return auth2JWKSPageUrl;
        }

        public static String getOidcWebFingerEPUrl() {
            String oauth2TokenEPUrl = OAuthServerConfiguration.getInstance().getOidcWebFingerEPUrl();
            if (StringUtils.isBlank(oauth2TokenEPUrl)) {
                oauth2TokenEPUrl = IdentityUtil.getServerURL(".well-know/webfinger", true, false);
            }
            return oauth2TokenEPUrl;
        }

        public static String getOidcDiscoveryEPUrl(String tenantDomain) throws URISyntaxException {
            String oidcDiscoveryEPUrl = OAuthServerConfiguration.getInstance().getOidcDiscoveryUrl();
            if (StringUtils.isBlank(oidcDiscoveryEPUrl)) {
                oidcDiscoveryEPUrl = IdentityUtil.getServerURL("/oauth2/oidcdiscovery", true, false);
            }
            if (StringUtils.isNotBlank(tenantDomain) && !MultitenantConstants.SUPER_TENANT_DOMAIN_NAME.equals
                    (tenantDomain)) {
                oidcDiscoveryEPUrl = getTenantUrl(oidcDiscoveryEPUrl, tenantDomain);
            }
            return oidcDiscoveryEPUrl;
        }

        public static String getOAuth2UserInfoEPUrl() {
            String oauth2UserInfoEPUrl = OAuthServerConfiguration.getInstance().getOauth2UserInfoEPUrl();
            if(StringUtils.isBlank(oauth2UserInfoEPUrl)){
                oauth2UserInfoEPUrl = IdentityUtil.getServerURL("oauth2/userinfo", true, false);
            }
            return oauth2UserInfoEPUrl;
        }

        public static String getOIDCConsentPageUrl() {
            String OIDCConsentPageUrl = OAuthServerConfiguration.getInstance().getOIDCConsentPageUrl();
            if(StringUtils.isBlank(OIDCConsentPageUrl)){
                OIDCConsentPageUrl = IdentityUtil.getServerURL("/authenticationendpoint/oauth2_consent.do", false,
                        false);
            }
            return OIDCConsentPageUrl;
        }

        public static String getOAuth2ConsentPageUrl() {
            String oAuth2ConsentPageUrl = OAuthServerConfiguration.getInstance().getOauth2ConsentPageUrl();
            if(StringUtils.isBlank(oAuth2ConsentPageUrl)){
                oAuth2ConsentPageUrl = IdentityUtil.getServerURL("/authenticationendpoint/oauth2_authz.do", false,
                        false);
            }
            return oAuth2ConsentPageUrl;
        }

        public static String getOAuth2ErrorPageUrl() {
            String oAuth2ErrorPageUrl = OAuthServerConfiguration.getInstance().getOauth2ErrorPageUrl();
            if(StringUtils.isBlank(oAuth2ErrorPageUrl)){
                oAuth2ErrorPageUrl = IdentityUtil.getServerURL("/authenticationendpoint/oauth2_error.do", false, false);
            }
            return oAuth2ErrorPageUrl;
        }

        private static String getTenantUrl(String url, String tenantDomain) throws URISyntaxException {
            URI uri = new URI(url);
            URI uriModified = new URI(uri.getScheme(), uri.getUserInfo(), uri.getHost(), uri.getPort(), ("/t/" +
                    tenantDomain + uri.getPath()), uri.getQuery(), uri.getFragment());
            return uriModified.toString();
        }
    }

    public static boolean isOIDCAuthzRequest(Set<String> scope) {
        return scope.contains(OAuthConstants.Scope.OPENID);
    }

    public static boolean isOIDCAuthzRequest(String[] scope) {
        for(String openidscope : scope) {
            if (openidscope.equals(OAuthConstants.Scope.OPENID)) {
                return true;
            }
        }
        return false;
    }

    /**
     * Verifies if the PKCE code verifier is upto specification as per RFC 7636
     * @param codeVerifier PKCE Code Verifier sent with the token request
     * @return
     */
    public static boolean validatePKCECodeVerifier(String codeVerifier) {
        Matcher pkceCodeVerifierMatcher = pkceCodeVerifierPattern.matcher(codeVerifier);
        if(!pkceCodeVerifierMatcher.matches() || (codeVerifier.length() < 43 || codeVerifier.length() > 128)) {
            return false;
        }
        return true;
    }

    /**
     * Verifies if the codeChallenge is upto specification as per RFC 7636
     * @param codeChallenge
     * @param codeChallengeMethod
     * @return
     */
    public static boolean validatePKCECodeChallenge(String codeChallenge, String codeChallengeMethod) {
        if(codeChallengeMethod == null || OAuthConstants.OAUTH_PKCE_PLAIN_CHALLENGE.equals(codeChallengeMethod)) {
            return validatePKCECodeVerifier(codeChallenge);
        }
        else if (OAuthConstants.OAUTH_PKCE_S256_CHALLENGE.equals(codeChallengeMethod)) {
            // SHA256 code challenge is 256 bits that is 256 / 6 ~= 43
            // See https://tools.ietf.org/html/rfc7636#section-3
            if(codeChallenge != null && codeChallenge.trim().length() == 43) {
                return true;
            }
        }
        //provided code challenge method is wrong
        return false;
    }
    public static boolean doPKCEValidation(String referenceCodeChallenge, String codeVerifier, String challenge_method, OAuthAppDO oAuthAppDO) throws IdentityOAuth2Exception {
        //ByPass PKCE validation if PKCE Support is disabled
        if(!isPKCESupportEnabled()) {
            return true;
        }
        if (oAuthAppDO != null && oAuthAppDO.isPkceMandatory() || referenceCodeChallenge != null) {

            //As per RFC 7636 Fallback to 'plain' if no code_challenge_method parameter is sent
            if(challenge_method == null || challenge_method.trim().length() == 0) {
                challenge_method = "plain";
            }

            //if app with no PKCE code verifier arrives
            if ((codeVerifier == null || codeVerifier.trim().length() == 0)) {
                //if pkce is mandatory, throw error
                if(oAuthAppDO.isPkceMandatory()) {
                    throw new IdentityOAuth2Exception("No PKCE code verifier found.PKCE is mandatory for this " +
                            "oAuth 2.0 application.");
                } else {
                    //PKCE is optional, see if the authz code was requested with a PKCE challenge
                    if(referenceCodeChallenge == null || referenceCodeChallenge.trim().length() == 0) {
                        //since no PKCE challenge was provided
                        return true;
                    } else {
                        throw new IdentityOAuth2Exception("Empty PKCE code_verifier sent. This authorization code " +
                                "requires a PKCE verification to obtain an access token.");
                    }
                }
            }
            //verify that the code verifier is upto spec as per RFC 7636
            if(!validatePKCECodeVerifier(codeVerifier)) {
                throw new IdentityOAuth2Exception("Code verifier used is not up to RFC 7636 specifications.");
            }
            if (OAuthConstants.OAUTH_PKCE_PLAIN_CHALLENGE.equals(challenge_method)) {
                //if the current application explicitly doesn't support plain, throw exception
                if(!oAuthAppDO.isPkceSupportPlain()) {
                    throw new IdentityOAuth2Exception("This application does not allow 'plain' transformation algorithm.");
                }
                if (!referenceCodeChallenge.equals(codeVerifier)) {
                    return false;
                }
            } else if (OAuthConstants.OAUTH_PKCE_S256_CHALLENGE.equals(challenge_method)) {

                try {
                    MessageDigest messageDigest = MessageDigest.getInstance("SHA-256");

                    byte[] hash = messageDigest.digest(codeVerifier.getBytes(StandardCharsets.US_ASCII));
                    //Trim the base64 string to remove trailing CR LF characters.
                    String referencePKCECodeChallenge = new String(Base64.encodeBase64URLSafe(hash),
                            StandardCharsets.UTF_8).trim();
                    if (!referencePKCECodeChallenge.equals(referenceCodeChallenge)) {
                        return false;
                    }
                } catch (NoSuchAlgorithmException e) {
                    if (log.isDebugEnabled()) {
                        log.debug("Failed to create SHA256 Message Digest.");
                    }
                    return false;
                }
            } else {
                //Invalid OAuth2 token response
                throw new IdentityOAuth2Exception("Invalid OAuth2 Token Response. Invalid PKCE Code Challenge Method '"
                        + challenge_method + "'");
            }
        }
        //pkce validation successful
        return true;
    }

    public static boolean isPKCESupportEnabled() {
        return OAuth2ServiceComponentHolder.isPkceEnabled();
    }

    public static boolean isImplicitResponseType(String responseType) {
        if(StringUtils.isNotBlank(responseType) && (responseType.contains(ResponseType.TOKEN.toString()) ||
                responseType.contains(OAuthConstants.ID_TOKEN))) {
            return true;
        }
        return false;
    }

    public static void initiateOIDCScopes(int tenantId) {
        try {
            Map<String, String> scopes = loadScopeConfigFile();
            Registry registry = OAuth2ServiceComponentHolder.getRegistryService().getConfigSystemRegistry(tenantId);

            if (!registry
                    .resourceExists(OAuthConstants.SCOPE_RESOURCE_PATH)) {

                Resource resource = registry.newResource();
                if (scopes.size() > 0) {
                    for (Map.Entry<String, String> entry : scopes.entrySet()) {
                        String valueStr = entry.getValue().toString();
                        resource.setProperty(entry.getKey(), valueStr);
                    }
                }

                registry.put(OAuthConstants.SCOPE_RESOURCE_PATH, resource);
            }
        } catch (RegistryException e) {
            log.error("Error while creating registry collection for :" + OAuthConstants.SCOPE_RESOURCE_PATH, e);
        }
    }

    public static List<String> getOIDCScopes(String tenantDomain) {
        try {
            int tenantId = OAuthComponentServiceHolder.getInstance().getRealmService().getTenantManager()
                    .getTenantId(tenantDomain);
            Registry registry = OAuth2ServiceComponentHolder.getRegistryService().getConfigSystemRegistry(tenantId);

            if (registry.resourceExists(OAuthConstants.SCOPE_RESOURCE_PATH)) {
                Resource resource = registry.get(OAuthConstants.SCOPE_RESOURCE_PATH);
                Properties properties = resource.getProperties();
                Enumeration e = properties.propertyNames();
                List<String> scopes = new ArrayList();
                while (e.hasMoreElements()) {
                    scopes.add((String) e.nextElement());
                }
                return scopes;
            }
        } catch (RegistryException | UserStoreException e) {
            log.error("Error while retrieving registry collection for :" + OAuthConstants.SCOPE_RESOURCE_PATH, e);
        }
        return new ArrayList<>();
    }

    public static AccessTokenDO getAccessTokenDOfromTokenIdentifier(String accessTokenIdentifier) throws
            IdentityOAuth2Exception {
        boolean cacheHit = false;
        AccessTokenDO accessTokenDO = null;

        // check the cache, if caching is enabled.
        OAuthCacheKey cacheKey = new OAuthCacheKey(accessTokenIdentifier);
        CacheEntry result = OAuthCache.getInstance().getValueFromCache(cacheKey);
        // cache hit, do the type check.
        if (result != null && result instanceof AccessTokenDO) {
            accessTokenDO = (AccessTokenDO) result;
            cacheHit = true;
        }

        // cache miss, load the access token info from the database.
        if (accessTokenDO == null) {
            accessTokenDO = new TokenMgtDAO().retrieveAccessToken(accessTokenIdentifier, false);
        }

        if (accessTokenDO == null) {
            throw new IllegalArgumentException("Invalid access token");
        }

        // add the token back to the cache in the case of a cache miss
        if (!cacheHit) {
            cacheKey = new OAuthCacheKey(accessTokenIdentifier);
            OAuthCache.getInstance().addToCache(cacheKey, accessTokenDO);
            if (log.isDebugEnabled()) {
                log.debug("Access Token Info object was added back to the cache.");
            }
        }

        return accessTokenDO;
    }


    public static String getClientIdForAccessToken(String accessTokenIdentifier) throws IdentityOAuth2Exception {
        AccessTokenDO accessTokenDO = getAccessTokenDOfromTokenIdentifier(accessTokenIdentifier);
        return accessTokenDO.getConsumerKey();
    }

    /***
     * Read the configuration file at server start up.
     * @param tenantId
     * @deprecated due to UI implementation.
     */
    @Deprecated
    public static void initTokenExpiryTimesOfSps(int tenantId) {
        try{
            Registry registry = OAuth2ServiceComponentHolder.getRegistryService().getConfigSystemRegistry(tenantId);
            if (!registry.resourceExists(OAuthConstants.TOKEN_EXPIRE_TIME_RESOURCE_PATH)) {
                Resource resource = registry.newResource();
                registry.put(OAuthConstants.TOKEN_EXPIRE_TIME_RESOURCE_PATH, resource);
            }
        } catch (RegistryException e) {
            log.error("Error while creating registry collection for :" + OAuthConstants.TOKEN_EXPIRE_TIME_RESOURCE_PATH, e);
        }
    }

    /***
     * Return the SP-token Expiry time configuration object when consumer key is given.
     * @param consumerKey
     * @param tenantId
     * @return A SpOAuth2ExpiryTimeConfiguration Object
     * @deprecated due to UI implementation
     */
    @Deprecated
    public static SpOAuth2ExpiryTimeConfiguration getSpTokenExpiryTimeConfig(String consumerKey, int tenantId) {
        SpOAuth2ExpiryTimeConfiguration spTokenTimeObject = new SpOAuth2ExpiryTimeConfiguration();
        try {
            if (log.isDebugEnabled()) {
                log.debug("SP wise token expiry time feature is applied for tenant id : " + tenantId
                        + "and consumer key : " + consumerKey);
            }
            IdentityTenantUtil.initializeRegistry(tenantId, getTenantDomain(tenantId));
            Registry registry = IdentityTenantUtil.getConfigRegistry(tenantId);
            if (registry.resourceExists(OAuthConstants.TOKEN_EXPIRE_TIME_RESOURCE_PATH)) {
                Resource resource = registry.get(OAuthConstants.TOKEN_EXPIRE_TIME_RESOURCE_PATH);
                String jsonString = "{}";
                Object consumerKeyObject = resource.getProperties().get(consumerKey);
                if (consumerKeyObject instanceof List) {
                    if (!((List) consumerKeyObject).isEmpty()) {
                        jsonString = ((List) consumerKeyObject).get(0).toString();
                    }
                }
                JSONObject spTimeObject = new JSONObject(jsonString);
                if (spTimeObject.length() > 0) {
                    if (spTimeObject.has(USER_ACCESS_TOKEN_TIME_IN_MILLISECONDS) &&
                            !spTimeObject.isNull(USER_ACCESS_TOKEN_TIME_IN_MILLISECONDS)) {
                        try {
                            spTokenTimeObject.setUserAccessTokenExpiryTime(Long.parseLong(spTimeObject
                                    .get(USER_ACCESS_TOKEN_TIME_IN_MILLISECONDS).toString()));
                            if (log.isDebugEnabled()) {
                                log.debug("The user access token expiry time :" + spTimeObject
<<<<<<< HEAD
                                        .get(USER_ACCESS_TOKEN_TIME_IN_MILLISECONDS).toString());
=======
                                        .get(USER_ACCESS_TOKEN_TIME_IN_MILLISECONDS).toString() +
                                        "  for application id : " + consumerKey);
>>>>>>> 21058306
                            }
                        } catch (NumberFormatException e) {
                            String errorMsg = String.format("Invalid value provided as user access token expiry time for consumer key %s," +
                                    " tenant id : %d. Given value: %s, Expected a long value", consumerKey, tenantId, spTimeObject
                                    .get(USER_ACCESS_TOKEN_TIME_IN_MILLISECONDS).toString());
                            log.error(errorMsg, e);
                        }
                    } else {
                        spTokenTimeObject.setUserAccessTokenExpiryTime(OAuthServerConfiguration.getInstance()
                                .getUserAccessTokenValidityPeriodInSeconds() * 1000);
                    }

                    if (spTimeObject.has(APPLICATION_ACCESS_TOKEN_TIME_IN_MILLISECONDS) &&
                            !spTimeObject.isNull(APPLICATION_ACCESS_TOKEN_TIME_IN_MILLISECONDS)) {
                        try {
                            spTokenTimeObject.setApplicationAccessTokenExpiryTime(Long.parseLong(spTimeObject
                                    .get(APPLICATION_ACCESS_TOKEN_TIME_IN_MILLISECONDS).toString()));
                            if (log.isDebugEnabled()) {
                                log.debug("The application access token expiry time :" + spTimeObject
<<<<<<< HEAD
                                        .get(APPLICATION_ACCESS_TOKEN_TIME_IN_MILLISECONDS).toString());
=======
                                        .get(APPLICATION_ACCESS_TOKEN_TIME_IN_MILLISECONDS).toString() +
                                        "  for application id : " + consumerKey);
>>>>>>> 21058306
                            }
                        } catch (NumberFormatException e) {
                            String errorMsg = String.format("Invalid value provided as application access token expiry time for " +
                                    "consumer key %s, tenant id : %d. Given value: %s, Expected a long value ", consumerKey, tenantId, spTimeObject
                                    .get(APPLICATION_ACCESS_TOKEN_TIME_IN_MILLISECONDS).toString());
                            log.error(errorMsg, e);
                        }
                    } else {
                        spTokenTimeObject.setApplicationAccessTokenExpiryTime(OAuthServerConfiguration.getInstance()
                                .getApplicationAccessTokenValidityPeriodInSeconds() * 1000);
                    }

                    if (spTimeObject.has(REFRESH_TOKEN_TIME_IN_MILLISECONDS) &&
                            !spTimeObject.isNull(REFRESH_TOKEN_TIME_IN_MILLISECONDS)) {
                        try {
                            spTokenTimeObject.setRefreshTokenExpiryTime(Long.parseLong(spTimeObject
                                    .get(REFRESH_TOKEN_TIME_IN_MILLISECONDS).toString()));
                            if (log.isDebugEnabled()) {
                                log.debug("The refresh token expiry time :" + spTimeObject
<<<<<<< HEAD
                                        .get(REFRESH_TOKEN_TIME_IN_MILLISECONDS).toString());
=======
                                        .get(REFRESH_TOKEN_TIME_IN_MILLISECONDS).toString() +
                                        " for application id : " + consumerKey);
>>>>>>> 21058306
                            }

                        } catch (NumberFormatException e) {
                            String errorMsg = String.format("Invalid value provided as refresh token expiry time for consumer key %s," +
                                    " tenant id : %d. Given value: %s, Expected a long value", consumerKey, tenantId, spTimeObject
                                    .get(REFRESH_TOKEN_TIME_IN_MILLISECONDS).toString());
                            log.error(errorMsg, e);
                        }
                    } else {
                        spTokenTimeObject.setRefreshTokenExpiryTime(OAuthServerConfiguration.getInstance()
                                .getRefreshTokenValidityPeriodInSeconds() * 1000);
                    }
                }
            }
        } catch (RegistryException e) {
            log.error("Error while getting data from the registry.", e);
        } catch (IdentityException e) {
            log.error("Error while getting the tenant domain from tenant id : " + tenantId, e);
        }
        return spTokenTimeObject;
    }


    private static Map<String, String> loadScopeConfigFile() {
        Map<String, String> scopes = new HashMap<>();
        String configDirPath = CarbonUtils.getCarbonConfigDirPath();
        String confXml =
                Paths.get(configDirPath, "identity", OAuthConstants.OIDC_SCOPE_CONFIG_PATH)
                        .toString();
        File configfile = new File(confXml);
        if (!configfile.exists()) {
            log.warn("OIDC scope-claim Configuration File is not present at: " + confXml);
        }

        XMLStreamReader parser = null;
        InputStream stream = null;

        try {
            stream = new FileInputStream(configfile);
            parser = XMLInputFactory.newInstance()
                    .createXMLStreamReader(stream);
            StAXOMBuilder builder = new StAXOMBuilder(parser);
            OMElement documentElement = builder.getDocumentElement();
            Iterator iterator = documentElement.getChildElements();
            while (iterator.hasNext()) {
                OMElement omElement = (OMElement) iterator.next();
                String configType = omElement.getAttributeValue(new QName(
                        "id"));
                scopes.put(configType, loadClaimConfig(omElement));
            }
        } catch (XMLStreamException e) {
            log.warn("Error while loading scope config.", e);
        } catch (FileNotFoundException e) {
            log.warn("Error while loading email config.", e);
        } finally {
            try {
                if (parser != null) {
                    parser.close();
                }
                if (stream != null) {
                    IdentityIOStreamUtils.closeInputStream(stream);
                }
            } catch (XMLStreamException e) {
                log.error("Error while closing XML stream", e);
            }
        }
        return scopes;
    }

    private static String loadClaimConfig(OMElement configElement) {
        StringBuilder claimConfig = new StringBuilder();
        Iterator it = configElement.getChildElements();
        while (it.hasNext()) {
            OMElement element = (OMElement) it.next();
            if ("Claim".equals(element.getLocalName())) {
                String commaSeparatedClaimNames = element.getText();
                if(StringUtils.isNotBlank(commaSeparatedClaimNames)){
                    claimConfig.append(commaSeparatedClaimNames.trim());
                }
            }
        }
        return claimConfig.toString();
    }

    /**
     * Get Oauth application information
     *
     * @param clientId
     * @return Oauth app information
     * @throws IdentityOAuth2Exception
     * @throws InvalidOAuthClientException
     */
    public static OAuthAppDO getAppInformationByClientId(String clientId)
            throws IdentityOAuth2Exception, InvalidOAuthClientException {

        OAuthAppDO oAuthAppDO = AppInfoCache.getInstance().getValueFromCache(clientId);
        if (oAuthAppDO != null) {
            return oAuthAppDO;
        } else {
            oAuthAppDO = new OAuthAppDAO().getAppInformation(clientId);
            AppInfoCache.getInstance().addToCache(clientId, oAuthAppDO);
            return oAuthAppDO;
        }
    }

    /**
     * Get the tenant domain of an oauth application
     *
     * @param oAuthAppDO
     * @return
     */
    public static String getTenantDomainOfOauthApp(OAuthAppDO oAuthAppDO) {
        String tenantDomain = MultitenantConstants.SUPER_TENANT_DOMAIN_NAME;
        if (oAuthAppDO != null) {
            AuthenticatedUser appDeveloper = oAuthAppDO.getUser();
            tenantDomain = appDeveloper.getTenantDomain();
        }
        return tenantDomain;
    }

    /**
     * This method map signature algorithm define in identity.xml to nimbus
     * signature algorithm
     *
     * @param signatureAlgorithm name of the signature algorithm
     * @return mapped JWSAlgorithm name
     * @throws IdentityOAuth2Exception
     */
    @Deprecated
    public static String mapSignatureAlgorithm(String signatureAlgorithm) throws IdentityOAuth2Exception {
        return mapSignatureAlgorithmForJWSAlgorithm(signatureAlgorithm).getName();
    }

    /**
     * This method map signature algorithm define in identity.xml to nimbus
     * signature algorithm
     *
     * @param signatureAlgorithm name of the signature algorithm
     * @return mapped JWSAlgorithm
     * @throws IdentityOAuth2Exception
     */
    public static JWSAlgorithm mapSignatureAlgorithmForJWSAlgorithm(String signatureAlgorithm) throws IdentityOAuth2Exception {

        if (NONE.equalsIgnoreCase(signatureAlgorithm)) {
            return new JWSAlgorithm(JWSAlgorithm.NONE.getName());
        } else if (SHA256_WITH_RSA.equals(signatureAlgorithm)) {
            return JWSAlgorithm.RS256;
        } else if (SHA384_WITH_RSA.equals(signatureAlgorithm)) {
            return JWSAlgorithm.RS384;
        } else if (SHA512_WITH_RSA.equals(signatureAlgorithm)) {
            return JWSAlgorithm.RS512;
        } else if (SHA256_WITH_HMAC.equals(signatureAlgorithm)) {
            return JWSAlgorithm.HS256;
        } else if (SHA384_WITH_HMAC.equals(signatureAlgorithm)) {
            return JWSAlgorithm.HS384;
        } else if (SHA512_WITH_HMAC.equals(signatureAlgorithm)) {
            return JWSAlgorithm.HS512;
        } else if (SHA256_WITH_EC.equals(signatureAlgorithm)) {
            return JWSAlgorithm.ES256;
        } else if (SHA384_WITH_EC.equals(signatureAlgorithm)) {
            return JWSAlgorithm.ES384;
        } else if (SHA512_WITH_EC.equals(signatureAlgorithm)) {
            return JWSAlgorithm.ES512;
        } else {
            log.error("Unsupported Signature Algorithm in identity.xml");
            throw new IdentityOAuth2Exception("Unsupported Signature Algorithm in identity.xml");
        }
    }


    /**
     * Generate the unique user domain value in the format of "FEDERATED:idp_name".
     *
     * @param authenticatedIDP : Name of the IDP, which authenticated the user.
     * @return
     */
    public static String getFederatedUserDomain(String authenticatedIDP) {
        if (IdentityUtil.isNotBlank(authenticatedIDP)) {
            return OAuthConstants.UserType.FEDERATED_USER_DOMAIN_PREFIX + OAuthConstants.UserType.FEDERATED_USER_DOMAIN_SEPARATOR +
                    authenticatedIDP;
        } else {
            return OAuthConstants.UserType.FEDERATED_USER_DOMAIN_PREFIX;
        }
    }


    /**
     * Validate Id token signature
     *
     * @param idToken Id token
     * @return validation state
     */
    public static boolean validateIdToken(String idToken) {

        boolean isJWTSignedWithSPKey = OAuthServerConfiguration.getInstance().isJWTSignedWithSPKey();
        String tenantDomain;
        try {
            String clientId = SignedJWT.parse(idToken).getJWTClaimsSet().getAudience().get(0);
            if (isJWTSignedWithSPKey) {
                OAuthAppDO oAuthAppDO = OAuth2Util.getAppInformationByClientId(clientId);
                tenantDomain = OAuth2Util.getTenantDomainOfOauthApp(oAuthAppDO);
            } else {
                //It is not sending tenant domain with the subject in id_token by default, So to work this as
                //expected, need to enable the option "Use tenant domain in local subject identifier" in SP config
                tenantDomain = MultitenantUtils.getTenantDomain(SignedJWT.parse(idToken).getJWTClaimsSet().getSubject());
            }
            if (StringUtils.isEmpty(tenantDomain)) {
                return false;
            }
            int tenantId = IdentityTenantUtil.getTenantId(tenantDomain);
            RSAPublicKey publicKey;
            KeyStoreManager keyStoreManager = KeyStoreManager.getInstance(tenantId);

            if (!tenantDomain.equals(org.wso2.carbon.base.MultitenantConstants.SUPER_TENANT_DOMAIN_NAME)) {
                String ksName = tenantDomain.trim().replace(".", "-");
                String jksName = ksName + ".jks";
                publicKey = (RSAPublicKey) keyStoreManager.getKeyStore(jksName).getCertificate(tenantDomain)
                        .getPublicKey();
            } else {
                publicKey = (RSAPublicKey) keyStoreManager.getDefaultPublicKey();
            }
            SignedJWT signedJWT = SignedJWT.parse(idToken);
            JWSVerifier verifier = new RSASSAVerifier(publicKey);

            return signedJWT.verify(verifier);
        } catch (JOSEException | ParseException e) {
            log.error("Error occurred while validating id token signature.");
            return false;
        } catch (Exception e) {
            log.error("Error occurred while validating id token signature.");
            return false;
        }
    }

    /**
     * This method maps signature algorithm define in identity.xml to digest algorithms to generate the at_hash
     *
     * @param signatureAlgorithm
     * @return the mapped digest algorithm
     * @throws IdentityOAuth2Exception
     */
    public static String mapDigestAlgorithm(Algorithm signatureAlgorithm) throws IdentityOAuth2Exception {

        if (JWSAlgorithm.RS256.equals(signatureAlgorithm) || JWSAlgorithm.HS256.equals(signatureAlgorithm) ||
                JWSAlgorithm.ES256.equals(signatureAlgorithm)) {
            return SHA256;
        } else if (JWSAlgorithm.RS384.equals(signatureAlgorithm) || JWSAlgorithm.HS384.equals(signatureAlgorithm) ||
                JWSAlgorithm.ES384.equals(signatureAlgorithm)) {
            return SHA384;
        } else if (JWSAlgorithm.RS512.equals(signatureAlgorithm) || JWSAlgorithm.HS512.equals(signatureAlgorithm) ||
                JWSAlgorithm.ES512.equals(signatureAlgorithm)) {
            return SHA512;
        } else {
            throw new RuntimeException("Provided signature algorithm: " + signatureAlgorithm +
                    " is not supported");
        }
    }

    /**
     * Generic Signing function
     *
     * @param jwtClaimsSet contains JWT body
     * @param signatureAlgorithm JWT signing algorithm
     * @param tenantDomain tenant domain
     * @return signed JWT token
     * @throws IdentityOAuth2Exception
     */
    public static JWT signJWT(JWTClaimsSet jwtClaimsSet, JWSAlgorithm signatureAlgorithm, String tenantDomain)
            throws IdentityOAuth2Exception {

        if (JWSAlgorithm.RS256.equals(signatureAlgorithm) || JWSAlgorithm.RS384.equals(signatureAlgorithm) ||
                JWSAlgorithm.RS512.equals(signatureAlgorithm)) {
            return signJWTWithRSA(jwtClaimsSet, signatureAlgorithm, tenantDomain);
        } else if (JWSAlgorithm.HS256.equals(signatureAlgorithm) || JWSAlgorithm.HS384.equals(signatureAlgorithm) ||
                JWSAlgorithm.HS512.equals(signatureAlgorithm)) {
            // return signWithHMAC(jwtClaimsSet,jwsAlgorithm,request); implementation need to be done
            throw new RuntimeException("Provided signature algorithm: " + signatureAlgorithm +
                    " is not supported");
        } else {
            // return signWithEC(jwtClaimsSet,jwsAlgorithm,request); implementation need to be done
            throw new RuntimeException("Provided signature algorithm: " + signatureAlgorithm +
                    " is not supported");
        }
    }

    /**
     * sign JWT token from RSA algorithm
     *
     * @param jwtClaimsSet contains JWT body
     * @param signatureAlgorithm JWT signing algorithm
     * @param tenantDomain tenant domain
     * @return signed JWT token
     * @throws IdentityOAuth2Exception
     */
    //TODO: Can make this private after removing deprecated "signJWTWithRSA" methods in DefaultIDTokenBuilder
    public static JWT signJWTWithRSA(JWTClaimsSet jwtClaimsSet, JWSAlgorithm signatureAlgorithm, String tenantDomain)
            throws IdentityOAuth2Exception {
        try {
            if (StringUtils.isBlank(tenantDomain)) {
                tenantDomain = MultitenantConstants.SUPER_TENANT_DOMAIN_NAME;
                if (log.isDebugEnabled()) {
                    log.debug("Assign super tenant domain as signing domain.");
                }
            }

            if (log.isDebugEnabled()) {
                log.debug("Signing JWT using the algorithm: " + signatureAlgorithm + " & key of the tenant: " +
                        tenantDomain);
            }

            int tenantId = IdentityTenantUtil.getTenantId(tenantDomain);
            Key privateKey = getPrivateKey(tenantDomain, tenantId);
            JWSSigner signer = new RSASSASigner((RSAPrivateKey) privateKey);
            JWSHeader header = new JWSHeader((JWSAlgorithm) signatureAlgorithm);
            header.setKeyID(getThumbPrint(tenantDomain, tenantId));
            header.setX509CertThumbprint(new Base64URL(getThumbPrint(tenantDomain, tenantId)));
            SignedJWT signedJWT = new SignedJWT(header, jwtClaimsSet);
            signedJWT.sign(signer);
            return signedJWT;
        } catch (JOSEException e) {
            throw new IdentityOAuth2Exception("Error occurred while signing JWT", e);
        }
    }

    private static Key getPrivateKey(String tenantDomain, int tenantId) throws IdentityOAuth2Exception {
        Key privateKey;
        if (!(privateKeys.containsKey(tenantId))) {

            try {
                IdentityTenantUtil.initializeRegistry(tenantId, tenantDomain);
            } catch (IdentityException e) {
                throw new IdentityOAuth2Exception("Error occurred while loading registry for tenant " + tenantDomain,
                        e);
            }

            // get tenant's key store manager
            KeyStoreManager tenantKSM = KeyStoreManager.getInstance(tenantId);

            if (!tenantDomain.equals(MultitenantConstants.SUPER_TENANT_DOMAIN_NAME)) {
                // derive key store name
                String ksName = tenantDomain.trim().replace(".", "-");
                String jksName = ksName + ".jks";
                // obtain private key
                privateKey = tenantKSM.getPrivateKey(jksName, tenantDomain);

            } else {
                try {
                    privateKey = tenantKSM.getDefaultPrivateKey();
                } catch (Exception e) {
                    throw new IdentityOAuth2Exception("Error while obtaining private key for super tenant", e);
                }
            }
            //privateKey will not be null always
            privateKeys.put(tenantId, privateKey);
        } else {
            //privateKey will not be null because containsKey() true says given key is exist and ConcurrentHashMap
            // does not allow to store null values
            privateKey = privateKeys.get(tenantId);
        }
        return privateKey;
    }

    /**
     * Helper method to add public certificate to JWT_HEADER to signature verification.
     *
     * @param tenantDomain
     * @param tenantId
     * @throws IdentityOAuth2Exception
     */
    public static String getThumbPrint(String tenantDomain, int tenantId) throws IdentityOAuth2Exception {

        try {

            Certificate certificate = getCertificate(tenantDomain, tenantId);

            // TODO: maintain a hashmap with tenants' pubkey thumbprints after first initialization

            //generate the SHA-1 thumbprint of the certificate
            MessageDigest digestValue = MessageDigest.getInstance("SHA-1");
            byte[] der = certificate.getEncoded();
            digestValue.update(der);
            byte[] digestInBytes = digestValue.digest();

            String publicCertThumbprint = hexify(digestInBytes);
            String base64EncodedThumbPrint = new String(new Base64(0, null, true).encode(
                    publicCertThumbprint.getBytes(Charsets.UTF_8)), Charsets.UTF_8);
            return base64EncodedThumbPrint;

        } catch (Exception e) {
            String error = "Error in obtaining certificate for tenant " + tenantDomain;
            throw new IdentityOAuth2Exception(error, e);
        }
    }

    private static Certificate getCertificate(String tenantDomain, int tenantId) throws Exception {
        Certificate publicCert = null;

        if (!(publicCerts.containsKey(tenantId))) {

            try {
                IdentityTenantUtil.initializeRegistry(tenantId, tenantDomain);
            } catch (IdentityException e) {
                throw new IdentityOAuth2Exception("Error occurred while loading registry for tenant " + tenantDomain, e);
            }

            // get tenant's key store manager
            KeyStoreManager tenantKSM = KeyStoreManager.getInstance(tenantId);

            KeyStore keyStore = null;
            if (!tenantDomain.equals(MultitenantConstants.SUPER_TENANT_DOMAIN_NAME)) {
                // derive key store name
                String ksName = tenantDomain.trim().replace(".", "-");
                String jksName = ksName + ".jks";
                keyStore = tenantKSM.getKeyStore(jksName);
                publicCert = keyStore.getCertificate(tenantDomain);
            } else {
                publicCert = tenantKSM.getDefaultPrimaryCertificate();
            }
            if (publicCert != null) {
                publicCerts.put(tenantId, publicCert);
            }
        } else {
            publicCert = publicCerts.get(tenantId);
        }
        return publicCert;
    }

    /**
     * Helper method to hexify a byte array.
     * TODO:need to verify the logic
     *
     * @param bytes
     * @return hexadecimal representation
     */
    private static String hexify(byte bytes[]) {

        char[] hexDigits = {'0', '1', '2', '3', '4', '5', '6', '7',
                +'8', '9', 'a', 'b', 'c', 'd', 'e', 'f'};

        StringBuilder buf = new StringBuilder(bytes.length * 2);

        for (int i = 0; i < bytes.length; ++i) {
            buf.append(hexDigits[(bytes[i] & 0xf0) >> 4]);
            buf.append(hexDigits[bytes[i] & 0x0f]);
        }

        return buf.toString();
    }

}<|MERGE_RESOLUTION|>--- conflicted
+++ resolved
@@ -1151,12 +1151,8 @@
                                     .get(USER_ACCESS_TOKEN_TIME_IN_MILLISECONDS).toString()));
                             if (log.isDebugEnabled()) {
                                 log.debug("The user access token expiry time :" + spTimeObject
-<<<<<<< HEAD
-                                        .get(USER_ACCESS_TOKEN_TIME_IN_MILLISECONDS).toString());
-=======
                                         .get(USER_ACCESS_TOKEN_TIME_IN_MILLISECONDS).toString() +
                                         "  for application id : " + consumerKey);
->>>>>>> 21058306
                             }
                         } catch (NumberFormatException e) {
                             String errorMsg = String.format("Invalid value provided as user access token expiry time for consumer key %s," +
@@ -1176,12 +1172,8 @@
                                     .get(APPLICATION_ACCESS_TOKEN_TIME_IN_MILLISECONDS).toString()));
                             if (log.isDebugEnabled()) {
                                 log.debug("The application access token expiry time :" + spTimeObject
-<<<<<<< HEAD
-                                        .get(APPLICATION_ACCESS_TOKEN_TIME_IN_MILLISECONDS).toString());
-=======
                                         .get(APPLICATION_ACCESS_TOKEN_TIME_IN_MILLISECONDS).toString() +
                                         "  for application id : " + consumerKey);
->>>>>>> 21058306
                             }
                         } catch (NumberFormatException e) {
                             String errorMsg = String.format("Invalid value provided as application access token expiry time for " +
@@ -1201,12 +1193,8 @@
                                     .get(REFRESH_TOKEN_TIME_IN_MILLISECONDS).toString()));
                             if (log.isDebugEnabled()) {
                                 log.debug("The refresh token expiry time :" + spTimeObject
-<<<<<<< HEAD
-                                        .get(REFRESH_TOKEN_TIME_IN_MILLISECONDS).toString());
-=======
                                         .get(REFRESH_TOKEN_TIME_IN_MILLISECONDS).toString() +
                                         " for application id : " + consumerKey);
->>>>>>> 21058306
                             }
 
                         } catch (NumberFormatException e) {
