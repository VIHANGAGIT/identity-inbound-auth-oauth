--- conflicted
+++ resolved
@@ -249,9 +249,6 @@
     private static final String SHA384 = "SHA-384";
     private static final String SHA512 = "SHA-512";
 
-    // Supported Encryption Algorithms
-    private static final String RSA_OAEP = "RSA-OAEP";
-
     private OAuth2Util(){
 
     }
@@ -1777,7 +1774,7 @@
             }
 
             int tenantId = IdentityTenantUtil.getTenantId(spTenantDomain);
-            Certificate publicCert = getPublicCertOfOAuthApp(clientId, spTenantDomain);
+            Certificate publicCert = getX509CertOfOAuthApp(clientId, spTenantDomain);
             Key publicKey = publicCert.getPublicKey();
 
             EncryptionMethod encryptionMethod = EncryptionMethod.A128GCM; // TODO: 2/7/18 Refine
@@ -2096,7 +2093,7 @@
         }
         return true;
     }
-  
+
     /**
      * This method returns essential:true claims list from the request parameter of OIDC authorization request
      *
@@ -2156,7 +2153,6 @@
         return isExplicitlyFederatedUser && isFederatedUserNotMappedToLocalUser;
     }
 
-<<<<<<< HEAD
     /**
      * Returns the service provider associated with the OAuth clientId.
      *
@@ -2167,11 +2163,6 @@
      */
     public static ServiceProvider getServiceProvider(String clientId,
                                                      String tenantDomain) throws IdentityOAuth2Exception {
-=======
-    // Temp method ============================
-    public static ServiceProvider getServiceProvider(String clientId, String tenantDomain)
-            throws IdentityOAuth2Exception {
->>>>>>> 787c669d
         ApplicationManagementService applicationMgtService = OAuth2ServiceComponentHolder.getApplicationMgtService();
         try {
             // Get the Service Provider.
@@ -2183,7 +2174,6 @@
         }
     }
 
-<<<<<<< HEAD
     /**
      *  Returns the public certificate of the service provider associated with the OAuth consumer app as
      *  an X509 @{@link Certificate} object.
@@ -2213,26 +2203,3 @@
         }
     }
 }
-=======
-    public static Certificate getPublicCertOfOAuthApp(String clientId, String tenantDomain)
-            throws IdentityOAuth2Exception {
-        try {
-            ServiceProvider serviceProvider = OAuth2Util.getServiceProvider(clientId, tenantDomain);
-            // Get the certificate content
-            String certificateContent = serviceProvider.getCertificateContent();
-            if (StringUtils.isNotBlank(certificateContent)) {
-                // Get the cert and return
-                return IdentityUtil.convertPEMEncodedContentToCertificate(certificateContent);
-            } else {
-                // Throw exception
-                throw new IdentityOAuth2Exception("Error while obtaining certificate for client_id: " +
-                clientId + " Blank certificate.");
-            }
-        } catch (CertificateException e) {
-            throw new IdentityOAuth2Exception("Error while building X509 cert of oauth app with client_id: "
-                    + clientId + " of tenantDomain: " + tenantDomain);
-        }
-    }
-    // Temp method end ============================
-}
->>>>>>> 787c669d
