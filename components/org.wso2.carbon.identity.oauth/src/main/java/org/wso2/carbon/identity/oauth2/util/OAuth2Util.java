/*
 * Copyright (c) 2013, WSO2 Inc. (http://www.wso2.org) All Rights Reserved.
 *
 * WSO2 Inc. licenses this file to you under the Apache License,
 * Version 2.0 (the "License"); you may not use this file except
 * in compliance with the License.
 * You may obtain a copy of the License at
 *
 * http://www.apache.org/licenses/LICENSE-2.0
 *
 * Unless required by applicable law or agreed to in writing,
 * software distributed under the License is distributed on an
 * "AS IS" BASIS, WITHOUT WARRANTIES OR CONDITIONS OF ANY
 * KIND, either express or implied. See the License for the
 * specific language governing permissions and limitations
 * under the License.
 */

package org.wso2.carbon.identity.oauth2.util;

import com.nimbusds.jose.Algorithm;
import com.nimbusds.jose.EncryptionMethod;
import com.nimbusds.jose.JOSEException;
import com.nimbusds.jose.JWEAlgorithm;
import com.nimbusds.jose.JWEEncrypter;
import com.nimbusds.jose.JWEHeader;
import com.nimbusds.jose.JWSAlgorithm;
import com.nimbusds.jose.JWSHeader;
import com.nimbusds.jose.JWSSigner;
import com.nimbusds.jose.JWSVerifier;
import com.nimbusds.jose.crypto.RSAEncrypter;
import com.nimbusds.jose.crypto.RSASSASigner;
import com.nimbusds.jose.crypto.RSASSAVerifier;
import com.nimbusds.jose.util.Base64URL;
import com.nimbusds.jwt.EncryptedJWT;
import com.nimbusds.jwt.JWT;
import com.nimbusds.jwt.JWTClaimsSet;
import com.nimbusds.jwt.SignedJWT;
import org.apache.axiom.om.OMElement;
import org.apache.axiom.om.impl.builder.StAXOMBuilder;
import org.apache.axiom.util.base64.Base64Utils;
import org.apache.commons.codec.binary.Base64;
import org.apache.commons.codec.digest.DigestUtils;
import org.apache.commons.collections.CollectionUtils;
import org.apache.commons.io.Charsets;
import org.apache.commons.lang.StringUtils;
import org.apache.commons.logging.Log;
import org.apache.commons.logging.LogFactory;
import org.apache.oltu.oauth2.common.message.types.ResponseType;
import org.json.JSONException;
import org.json.JSONObject;
import org.wso2.carbon.core.util.KeyStoreManager;
import org.wso2.carbon.identity.application.authentication.framework.model.AuthenticatedUser;
import org.wso2.carbon.identity.application.common.IdentityApplicationManagementException;
import org.wso2.carbon.identity.application.common.model.ServiceProvider;
import org.wso2.carbon.identity.application.common.util.IdentityApplicationConstants;
import org.wso2.carbon.identity.application.mgt.ApplicationManagementService;
import org.wso2.carbon.identity.base.IdentityConstants;
import org.wso2.carbon.identity.base.IdentityException;
import org.wso2.carbon.identity.core.util.IdentityConfigParser;
import org.wso2.carbon.identity.core.util.IdentityCoreConstants;
import org.wso2.carbon.identity.core.util.IdentityIOStreamUtils;
import org.wso2.carbon.identity.core.util.IdentityTenantUtil;
import org.wso2.carbon.identity.core.util.IdentityUtil;
import org.wso2.carbon.identity.oauth.IdentityOAuthAdminException;
import org.wso2.carbon.identity.oauth.cache.AppInfoCache;
import org.wso2.carbon.identity.oauth.cache.CacheEntry;
import org.wso2.carbon.identity.oauth.cache.OAuthCache;
import org.wso2.carbon.identity.oauth.cache.OAuthCacheKey;
import org.wso2.carbon.identity.oauth.common.OAuthConstants;
import org.wso2.carbon.identity.oauth.common.exception.InvalidOAuthClientException;
import org.wso2.carbon.identity.oauth.config.OAuthServerConfiguration;
import org.wso2.carbon.identity.oauth.dao.OAuthAppDAO;
import org.wso2.carbon.identity.oauth.dao.OAuthAppDO;
import org.wso2.carbon.identity.oauth.dao.OAuthConsumerDAO;
import org.wso2.carbon.identity.oauth.dto.ScopeDTO;
import org.wso2.carbon.identity.oauth.internal.OAuthComponentServiceHolder;
import org.wso2.carbon.identity.oauth2.IdentityOAuth2Exception;
import org.wso2.carbon.identity.oauth2.authz.OAuthAuthzReqMessageContext;
import org.wso2.carbon.identity.oauth2.config.SpOAuth2ExpiryTimeConfiguration;
import org.wso2.carbon.identity.oauth2.dao.OAuthTokenPersistenceFactory;
import org.wso2.carbon.identity.oauth2.internal.OAuth2ServiceComponentHolder;
import org.wso2.carbon.identity.oauth2.model.AccessTokenDO;
import org.wso2.carbon.identity.oauth2.model.ClientCredentialDO;
import org.wso2.carbon.identity.oauth2.token.JWTTokenIssuer;
import org.wso2.carbon.identity.oauth2.token.OAuthTokenReqMessageContext;
import org.wso2.carbon.identity.oauth2.token.OauthTokenIssuer;
import org.wso2.carbon.identity.openidconnect.model.RequestedClaim;
import org.wso2.carbon.registry.core.Registry;
import org.wso2.carbon.registry.core.Resource;
import org.wso2.carbon.registry.core.exceptions.RegistryException;
import org.wso2.carbon.user.api.UserStoreException;
import org.wso2.carbon.user.core.UserCoreConstants;
import org.wso2.carbon.user.core.service.RealmService;
import org.wso2.carbon.user.core.util.UserCoreUtil;
import org.wso2.carbon.utils.CarbonUtils;
import org.wso2.carbon.utils.multitenancy.MultitenantConstants;
import org.wso2.carbon.utils.multitenancy.MultitenantUtils;

import java.io.File;
import java.io.FileInputStream;
import java.io.FileNotFoundException;
import java.io.InputStream;
import java.net.URI;
import java.net.URISyntaxException;
import java.nio.charset.StandardCharsets;
import java.nio.file.Paths;
import java.security.Key;
import java.security.KeyStore;
import java.security.MessageDigest;
import java.security.NoSuchAlgorithmException;
import java.security.cert.Certificate;
import java.security.cert.CertificateEncodingException;
import java.security.cert.CertificateException;
import java.security.interfaces.RSAPrivateKey;
import java.security.interfaces.RSAPublicKey;
import java.sql.Timestamp;
import java.text.ParseException;
import java.util.ArrayList;
import java.util.Arrays;
import java.util.Enumeration;
import java.util.Iterator;
import java.util.List;
import java.util.Map;
import java.util.Properties;
import java.util.Set;
import java.util.TreeMap;
import java.util.concurrent.ConcurrentHashMap;
import java.util.regex.Matcher;
import java.util.regex.Pattern;
import javax.xml.namespace.QName;
import javax.xml.stream.XMLInputFactory;
import javax.xml.stream.XMLStreamException;
import javax.xml.stream.XMLStreamReader;

/**
 * Utility methods for OAuth 2.0 implementation
 */
public class OAuth2Util {

    public static final String REMOTE_ACCESS_TOKEN = "REMOTE_ACCESS_TOKEN";
    public static final String JWT_ACCESS_TOKEN = "JWT_ACCESS_TOKEN";
    public static final String ACCESS_TOKEN_DO = "AccessTokenDo";
    public static final String OAUTH2_VALIDATION_MESSAGE_CONTEXT = "OAuth2TokenValidationMessageContext";
    private static final String ESSENTAIL = "essential";
    public static final String CONFIG_ELEM_OAUTH = "OAuth";
    public static final String OPENID_CONNECT = "OpenIDConnect";
    public static final String ENABLE_OPENID_CONNECT_AUDIENCES = "EnableAudiences";
    public static final String OPENID_CONNECT_AUDIENCE = "audience";
    private static final String DOT_SEPARATER = ".";

    public static final String DEFAULT_TOKEN_TYPE = "Default";

    private static final String ALGORITHM_NONE = "NONE";
    /*
     * OPTIONAL. A JSON string containing a space-separated list of scopes associated with this token, in the format
     * described in Section 3.3 of OAuth 2.0
     */
    public static final String SCOPE = "scope";

    /*
     * OPTIONAL. Client identifier for the OAuth 2.0 client that requested this token.
     */
    public static final String CLIENT_ID = "client_id";

    /*
     * OPTIONAL. Human-readable identifier for the resource owner who authorized this token.
     */
    public static final String USERNAME = "username";

    /*
     * OPTIONAL. Type of the token as defined in Section 5.1 of OAuth 2.0
     */
    public static final String TOKEN_TYPE = "token_type";

    /*
     * OPTIONAL. Integer time-stamp, measured in the number of seconds since January 1 1970 UTC, indicating when this
     * token is not to be used before, as defined in JWT
     */
    public static final String NBF = "nbf";

    /*
     * OPTIONAL. Service-specific string identifier or list of string identifiers representing the intended audience for
     * this token, as defined in JWT
     */
    public static final String AUD = "aud";

    /*
     * OPTIONAL. String representing the issuer of this token, as defined in JWT
     */
    public static final String ISS = "iss";

    /*
     * OPTIONAL. String identifier for the token, as defined in JWT
     */
    public static final String JTI = "jti";

    /*
     * OPTIONAL. Subject of the token, as defined in JWT [RFC7519]. Usually a machine-readable identifier of the
     * resource owner who authorized this token.
     */
    public static final String SUB = "sub";

    /*
     * OPTIONAL. Integer time-stamp, measured in the number of seconds since January 1 1970 UTC, indicating when this
     * token will expire, as defined in JWT
     */
    public static final String EXP = "exp";

    /*
     * OPTIONAL. Integer time-stamp, measured in the number of seconds since January 1 1970 UTC, indicating when this
     * token was originally issued, as defined in JWT
     */
    public static final String IAT = "iat";

    /***
     * Constant for user access token expiry time.
     */
    public static final String USER_ACCESS_TOKEN_EXP_TIME_IN_MILLISECONDS = "userAccessTokenExpireTime";

    /***
     * Constant for refresh token expiry time.
     */
    public static final String REFRESH_TOKEN_EXP_TIME_IN_MILLISECONDS = "refreshTokenExpireTime";

    /***
     * Constant for application access token expiry time.
     */
    public static final String APPLICATION_ACCESS_TOKEN_EXP_TIME_IN_MILLISECONDS = "applicationAccessTokenExpireTime";

    private static Log log = LogFactory.getLog(OAuth2Util.class);
    private static long timestampSkew = OAuthServerConfiguration.getInstance().getTimeStampSkewInSeconds() * 1000;
    private static ThreadLocal<Integer> clientTenantId = new ThreadLocal<>();
    private static ThreadLocal<OAuthTokenReqMessageContext> tokenRequestContext = new ThreadLocal<>();
    private static ThreadLocal<OAuthAuthzReqMessageContext> authzRequestContext = new ThreadLocal<>();
    //Precompile PKCE Regex pattern for performance improvement
    private static Pattern pkceCodeVerifierPattern = Pattern.compile("[\\w\\-\\._~]+");

    private static Map<Integer, Certificate> publicCerts = new ConcurrentHashMap<Integer, Certificate>();
    private static Map<Integer, Key> privateKeys = new ConcurrentHashMap<Integer, Key>();

    // Supported Signature Algorithms
    private static final String NONE = "NONE";
    private static final String SHA256_WITH_RSA = "SHA256withRSA";
    private static final String SHA384_WITH_RSA = "SHA384withRSA";
    private static final String SHA512_WITH_RSA = "SHA512withRSA";
    private static final String SHA256_WITH_HMAC = "SHA256withHMAC";
    private static final String SHA384_WITH_HMAC = "SHA384withHMAC";
    private static final String SHA512_WITH_HMAC = "SHA512withHMAC";
    private static final String SHA256_WITH_EC = "SHA256withEC";
    private static final String SHA384_WITH_EC = "SHA384withEC";
    private static final String SHA512_WITH_EC = "SHA512withEC";
    private static final String SHA256 = "SHA-256";
    private static final String SHA384 = "SHA-384";
    private static final String SHA512 = "SHA-512";

    private OAuth2Util() {

    }

    /**
     * @return
     */
    public static OAuthAuthzReqMessageContext getAuthzRequestContext() {

        if (log.isDebugEnabled()) {
            log.debug("Retreived OAuthAuthzReqMessageContext from threadlocal");
        }
        return authzRequestContext.get();
    }

    /**
     * @param context
     */
    public static void setAuthzRequestContext(OAuthAuthzReqMessageContext context) {

        authzRequestContext.set(context);
        if (log.isDebugEnabled()) {
            log.debug("Added OAuthAuthzReqMessageContext to threadlocal");
        }
    }

    /**
     *
     */
    public static void clearAuthzRequestContext() {

        authzRequestContext.remove();
        if (log.isDebugEnabled()) {
            log.debug("Cleared OAuthAuthzReqMessageContext");
        }
    }

    /**
     * @return
     */
    public static OAuthTokenReqMessageContext getTokenRequestContext() {

        if (log.isDebugEnabled()) {
            log.debug("Retreived OAuthTokenReqMessageContext from threadlocal");
        }
        return tokenRequestContext.get();
    }

    /**
     * @param context
     */
    public static void setTokenRequestContext(OAuthTokenReqMessageContext context) {

        tokenRequestContext.set(context);
        if (log.isDebugEnabled()) {
            log.debug("Added OAuthTokenReqMessageContext to threadlocal");
        }
    }

    /**
     *
     */
    public static void clearTokenRequestContext() {

        tokenRequestContext.remove();
        if (log.isDebugEnabled()) {
            log.debug("Cleared OAuthTokenReqMessageContext");
        }
    }

    /**
     * @return
     */
    public static int getClientTenatId() {

        if (clientTenantId.get() == null) {
            return -1;
        }
        return clientTenantId.get();
    }

    /**
     * @param tenantId
     */
    public static void setClientTenatId(int tenantId) {

        Integer id = tenantId;
        clientTenantId.set(id);
    }

    /**
     *
     */
    public static void clearClientTenantId() {

        clientTenantId.remove();
    }

    /**
     * Build a comma separated list of scopes passed as a String set by OLTU.
     *
     * @param scopes set of scopes
     * @return Comma separated list of scopes
     */
    public static String buildScopeString(String[] scopes) {

        if (scopes != null) {
            Arrays.sort(scopes);
            return StringUtils.join(scopes, " ");
        }
        return null;
    }

    /**
     * @param scopeStr
     * @return
     */
    public static String[] buildScopeArray(String scopeStr) {

        if (StringUtils.isNotBlank(scopeStr)) {
            scopeStr = scopeStr.trim();
            return scopeStr.split("\\s");
        }
        return new String[0];
    }

    /**
     * Authenticate the OAuth Consumer
     *
     * @param clientId             Consumer Key/Id
     * @param clientSecretProvided Consumer Secret issued during the time of registration
     * @return true, if the authentication is successful, false otherwise.
     * @throws IdentityOAuthAdminException Error when looking up the credentials from the database
     */
    public static boolean authenticateClient(String clientId, String clientSecretProvided)
            throws IdentityOAuthAdminException, IdentityOAuth2Exception, InvalidOAuthClientException {

        boolean cacheHit = false;
        String clientSecret = null;

        // Check the cache first.
        CacheEntry cacheResult = OAuthCache.getInstance().getValueFromCache(new OAuthCacheKey(clientId));
        if (cacheResult != null && cacheResult instanceof ClientCredentialDO) {
            ClientCredentialDO clientCredentialDO = (ClientCredentialDO) cacheResult;
            clientSecret = clientCredentialDO.getClientSecret();
            cacheHit = true;
            if (log.isDebugEnabled()) {
                log.debug("Client credentials were available in the cache for client id : " +
                        clientId);
            }
        }

        // Cache miss
        boolean isHashDisabled = isHashDisabled();
        OAuthConsumerDAO oAuthConsumerDAO = new OAuthConsumerDAO();
        if (isHashDisabled) {
            if (clientSecret == null) {
                clientSecret = oAuthConsumerDAO.getOAuthConsumerSecret(clientId);
                if (log.isDebugEnabled()) {
                    log.debug("Client credentials were fetched from the database.");
                }
            }

            if (clientSecret == null) {
                if (log.isDebugEnabled()) {
                    log.debug("Provided Client ID : " + clientId + " is not valid.");
                }
                return false;
            }

            if (!clientSecret.equals(clientSecretProvided)) {

                if (log.isDebugEnabled()) {
                    log.debug("Provided the Client ID : " + clientId +
                            " and Client Secret do not match with the issued credentials.");
                }

                return false;
            }
        } else {
            // Check whether the provided consumerKey, consumerSecret combination is exist or not in the database.
            if (!oAuthConsumerDAO.isConsumerSecretExist(clientId, clientSecretProvided)) {
                if (log.isDebugEnabled()) {
                    log.debug("Provided the Client ID : " + clientId +
                            " and Client Secret do not match with the issued credentials.");
                }

                return false;
            }
        }

        if (log.isDebugEnabled()) {
            log.debug("Successfully authenticated the client with client id : " + clientId);
        }

        if (!cacheHit) {

            OAuthCache.getInstance().addToCache(new OAuthCacheKey(clientId), new ClientCredentialDO(clientSecret));
            if (log.isDebugEnabled()) {
                log.debug("Client credentials were added to the cache for client id : " + clientId);
            }
        }

        return true;
    }

    /**
     * Check whether hashing oauth keys (consumer secret, access token, refresh token and authorization code)
     * configuration is disabled or not in identity.xml file.
     *
     * @return Whether hash feature is disabled or not.
     */
    public static boolean isHashDisabled() {

        boolean isHashEnabled = OAuthServerConfiguration.getInstance().isClientSecretHashEnabled();
        return !isHashEnabled;

    }

    /**
     * @param clientId             Consumer Key/Id
     * @param clientSecretProvided Consumer Secret issued during the time of registration
     * @return Username of the user which own client id and client secret if authentication is
     * successful. Empty string otherwise.
     * @throws IdentityOAuthAdminException Error when looking up the credentials from the database
     * @deprecated Authenticate the OAuth consumer and return the username of user which own the provided client id and client
     * secret.
     */
    public static String getAuthenticatedUsername(String clientId, String clientSecretProvided)
            throws IdentityOAuthAdminException, IdentityOAuth2Exception, InvalidOAuthClientException {

        boolean cacheHit = false;
        String username = null;
        boolean isUsernameCaseSensitive = IdentityUtil.isUserStoreInUsernameCaseSensitive(username);

        if (OAuth2Util.authenticateClient(clientId, clientSecretProvided)) {

            CacheEntry cacheResult =
                    OAuthCache.getInstance().getValueFromCache(new OAuthCacheKey(clientId + ":" + username));
            if (cacheResult != null && cacheResult instanceof ClientCredentialDO) {
                // Ugh. This is fugly. Have to have a generic way of caching a key:value pair
                username = ((ClientCredentialDO) cacheResult).getClientSecret();
                cacheHit = true;
                if (log.isDebugEnabled()) {
                    log.debug("Username was available in the cache : " + username);
                }
            }

            if (username == null) {
                // Cache miss
                OAuthConsumerDAO oAuthConsumerDAO = new OAuthConsumerDAO();
                username = oAuthConsumerDAO.getAuthenticatedUsername(clientId, clientSecretProvided);
                if (log.isDebugEnabled()) {
                    log.debug("Username fetch from the database");
                }
            }

            if (username != null && !cacheHit) {
                /*
                  Using the same ClientCredentialDO to host username. Semantically wrong since ClientCredentialDo
                  accept a client secret and we're storing a username in the secret variable. Do we have to make our
                  own cache key and cache entry class every time we need to put something to it? Ideal solution is
                  to have a generalized way of caching a key:value pair
                 */
                if (isUsernameCaseSensitive) {
                    OAuthCache.getInstance()
                            .addToCache(new OAuthCacheKey(clientId + ":" + username), new ClientCredentialDO(username));
                } else {
                    OAuthCache.getInstance().addToCache(new OAuthCacheKey(clientId + ":" + username.toLowerCase()),
                            new ClientCredentialDO(username));
                }
                if (log.isDebugEnabled()) {
                    log.debug("Caching username : " + username);
                }

            }
        }
        return username;
    }

    /**
     * Build the cache key string when storing Authz Code info in cache
     *
     * @param clientId  Client Id representing the client
     * @param authzCode Authorization Code issued to the client
     * @return concatenated <code>String</code> of clientId:authzCode
     */
    public static String buildCacheKeyStringForAuthzCode(String clientId, String authzCode) {

        return clientId + ":" + authzCode;
    }

    /**
     * Build the cache key string when storing token info in cache
     *
     * @param clientId
     * @param scope
     * @param authorizedUser
     * @return
     */
    public static String buildCacheKeyStringForToken(String clientId, String scope, String authorizedUser) {

        boolean isUsernameCaseSensitive = IdentityUtil.isUserStoreInUsernameCaseSensitive(authorizedUser);
        if (isUsernameCaseSensitive) {
            return clientId + ":" + authorizedUser + ":" + scope;
        } else {
            return clientId + ":" + authorizedUser.toLowerCase() + ":" + scope;
        }
    }

    public static AccessTokenDO validateAccessTokenDO(AccessTokenDO accessTokenDO) {

        long validityPeriodMillis = accessTokenDO.getValidityPeriodInMillis();
        long issuedTime = accessTokenDO.getIssuedTime().getTime();

        //check the validity of cached OAuth2AccessToken Response
        long accessTokenValidityMillis = getTimeToExpire(issuedTime, validityPeriodMillis);

        if (accessTokenValidityMillis > 1000) {
            long refreshValidityPeriodMillis = OAuthServerConfiguration.getInstance()
                    .getRefreshTokenValidityPeriodInSeconds() * 1000;
            long refreshTokenValidityMillis = getTimeToExpire(issuedTime, refreshValidityPeriodMillis);
            if (refreshTokenValidityMillis > 1000) {
                //Set new validity period to response object
                accessTokenDO.setValidityPeriodInMillis(accessTokenValidityMillis);
                accessTokenDO.setRefreshTokenValidityPeriodInMillis(refreshTokenValidityMillis);
                //Set issued time period to response object
                accessTokenDO.setIssuedTime(new Timestamp(issuedTime));
                return accessTokenDO;
            }
        }
        //returns null if cached OAuth2AccessToken response object is expired
        return null;
    }

    public static boolean checkAccessTokenPartitioningEnabled() {

        return OAuthServerConfiguration.getInstance().isAccessTokenPartitioningEnabled();
    }

    public static boolean checkUserNameAssertionEnabled() {

        return OAuthServerConfiguration.getInstance().isUserNameAssertionEnabled();
    }

    public static String getAccessTokenPartitioningDomains() {

        return OAuthServerConfiguration.getInstance().getAccessTokenPartitioningDomains();
    }

    public static Map<String, String> getAvailableUserStoreDomainMappings() throws
            IdentityOAuth2Exception {
        //TreeMap is used to ignore the case sensitivity of key. Because when user logged in, the case of the user name is ignored.
        Map<String, String> userStoreDomainMap = new TreeMap<String, String>(String.CASE_INSENSITIVE_ORDER);
        String domainsStr = getAccessTokenPartitioningDomains();
        if (domainsStr != null) {
            String[] userStoreDomainsArr = domainsStr.split(",");
            for (String userStoreDomains : userStoreDomainsArr) {
                String[] mapping = userStoreDomains.trim().split(":"); //A:foo.com , B:bar.com
                if (mapping.length < 2) {
                    throw new IdentityOAuth2Exception("Domain mapping has not defined correctly");
                }
                userStoreDomainMap.put(mapping[1].trim(), mapping[0].trim()); //key=domain & value=mapping
            }
        }
        return userStoreDomainMap;
    }

    /**
     * Returns the mapped user store if a mapping is defined for this user store in AccessTokenPartitioningDomains
     * element in identity.xml, or the original userstore domain if the mapping is not available.
     *
     * @param userStoreDomain
     * @return
     * @throws IdentityOAuth2Exception
     */
    public static String getMappedUserStoreDomain(String userStoreDomain) throws IdentityOAuth2Exception {

        String mappedUserStoreDomain = userStoreDomain;

        Map<String, String> availableDomainMappings = OAuth2Util.getAvailableUserStoreDomainMappings();
        if (userStoreDomain != null && availableDomainMappings.containsKey(userStoreDomain)) {
            mappedUserStoreDomain = availableDomainMappings.get(userStoreDomain);
        }

        return mappedUserStoreDomain;
    }

    /**
     * Returns the updated table name using user store domain if a mapping is defined for this users store in
     * AccessTokenPartitioningDomains element in identity.xml,
     * or the original table name if the mapping is not available.
     * <p>
     * Updated table name derived by appending a underscore and mapped user store domain name to the origin table name.
     *
     * @param userStoreDomain
     * @return
     * @throws IdentityOAuth2Exception
     */
    public static String getPartitionedTableByUserStore(String tableName, String userStoreDomain)
            throws IdentityOAuth2Exception {

        if (StringUtils.isNotBlank(tableName) && StringUtils.isNotBlank(userStoreDomain) &&
                !IdentityUtil.getPrimaryDomainName().equalsIgnoreCase(userStoreDomain)) {
            String mappedUserStoreDomain = OAuth2Util.getMappedUserStoreDomain(userStoreDomain);
            tableName = tableName + "_" + mappedUserStoreDomain;
        }

        return tableName;
    }

    /**
     * Returns the updated sql using user store domain if access token partitioning enabled & username assertion enabled
     * or the original sql otherwise.
     * <p>
     * Updated sql derived by replacing original table names IDN_OAUTH2_ACCESS_TOKEN & IDN_OAUTH2_ACCESS_TOKEN_SCOPE
     * with the updated table names which derived using {@code getPartitionedTableByUserStore()} method.
     *
     * @param sql
     * @param userStoreDomain
     * @return
     * @throws IdentityOAuth2Exception
     */
    public static String getTokenPartitionedSqlByUserStore(String sql, String userStoreDomain)
            throws IdentityOAuth2Exception {

        String partitionedSql = sql;

        if (OAuth2Util.checkAccessTokenPartitioningEnabled() && OAuth2Util.checkUserNameAssertionEnabled()) {

            String partitionedAccessTokenTable = OAuth2Util.getPartitionedTableByUserStore(OAuthConstants.
                    ACCESS_TOKEN_STORE_TABLE, userStoreDomain);

            String accessTokenScopeTable = "IDN_OAUTH2_ACCESS_TOKEN_SCOPE";
            String partitionedAccessTokenScopeTable = OAuth2Util.getPartitionedTableByUserStore(accessTokenScopeTable,
                    userStoreDomain);

            if (log.isDebugEnabled()) {
                log.debug("PartitionedAccessTokenTable: " + partitionedAccessTokenTable +
                        " & PartitionedAccessTokenScopeTable: " + partitionedAccessTokenScopeTable +
                        " for user store domain: " + userStoreDomain);
            }

            String wordBoundaryRegex = "\\b";
            partitionedSql = sql.replaceAll(wordBoundaryRegex + OAuthConstants.ACCESS_TOKEN_STORE_TABLE
                    + wordBoundaryRegex, partitionedAccessTokenTable);
            partitionedSql = partitionedSql.replaceAll(wordBoundaryRegex + accessTokenScopeTable + wordBoundaryRegex,
                    partitionedAccessTokenScopeTable);

            if (log.isDebugEnabled()) {
                log.debug("Original SQL: " + sql);
                log.debug("Partitioned SQL: " + partitionedSql);
            }
        }

        return partitionedSql;
    }

    /**
     * Returns the updated sql using username.
     * <p>
     * If the username contains the domain separator, updated sql derived using
     * {@code getTokenPartitionedSqlByUserStore()} method. Returns the original sql otherwise.
     *
     * @param sql
     * @param username
     * @return
     * @throws IdentityOAuth2Exception
     */
    public static String getTokenPartitionedSqlByUserId(String sql, String username) throws IdentityOAuth2Exception {

        String partitionedSql = sql;

        if (OAuth2Util.checkAccessTokenPartitioningEnabled() && OAuth2Util.checkUserNameAssertionEnabled()) {
            if (log.isDebugEnabled()) {
                log.debug("Calculating partitioned sql for username: " + username);
            }

            String userStore = null;
            if (username != null) {
                String[] strArr = username.split(UserCoreConstants.DOMAIN_SEPARATOR);
                if (strArr != null && strArr.length > 1) {
                    userStore = strArr[0];
                }
            }

            partitionedSql = OAuth2Util.getTokenPartitionedSqlByUserStore(sql, userStore);
        }

        return partitionedSql;
    }

    /**
     * Returns the updated sql using token.
     * <p>
     * If the token contains the username appended, updated sql derived using
     * {@code getTokenPartitionedSqlByUserId()} method. Returns the original sql otherwise.
     *
     * @param sql
     * @param token
     * @return
     * @throws IdentityOAuth2Exception
     */
    public static String getTokenPartitionedSqlByToken(String sql, String token) throws IdentityOAuth2Exception {

        String partitionedSql = sql;

        if (OAuth2Util.checkAccessTokenPartitioningEnabled() && OAuth2Util.checkUserNameAssertionEnabled()) {
            if (log.isDebugEnabled()) {
                if (IdentityUtil.isTokenLoggable(IdentityConstants.IdentityTokens.ACCESS_TOKEN)) {
                    log.debug("Calculating partitioned sql for token: " + token);
                } else {
                    // Avoid logging token since its a sensitive information.
                    log.debug("Calculating partitioned sql for token");
                }
            }

            String userId = OAuth2Util.getUserIdFromAccessToken(token); //i.e: 'foo.com/admin' or 'admin'
            partitionedSql = OAuth2Util.getTokenPartitionedSqlByUserId(sql, userId);
        }

        return partitionedSql;
    }

    public static String getUserStoreDomainFromUserId(String userId)
            throws IdentityOAuth2Exception {

        String userStoreDomain = null;

        if (userId != null) {
            String[] strArr = userId.split(UserCoreConstants.DOMAIN_SEPARATOR);
            if (strArr != null && strArr.length > 1) {
                userStoreDomain = getMappedUserStoreDomain(strArr[0]);
            }
        }
        return userStoreDomain;
    }

    public static String getUserStoreDomainFromAccessToken(String apiKey)
            throws IdentityOAuth2Exception {

        String userStoreDomain = null;
        String userId;
        String decodedKey = new String(Base64.decodeBase64(apiKey.getBytes(Charsets.UTF_8)), Charsets.UTF_8);
        String[] tmpArr = decodedKey.split(":");
        if (tmpArr != null) {
            userId = tmpArr[1];
            if (userId != null) {
                userStoreDomain = getUserStoreDomainFromUserId(userId);
            }
        }
        return userStoreDomain;
    }

    @Deprecated
    public static String getAccessTokenStoreTableFromUserId(String userId)
            throws IdentityOAuth2Exception {

        String accessTokenStoreTable = OAuthConstants.ACCESS_TOKEN_STORE_TABLE;
        String userStore;
        if (userId != null) {
            String[] strArr = userId.split(UserCoreConstants.DOMAIN_SEPARATOR);
            if (strArr != null && strArr.length > 1) {
                userStore = strArr[0];
                accessTokenStoreTable = OAuth2Util.getPartitionedTableByUserStore(OAuthConstants.ACCESS_TOKEN_STORE_TABLE,
                        userStore);
            }
        }
        return accessTokenStoreTable;
    }

    @Deprecated
    public static String getAccessTokenStoreTableFromAccessToken(String apiKey)
            throws IdentityOAuth2Exception {

        String userId = getUserIdFromAccessToken(apiKey); //i.e: 'foo.com/admin' or 'admin'
        return OAuth2Util.getAccessTokenStoreTableFromUserId(userId);
    }

    public static String getUserIdFromAccessToken(String apiKey) {

        String userId = null;
        String decodedKey = new String(Base64.decodeBase64(apiKey.getBytes(Charsets.UTF_8)), Charsets.UTF_8);
        String[] tmpArr = decodedKey.split(":");
        if (tmpArr != null && tmpArr.length > 1) {
            userId = tmpArr[1];
        }
        return userId;
    }

    public static long getTokenExpireTimeMillis(AccessTokenDO accessTokenDO) {

        if (accessTokenDO == null) {
            throw new IllegalArgumentException("accessTokenDO is " + "\'NULL\'");
        }

        long accessTokenValidity = getAccessTokenExpireMillis(accessTokenDO);
        long refreshTokenValidity = getRefreshTokenExpireTimeMillis(accessTokenDO);

        if (accessTokenValidity > 1000 && (refreshTokenValidity > 1000 || refreshTokenValidity < 0)) {
            return accessTokenValidity;
        }
        return 0;
    }

    public static long getRefreshTokenExpireTimeMillis(AccessTokenDO accessTokenDO) {

        if (accessTokenDO == null) {
            throw new IllegalArgumentException("accessTokenDO is " + "\'NULL\'");
        }

        long refreshTokenValidityPeriodMillis = accessTokenDO.getRefreshTokenValidityPeriodInMillis();

        if (refreshTokenValidityPeriodMillis < 0) {
            if (log.isDebugEnabled()) {
                log.debug("Refresh Token has infinite lifetime");
            }
            return -1;
        }

        long refreshTokenIssuedTime = accessTokenDO.getRefreshTokenIssuedTime().getTime();
        long refreshTokenValidity = getTimeToExpire(refreshTokenIssuedTime, refreshTokenValidityPeriodMillis);
        if (refreshTokenValidity > 1000) {
            return refreshTokenValidity;
        }
        return 0;
    }

    public static long getAccessTokenExpireMillis(AccessTokenDO accessTokenDO) {

        if (accessTokenDO == null) {
            throw new IllegalArgumentException("accessTokenDO is " + "\'NULL\'");
        }
        long validityPeriodMillis = accessTokenDO.getValidityPeriodInMillis();

        if (validityPeriodMillis < 0) {
            if (log.isDebugEnabled()) {
                if (IdentityUtil.isTokenLoggable(IdentityConstants.IdentityTokens.ACCESS_TOKEN)) {
                    log.debug("Access Token(hashed) : " + DigestUtils.sha256Hex(accessTokenDO.getAccessToken()) +
                            " has infinite lifetime");
                } else {
                    log.debug("Access Token has infinite lifetime");
                }
            }
            return -1;
        }

        long issuedTime = accessTokenDO.getIssuedTime().getTime();
        long validityMillis = getTimeToExpire(issuedTime, validityPeriodMillis);
        if (validityMillis > 1000) {
            return validityMillis;
        } else {
            return 0;
        }
    }

    @Deprecated
    public static long calculateValidityInMillis(long issuedTimeInMillis, long validityPeriodMillis) {

        return getTimeToExpire(issuedTimeInMillis, validityPeriodMillis);
    }

    /**
     * Util method to calculate the validity period after applying skew corrections.
     *
     * @param issuedTimeInMillis
     * @param validityPeriodMillis
     * @return skew corrected validity period in milliseconds
     */
    public static long getTimeToExpire(long issuedTimeInMillis, long validityPeriodMillis) {

        return issuedTimeInMillis + validityPeriodMillis - (System.currentTimeMillis() - timestampSkew);
    }

    public static int getTenantId(String tenantDomain) throws IdentityOAuth2Exception {

        RealmService realmService = OAuthComponentServiceHolder.getInstance().getRealmService();
        try {
            return realmService.getTenantManager().getTenantId(tenantDomain);
        } catch (UserStoreException e) {
            String error = "Error in obtaining tenant ID from tenant domain : " + tenantDomain;
            throw new IdentityOAuth2Exception(error, e);
        }
    }

    public static String getTenantDomain(int tenantId) throws IdentityOAuth2Exception {

        RealmService realmService = OAuthComponentServiceHolder.getInstance().getRealmService();
        try {
            return realmService.getTenantManager().getDomain(tenantId);
        } catch (UserStoreException e) {
            String error = "Error in obtaining tenant domain from tenant ID : " + tenantId;
            throw new IdentityOAuth2Exception(error, e);
        }
    }

    public static int getTenantIdFromUserName(String username) throws IdentityOAuth2Exception {

        String domainName = MultitenantUtils.getTenantDomain(username);
        return getTenantId(domainName);
    }

    public static String hashScopes(String[] scope) {

        return DigestUtils.md5Hex(OAuth2Util.buildScopeString(scope));
    }

    public static String hashScopes(String scope) {

        if (scope != null) {
            //first converted to an array to sort the scopes
            return DigestUtils.md5Hex(OAuth2Util.buildScopeString(buildScopeArray(scope)));
        } else {
            return null;
        }
    }

    public static AuthenticatedUser getUserFromUserName(String username) throws IllegalArgumentException {

        if (StringUtils.isNotBlank(username)) {
            String tenantDomain = MultitenantUtils.getTenantDomain(username);
            String tenantAwareUsername = MultitenantUtils.getTenantAwareUsername(username);
            String tenantAwareUsernameWithNoUserDomain = UserCoreUtil.removeDomainFromName(tenantAwareUsername);
            String userStoreDomain = IdentityUtil.extractDomainFromName(username).toUpperCase();
            AuthenticatedUser user = new AuthenticatedUser();
            user.setUserName(tenantAwareUsernameWithNoUserDomain);
            user.setTenantDomain(tenantDomain);
            user.setUserStoreDomain(userStoreDomain);

            return user;
        }
        throw new IllegalArgumentException("Cannot create user from empty user name");
    }

    public static String getIDTokenIssuer() {

        String issuer = OAuthServerConfiguration.getInstance().getOpenIDConnectIDTokenIssuerIdentifier();
        if (StringUtils.isBlank(issuer)) {
            issuer = OAuthURL.getOAuth2TokenEPUrl();
        }
        return issuer;
    }

    public static class OAuthURL {

        public static String getOAuth1RequestTokenUrl() {

            String oauth1RequestTokenUrl = OAuthServerConfiguration.getInstance().getOAuth1RequestTokenUrl();
            if (StringUtils.isBlank(oauth1RequestTokenUrl)) {
                oauth1RequestTokenUrl = IdentityUtil.getServerURL("oauth/request-token", true, true);
            }
            return oauth1RequestTokenUrl;
        }

        public static String getOAuth1AuthorizeUrl() {

            String oauth1AuthorizeUrl = OAuthServerConfiguration.getInstance().getOAuth1AuthorizeUrl();
            if (StringUtils.isBlank(oauth1AuthorizeUrl)) {
                oauth1AuthorizeUrl = IdentityUtil.getServerURL("oauth/authorize-url", true, true);
            }
            return oauth1AuthorizeUrl;
        }

        public static String getOAuth1AccessTokenUrl() {

            String oauth1AccessTokenUrl = OAuthServerConfiguration.getInstance().getOAuth1AccessTokenUrl();
            if (StringUtils.isBlank(oauth1AccessTokenUrl)) {
                oauth1AccessTokenUrl = IdentityUtil.getServerURL("oauth/access-token", true, true);
            }
            return oauth1AccessTokenUrl;
        }

        public static String getOAuth2AuthzEPUrl() {

            String oauth2AuthzEPUrl = OAuthServerConfiguration.getInstance().getOAuth2AuthzEPUrl();
            if (StringUtils.isBlank(oauth2AuthzEPUrl)) {
                oauth2AuthzEPUrl = IdentityUtil.getServerURL("oauth2/authorize", true, false);
            }
            return oauth2AuthzEPUrl;
        }

        public static String getOAuth2TokenEPUrl() {

            String oauth2TokenEPUrl = OAuthServerConfiguration.getInstance().getOAuth2TokenEPUrl();
            if (StringUtils.isBlank(oauth2TokenEPUrl)) {
                oauth2TokenEPUrl = IdentityUtil.getServerURL("oauth2/token", true, false);
            }
            return oauth2TokenEPUrl;
        }

        public static String getOAuth2DCREPUrl(String tenantDomain) throws URISyntaxException {

            String oauth2TokenEPUrl = OAuthServerConfiguration.getInstance().getOAuth2DCREPUrl();
            if (StringUtils.isBlank(oauth2TokenEPUrl)) {
                oauth2TokenEPUrl = IdentityUtil.getServerURL("/api/identity/oauth2/dcr/v1.0/register", true, false);
            }
            if (StringUtils.isNotBlank(tenantDomain) && !MultitenantConstants.SUPER_TENANT_DOMAIN_NAME.equals
                    (tenantDomain)) {
                oauth2TokenEPUrl = getTenantUrl(oauth2TokenEPUrl, tenantDomain);
            }
            return oauth2TokenEPUrl;
        }

        public static String getOAuth2JWKSPageUrl(String tenantDomain) throws URISyntaxException {

            String auth2JWKSPageUrl = OAuthServerConfiguration.getInstance().getOAuth2JWKSPageUrl();
            if (StringUtils.isBlank(auth2JWKSPageUrl)) {
                auth2JWKSPageUrl = IdentityUtil.getServerURL("/oauth2/jwks", true, false);
            }
            if (StringUtils.isNotBlank(tenantDomain) && !MultitenantConstants.SUPER_TENANT_DOMAIN_NAME.equals
                    (tenantDomain)) {
                auth2JWKSPageUrl = getTenantUrl(auth2JWKSPageUrl, tenantDomain);
            }
            return auth2JWKSPageUrl;
        }

        public static String getOidcWebFingerEPUrl() {

            String oauth2TokenEPUrl = OAuthServerConfiguration.getInstance().getOidcWebFingerEPUrl();
            if (StringUtils.isBlank(oauth2TokenEPUrl)) {
                oauth2TokenEPUrl = IdentityUtil.getServerURL(".well-know/webfinger", true, false);
            }
            return oauth2TokenEPUrl;
        }

        public static String getOidcDiscoveryEPUrl(String tenantDomain) throws URISyntaxException {

            String oidcDiscoveryEPUrl = OAuthServerConfiguration.getInstance().getOidcDiscoveryUrl();
            if (StringUtils.isBlank(oidcDiscoveryEPUrl)) {
                oidcDiscoveryEPUrl = IdentityUtil.getServerURL("/oauth2/oidcdiscovery", true, false);
            }
            if (StringUtils.isNotBlank(tenantDomain) && !MultitenantConstants.SUPER_TENANT_DOMAIN_NAME.equals
                    (tenantDomain)) {
                oidcDiscoveryEPUrl = getTenantUrl(oidcDiscoveryEPUrl, tenantDomain);
            }
            return oidcDiscoveryEPUrl;
        }

        public static String getOAuth2UserInfoEPUrl() {

            String oauth2UserInfoEPUrl = OAuthServerConfiguration.getInstance().getOauth2UserInfoEPUrl();
            if (StringUtils.isBlank(oauth2UserInfoEPUrl)) {
                oauth2UserInfoEPUrl = IdentityUtil.getServerURL("oauth2/userinfo", true, false);
            }
            return oauth2UserInfoEPUrl;
        }

        public static String getOIDCConsentPageUrl() {

            String OIDCConsentPageUrl = OAuthServerConfiguration.getInstance().getOIDCConsentPageUrl();
            if (StringUtils.isBlank(OIDCConsentPageUrl)) {
                OIDCConsentPageUrl = IdentityUtil.getServerURL("/authenticationendpoint/oauth2_consent.do", false,
                        false);
            }
            return OIDCConsentPageUrl;
        }

        public static String getOAuth2ConsentPageUrl() {

            String oAuth2ConsentPageUrl = OAuthServerConfiguration.getInstance().getOauth2ConsentPageUrl();
            if (StringUtils.isBlank(oAuth2ConsentPageUrl)) {
                oAuth2ConsentPageUrl = IdentityUtil.getServerURL("/authenticationendpoint/oauth2_authz.do", false,
                        false);
            }
            return oAuth2ConsentPageUrl;
        }

        public static String getOAuth2ErrorPageUrl() {

            String oAuth2ErrorPageUrl = OAuthServerConfiguration.getInstance().getOauth2ErrorPageUrl();
            if (StringUtils.isBlank(oAuth2ErrorPageUrl)) {
                oAuth2ErrorPageUrl = IdentityUtil.getServerURL("/authenticationendpoint/oauth2_error.do", false, false);
            }
            return oAuth2ErrorPageUrl;
        }

        private static String getTenantUrl(String url, String tenantDomain) throws URISyntaxException {

            URI uri = new URI(url);
            URI uriModified = new URI(uri.getScheme(), uri.getUserInfo(), uri.getHost(), uri.getPort(), ("/t/" +
                    tenantDomain + uri.getPath()), uri.getQuery(), uri.getFragment());
            return uriModified.toString();
        }
    }

    public static boolean isOIDCAuthzRequest(Set<String> scope) {

        return scope.contains(OAuthConstants.Scope.OPENID);
    }

    public static boolean isOIDCAuthzRequest(String[] scope) {

        for (String openidscope : scope) {
            if (openidscope.equals(OAuthConstants.Scope.OPENID)) {
                return true;
            }
        }
        return false;
    }

    /**
     * Verifies if the PKCE code verifier is upto specification as per RFC 7636
     *
     * @param codeVerifier PKCE Code Verifier sent with the token request
     * @return
     */
    public static boolean validatePKCECodeVerifier(String codeVerifier) {

        Matcher pkceCodeVerifierMatcher = pkceCodeVerifierPattern.matcher(codeVerifier);
        if (!pkceCodeVerifierMatcher.matches() || (codeVerifier.length() < 43 || codeVerifier.length() > 128)) {
            return false;
        }
        return true;
    }

    /**
     * Verifies if the codeChallenge is upto specification as per RFC 7636
     *
     * @param codeChallenge
     * @param codeChallengeMethod
     * @return
     */
    public static boolean validatePKCECodeChallenge(String codeChallenge, String codeChallengeMethod) {

        if (codeChallengeMethod == null || OAuthConstants.OAUTH_PKCE_PLAIN_CHALLENGE.equals(codeChallengeMethod)) {
            return validatePKCECodeVerifier(codeChallenge);
        } else if (OAuthConstants.OAUTH_PKCE_S256_CHALLENGE.equals(codeChallengeMethod)) {
            // SHA256 code challenge is 256 bits that is 256 / 6 ~= 43
            // See https://tools.ietf.org/html/rfc7636#section-3
            if (codeChallenge != null && codeChallenge.trim().length() == 43) {
                return true;
            }
        }
        //provided code challenge method is wrong
        return false;
    }

    @Deprecated
    public static boolean doPKCEValidation(String referenceCodeChallenge, String codeVerifier, String challenge_method,
                                           OAuthAppDO oAuthAppDO) throws IdentityOAuth2Exception {

        return validatePKCE(referenceCodeChallenge, codeVerifier, challenge_method, oAuthAppDO);
    }

    public static boolean validatePKCE(String referenceCodeChallenge, String verificationCode, String challenge_method,
                                       OAuthAppDO oAuthApp) throws IdentityOAuth2Exception {
        //ByPass PKCE validation if PKCE Support is disabled
        if (!isPKCESupportEnabled()) {
            return true;
        }
        if (oAuthApp != null && oAuthApp.isPkceMandatory() || referenceCodeChallenge != null) {

            //As per RFC 7636 Fallback to 'plain' if no code_challenge_method parameter is sent
            if (challenge_method == null || challenge_method.trim().length() == 0) {
                challenge_method = "plain";
            }

            //if app with no PKCE code verifier arrives
            if ((verificationCode == null || verificationCode.trim().length() == 0)) {
                //if pkce is mandatory, throw error
                if (oAuthApp.isPkceMandatory()) {
                    throw new IdentityOAuth2Exception("No PKCE code verifier found.PKCE is mandatory for this " +
                            "oAuth 2.0 application.");
                } else {
                    //PKCE is optional, see if the authz code was requested with a PKCE challenge
                    if (referenceCodeChallenge == null || referenceCodeChallenge.trim().length() == 0) {
                        //since no PKCE challenge was provided
                        return true;
                    } else {
                        throw new IdentityOAuth2Exception("Empty PKCE code_verifier sent. This authorization code " +
                                "requires a PKCE verification to obtain an access token.");
                    }
                }
            }
            //verify that the code verifier is upto spec as per RFC 7636
            if (!validatePKCECodeVerifier(verificationCode)) {
                throw new IdentityOAuth2Exception("Code verifier used is not up to RFC 7636 specifications.");
            }
            if (OAuthConstants.OAUTH_PKCE_PLAIN_CHALLENGE.equals(challenge_method)) {
                //if the current application explicitly doesn't support plain, throw exception
                if (!oAuthApp.isPkceSupportPlain()) {
                    throw new IdentityOAuth2Exception("This application does not allow 'plain' transformation algorithm.");
                }
                if (!referenceCodeChallenge.equals(verificationCode)) {
                    return false;
                }
            } else if (OAuthConstants.OAUTH_PKCE_S256_CHALLENGE.equals(challenge_method)) {

                try {
                    MessageDigest messageDigest = MessageDigest.getInstance("SHA-256");

                    byte[] hash = messageDigest.digest(verificationCode.getBytes(StandardCharsets.US_ASCII));
                    //Trim the base64 string to remove trailing CR LF characters.
                    String referencePKCECodeChallenge = new String(Base64.encodeBase64URLSafe(hash),
                            StandardCharsets.UTF_8).trim();
                    if (!referencePKCECodeChallenge.equals(referenceCodeChallenge)) {
                        return false;
                    }
                } catch (NoSuchAlgorithmException e) {
                    if (log.isDebugEnabled()) {
                        log.debug("Failed to create SHA256 Message Digest.");
                    }
                    return false;
                }
            } else {
                //Invalid OAuth2 token response
                throw new IdentityOAuth2Exception("Invalid OAuth2 Token Response. Invalid PKCE Code Challenge Method '"
                        + challenge_method + "'");
            }
        }
        //pkce validation successful
        return true;
    }

    public static boolean isPKCESupportEnabled() {

        return OAuth2ServiceComponentHolder.isPkceEnabled();
    }

    public static boolean isImplicitResponseType(String responseType) {

        if (StringUtils.isNotBlank(responseType) && (responseType.contains(ResponseType.TOKEN.toString()) ||
                responseType.contains(OAuthConstants.ID_TOKEN))) {
            return true;
        }
        return false;
    }

    /**
     * To populate the database in the very first server startup.
     *
     * @param tenantId tenant id
     */
    public static void initiateOIDCScopes(int tenantId) {

        List<ScopeDTO> scopeClaimsList = loadScopeConfigFile();
        try {
            OAuthTokenPersistenceFactory.getInstance().getScopeClaimMappingDAO().addScopes(tenantId,
                    scopeClaimsList);
        } catch (IdentityOAuth2Exception e) {
            log.error(e.getMessage(), e);
        }
    }

    public static List<String> getOIDCScopes(String tenantDomain) {

        try {
            int tenantId = OAuthComponentServiceHolder.getInstance().getRealmService().getTenantManager()
                    .getTenantId(tenantDomain);
            Registry registry = OAuth2ServiceComponentHolder.getRegistryService().getConfigSystemRegistry(tenantId);

            if (registry.resourceExists(OAuthConstants.SCOPE_RESOURCE_PATH)) {
                Resource resource = registry.get(OAuthConstants.SCOPE_RESOURCE_PATH);
                Properties properties = resource.getProperties();
                Enumeration e = properties.propertyNames();
                List<String> scopes = new ArrayList<>();
                while (e.hasMoreElements()) {
                    scopes.add((String) e.nextElement());
                }
                return scopes;
            }
        } catch (RegistryException | UserStoreException e) {
            log.error("Error while retrieving registry collection for :" + OAuthConstants.SCOPE_RESOURCE_PATH, e);
        }
        return new ArrayList<>();
    }

    public static AccessTokenDO getAccessTokenDOfromTokenIdentifier(String accessTokenIdentifier) throws
            IdentityOAuth2Exception {

        boolean cacheHit = false;
        AccessTokenDO accessTokenDO = null;

        // check the cache, if caching is enabled.
        OAuthCacheKey cacheKey = new OAuthCacheKey(accessTokenIdentifier);
        CacheEntry result = OAuthCache.getInstance().getValueFromCache(cacheKey);
        // cache hit, do the type check.
        if (result != null && result instanceof AccessTokenDO) {
            accessTokenDO = (AccessTokenDO) result;
            cacheHit = true;
        }

        // cache miss, load the access token info from the database.
        if (accessTokenDO == null) {
            accessTokenDO = OAuthTokenPersistenceFactory.getInstance().getAccessTokenDAO()
                    .getAccessToken(accessTokenIdentifier, false);
        }

        if (accessTokenDO == null) {
            // this means the token is not active so we can't proceed further
            throw new IllegalArgumentException("Invalid Access Token. Access token is not ACTIVE.");
        }

        // add the token back to the cache in the case of a cache miss
        if (!cacheHit) {
            cacheKey = new OAuthCacheKey(accessTokenIdentifier);
            OAuthCache.getInstance().addToCache(cacheKey, accessTokenDO);
            if (log.isDebugEnabled()) {
                log.debug("Access Token Info object was added back to the cache.");
            }
        }

        return accessTokenDO;
    }

    public static String getClientIdForAccessToken(String accessTokenIdentifier) throws IdentityOAuth2Exception {

        AccessTokenDO accessTokenDO = getAccessTokenDOfromTokenIdentifier(accessTokenIdentifier);
        return accessTokenDO.getConsumerKey();
    }

    /***
     * Read the configuration file at server start up.
     * @param tenantId
     * @deprecated due to UI implementation.
     */
    @Deprecated
    public static void initTokenExpiryTimesOfSps(int tenantId) {

        try {
            Registry registry = OAuth2ServiceComponentHolder.getRegistryService().getConfigSystemRegistry(tenantId);
            if (!registry.resourceExists(OAuthConstants.TOKEN_EXPIRE_TIME_RESOURCE_PATH)) {
                Resource resource = registry.newResource();
                registry.put(OAuthConstants.TOKEN_EXPIRE_TIME_RESOURCE_PATH, resource);
            }
        } catch (RegistryException e) {
            log.error("Error while creating registry collection for :" + OAuthConstants.TOKEN_EXPIRE_TIME_RESOURCE_PATH, e);
        }
    }

    /***
     * Return the SP-token Expiry time configuration object when consumer key is given.
     * @param consumerKey
     * @param tenantId
     * @return A SpOAuth2ExpiryTimeConfiguration Object
     * @deprecated due to UI implementation
     */
    @Deprecated
    public static SpOAuth2ExpiryTimeConfiguration getSpTokenExpiryTimeConfig(String consumerKey, int tenantId) {

        SpOAuth2ExpiryTimeConfiguration spTokenTimeObject = new SpOAuth2ExpiryTimeConfiguration();
        try {
            if (log.isDebugEnabled()) {
                log.debug("SP wise token expiry time feature is applied for tenant id : " + tenantId
                        + "and consumer key : " + consumerKey);
            }
            IdentityTenantUtil.initializeRegistry(tenantId, getTenantDomain(tenantId));
            Registry registry = IdentityTenantUtil.getConfigRegistry(tenantId);
            if (registry.resourceExists(OAuthConstants.TOKEN_EXPIRE_TIME_RESOURCE_PATH)) {
                Resource resource = registry.get(OAuthConstants.TOKEN_EXPIRE_TIME_RESOURCE_PATH);
                String jsonString = "{}";
                Object consumerKeyObject = resource.getProperties().get(consumerKey);
                if (consumerKeyObject instanceof List) {
                    if (!((List) consumerKeyObject).isEmpty()) {
                        jsonString = ((List) consumerKeyObject).get(0).toString();
                    }
                }
                JSONObject spTimeObject = new JSONObject(jsonString);
                if (spTimeObject.length() > 0) {
                    if (spTimeObject.has(USER_ACCESS_TOKEN_EXP_TIME_IN_MILLISECONDS) &&
                            !spTimeObject.isNull(USER_ACCESS_TOKEN_EXP_TIME_IN_MILLISECONDS)) {
                        try {
                            spTokenTimeObject.setUserAccessTokenExpiryTime(Long.parseLong(spTimeObject
                                    .get(USER_ACCESS_TOKEN_EXP_TIME_IN_MILLISECONDS).toString()));
                            if (log.isDebugEnabled()) {
                                log.debug("The user access token expiry time :" + spTimeObject
                                        .get(USER_ACCESS_TOKEN_EXP_TIME_IN_MILLISECONDS).toString() +
                                        "  for application id : " + consumerKey);
                            }
                        } catch (NumberFormatException e) {
                            String errorMsg = String.format("Invalid value provided as user access token expiry time for consumer key %s," +
                                    " tenant id : %d. Given value: %s, Expected a long value", consumerKey, tenantId, spTimeObject
                                    .get(USER_ACCESS_TOKEN_EXP_TIME_IN_MILLISECONDS).toString());
                            log.error(errorMsg, e);
                        }
                    } else {
                        spTokenTimeObject.setUserAccessTokenExpiryTime(OAuthServerConfiguration.getInstance()
                                .getUserAccessTokenValidityPeriodInSeconds() * 1000);
                    }

                    if (spTimeObject.has(APPLICATION_ACCESS_TOKEN_EXP_TIME_IN_MILLISECONDS) &&
                            !spTimeObject.isNull(APPLICATION_ACCESS_TOKEN_EXP_TIME_IN_MILLISECONDS)) {
                        try {
                            spTokenTimeObject.setApplicationAccessTokenExpiryTime(Long.parseLong(spTimeObject
                                    .get(APPLICATION_ACCESS_TOKEN_EXP_TIME_IN_MILLISECONDS).toString()));
                            if (log.isDebugEnabled()) {
                                log.debug("The application access token expiry time :" + spTimeObject
                                        .get(APPLICATION_ACCESS_TOKEN_EXP_TIME_IN_MILLISECONDS).toString() +
                                        "  for application id : " + consumerKey);
                            }
                        } catch (NumberFormatException e) {
                            String errorMsg = String.format("Invalid value provided as application access token expiry time for " +
                                    "consumer key %s, tenant id : %d. Given value: %s, Expected a long value ", consumerKey, tenantId, spTimeObject
                                    .get(APPLICATION_ACCESS_TOKEN_EXP_TIME_IN_MILLISECONDS).toString());
                            log.error(errorMsg, e);
                        }
                    } else {
                        spTokenTimeObject.setApplicationAccessTokenExpiryTime(OAuthServerConfiguration.getInstance()
                                .getApplicationAccessTokenValidityPeriodInSeconds() * 1000);
                    }

                    if (spTimeObject.has(REFRESH_TOKEN_EXP_TIME_IN_MILLISECONDS) &&
                            !spTimeObject.isNull(REFRESH_TOKEN_EXP_TIME_IN_MILLISECONDS)) {
                        try {
                            spTokenTimeObject.setRefreshTokenExpiryTime(Long.parseLong(spTimeObject
                                    .get(REFRESH_TOKEN_EXP_TIME_IN_MILLISECONDS).toString()));
                            if (log.isDebugEnabled()) {
                                log.debug("The refresh token expiry time :" + spTimeObject
                                        .get(REFRESH_TOKEN_EXP_TIME_IN_MILLISECONDS).toString() +
                                        " for application id : " + consumerKey);
                            }

                        } catch (NumberFormatException e) {
                            String errorMsg = String.format("Invalid value provided as refresh token expiry time for consumer key %s," +
                                    " tenant id : %d. Given value: %s, Expected a long value", consumerKey, tenantId, spTimeObject
                                    .get(REFRESH_TOKEN_EXP_TIME_IN_MILLISECONDS).toString());
                            log.error(errorMsg, e);
                        }
                    } else {
                        spTokenTimeObject.setRefreshTokenExpiryTime(OAuthServerConfiguration.getInstance()
                                .getRefreshTokenValidityPeriodInSeconds() * 1000);
                    }
                }
            }
        } catch (RegistryException e) {
            log.error("Error while getting data from the registry.", e);
        } catch (IdentityException e) {
            log.error("Error while getting the tenant domain from tenant id : " + tenantId, e);
        }
        return spTokenTimeObject;
    }

    /**
     * Returns oauth token issuer registered in the service provider app
     *
     * @param clientId client id of the oauth app
     * @return oauth token issuer
     * @throws IdentityOAuth2Exception
     * @throws InvalidOAuthClientException
     */
    public static OauthTokenIssuer getOAuthTokenIssuerForOAuthApp(String clientId)
            throws  IdentityOAuth2Exception, InvalidOAuthClientException {

        OAuthAppDO appDO = null;
        try {
            appDO = getAppInformationByClientId(clientId);
        } catch (IdentityOAuth2Exception e) {
            throw new IdentityOAuth2Exception("Error while retrieving app information for clientId: " + clientId, e);
        }
        return getOAuthTokenIssuerForOAuthApp(appDO);
    }

    /**
     * Returns oauth token issuer registered in the service provider app.
     *
     * @param appDO oauth app data object
     * @return oauth token issuer
     * @throws IdentityOAuth2Exception
     * @throws InvalidOAuthClientException
     */
    public static OauthTokenIssuer getOAuthTokenIssuerForOAuthApp(OAuthAppDO appDO) throws IdentityOAuth2Exception {

        OauthTokenIssuer oauthIdentityTokenGenerator;
        if (appDO.getTokenType() != null) {
            oauthIdentityTokenGenerator = OAuthServerConfiguration.getInstance()
                    .addAndReturnTokenIssuerInstance(appDO.getTokenType());
            if (oauthIdentityTokenGenerator == null) {
                //get server level configured token issuer
                oauthIdentityTokenGenerator = OAuthServerConfiguration.getInstance().getIdentityOauthTokenIssuer();
            }
        } else {
            oauthIdentityTokenGenerator = OAuthServerConfiguration.getInstance().getIdentityOauthTokenIssuer();
            if (log.isDebugEnabled()) {
                log.debug("Token type is not set for service provider app with client Id: " +
                        appDO.getOauthConsumerKey() + ". Hence the default Identity OAuth token issuer will be used. "
                        + "No custom token generator is set.");
            }
        }
        return oauthIdentityTokenGenerator;
    }

    private static List<ScopeDTO> loadScopeConfigFile() {

        List<ScopeDTO> listOIDCScopesClaims = new ArrayList<>();
        String configDirPath = CarbonUtils.getCarbonConfigDirPath();
        String confXml =
                Paths.get(configDirPath, "identity", OAuthConstants.OIDC_SCOPE_CONFIG_PATH)
                        .toString();
        File configfile = new File(confXml);
        if (!configfile.exists()) {
            log.warn("OIDC scope-claim Configuration File is not present at: " + confXml);
        }

        XMLStreamReader parser = null;
        InputStream stream = null;

        try {
            stream = new FileInputStream(configfile);
            parser = XMLInputFactory.newInstance()
                    .createXMLStreamReader(stream);
            StAXOMBuilder builder = new StAXOMBuilder(parser);
            OMElement documentElement = builder.getDocumentElement();
            Iterator iterator = documentElement.getChildElements();
            while (iterator.hasNext()) {
                ScopeDTO scope = new ScopeDTO();
                OMElement omElement = (OMElement) iterator.next();
                String configType = omElement.getAttributeValue(new QName(
                        "id"));
                scope.setName(configType);
                scope.setClaim(loadClaimConfig(omElement));
                listOIDCScopesClaims.add(scope);
            }
        } catch (XMLStreamException e) {
            log.warn("Error while loading scope config.", e);
        } catch (FileNotFoundException e) {
            log.warn("Error while loading email config.", e);
        } finally {
            try {
                if (parser != null) {
                    parser.close();
                }
                if (stream != null) {
                    IdentityIOStreamUtils.closeInputStream(stream);
                }
            } catch (XMLStreamException e) {
                log.error("Error while closing XML stream", e);
            }
        }
        return listOIDCScopesClaims;
    }

    private static String[] loadClaimConfig(OMElement configElement) {

        StringBuilder claimConfig = new StringBuilder();
        Iterator it = configElement.getChildElements();
        while (it.hasNext()) {
            OMElement element = (OMElement) it.next();
            if ("Claim".equals(element.getLocalName())) {
                String commaSeparatedClaimNames = element.getText();
                if (StringUtils.isNotBlank(commaSeparatedClaimNames)) {
                    claimConfig.append(commaSeparatedClaimNames.trim());
                }
            }
        }
        return (claimConfig.toString().split(","));
    }

    /**
     * Get Oauth application information
     *
     * @param clientId
     * @return Oauth app information
     * @throws IdentityOAuth2Exception
     * @throws InvalidOAuthClientException
     */
    public static OAuthAppDO getAppInformationByClientId(String clientId)
            throws IdentityOAuth2Exception, InvalidOAuthClientException {

        OAuthAppDO oAuthAppDO = AppInfoCache.getInstance().getValueFromCache(clientId);
        if (oAuthAppDO != null) {
            return oAuthAppDO;
        } else {
            oAuthAppDO = new OAuthAppDAO().getAppInformation(clientId);
            AppInfoCache.getInstance().addToCache(clientId, oAuthAppDO);
            return oAuthAppDO;
        }
    }

    /**
     * Get the tenant domain of an oauth application
     *
     * @param oAuthAppDO
     * @return
     */
    public static String getTenantDomainOfOauthApp(OAuthAppDO oAuthAppDO) {

        String tenantDomain = MultitenantConstants.SUPER_TENANT_DOMAIN_NAME;
        if (oAuthAppDO != null) {
            AuthenticatedUser appDeveloper = oAuthAppDO.getUser();
            tenantDomain = appDeveloper.getTenantDomain();
        }
        return tenantDomain;
    }

    /**
     * This is used to get the tenant domain of an application by clientId.
     *
     * @param clientId Consumer key of Application
     * @return Tenant Domain
     * @throws IdentityOAuth2Exception
     * @throws InvalidOAuthClientException
     */
    public static String getTenantDomainOfOauthApp(String clientId)
            throws IdentityOAuth2Exception, InvalidOAuthClientException {

        OAuthAppDO oAuthAppDO = getAppInformationByClientId(clientId);
        return getTenantDomainOfOauthApp(oAuthAppDO);
    }

    /**
     * This method map signature algorithm define in identity.xml to nimbus
     * signature algorithm
     *
     * @param signatureAlgorithm name of the signature algorithm
     * @return mapped JWSAlgorithm name
     * @throws IdentityOAuth2Exception
     */
    @Deprecated
    public static String mapSignatureAlgorithm(String signatureAlgorithm) throws IdentityOAuth2Exception {

        return mapSignatureAlgorithmForJWSAlgorithm(signatureAlgorithm).getName();
    }

    /**
     * This method maps the encryption algorithm name defined in identity.xml to a respective
     * nimbus encryption algorithm.
     *
     * @param encryptionAlgorithm name of the encryption algorithm
     * @return mapped JWEAlgorithm
     * @throws IdentityOAuth2Exception
     */
    public static JWEAlgorithm mapEncryptionAlgorithmForJWEAlgorithm(String encryptionAlgorithm)
            throws IdentityOAuth2Exception {

        // Parse method in JWEAlgorithm is used to get a JWEAlgorithm object from the algorithm name.
        JWEAlgorithm jweAlgorithm = JWEAlgorithm.parse(encryptionAlgorithm);

        // Parse method returns a new JWEAlgorithm with requirement set to null if unknown algorithm name is passed.
        if (jweAlgorithm.getRequirement() != null) {
            return jweAlgorithm;
        } else {
            throw new IdentityOAuth2Exception("Unsupported Encryption Algorithm: " + encryptionAlgorithm);
        }
    }

    /**
     * This method maps the encryption method name defined in identity.xml to a respective nimbus
     * encryption method.
     *
     * @param encryptionMethod name of the encryption method
     * @return mapped EncryptionMethod
     * @throws IdentityOAuth2Exception
     */
    public static EncryptionMethod mapEncryptionMethodForJWEAlgorithm(String encryptionMethod)
            throws IdentityOAuth2Exception {

        // Parse method in EncryptionMethod is used to get a EncryptionMethod object from the method name.
        EncryptionMethod method = EncryptionMethod.parse(encryptionMethod);

        // Parse method returns a new EncryptionMethod with requirement set to null if unknown method name is passed.
        if (method.getRequirement() != null) {
            return method;
        } else {
            log.error("Unsupported Encryption Method in identity.xml");
            throw new IdentityOAuth2Exception("Unsupported Encryption Method: " + encryptionMethod);
        }
    }

    /**
     * This method map signature algorithm define in identity.xml to nimbus
     * signature algorithm
     *
     * @param signatureAlgorithm name of the signature algorithm
     * @return mapped JWSAlgorithm
     * @throws IdentityOAuth2Exception
     */
    public static JWSAlgorithm mapSignatureAlgorithmForJWSAlgorithm(String signatureAlgorithm) throws IdentityOAuth2Exception {

        if (NONE.equalsIgnoreCase(signatureAlgorithm)) {
            return new JWSAlgorithm(JWSAlgorithm.NONE.getName());
        } else if (SHA256_WITH_RSA.equals(signatureAlgorithm)) {
            return JWSAlgorithm.RS256;
        } else if (SHA384_WITH_RSA.equals(signatureAlgorithm)) {
            return JWSAlgorithm.RS384;
        } else if (SHA512_WITH_RSA.equals(signatureAlgorithm)) {
            return JWSAlgorithm.RS512;
        } else if (SHA256_WITH_HMAC.equals(signatureAlgorithm)) {
            return JWSAlgorithm.HS256;
        } else if (SHA384_WITH_HMAC.equals(signatureAlgorithm)) {
            return JWSAlgorithm.HS384;
        } else if (SHA512_WITH_HMAC.equals(signatureAlgorithm)) {
            return JWSAlgorithm.HS512;
        } else if (SHA256_WITH_EC.equals(signatureAlgorithm)) {
            return JWSAlgorithm.ES256;
        } else if (SHA384_WITH_EC.equals(signatureAlgorithm)) {
            return JWSAlgorithm.ES384;
        } else if (SHA512_WITH_EC.equals(signatureAlgorithm)) {
            return JWSAlgorithm.ES512;
        } else {
            log.error("Unsupported Signature Algorithm in identity.xml");
            throw new IdentityOAuth2Exception("Unsupported Signature Algorithm in identity.xml");
        }
    }

    /**
     * Check if audiences are enabled by reading configuration file at server startup.
     *
     * @return
     */
    public static boolean checkAudienceEnabled() {

        boolean isAudienceEnabled = false;
        IdentityConfigParser configParser = IdentityConfigParser.getInstance();
        OMElement oauthElem = configParser.getConfigElement(CONFIG_ELEM_OAUTH);

        if (oauthElem == null) {
            log.warn("Error in OAuth Configuration. OAuth element is not available.");
            return isAudienceEnabled;
        }
        OMElement configOpenIDConnect = oauthElem.getFirstChildWithName(new QName(IdentityCoreConstants.IDENTITY_DEFAULT_NAMESPACE, OPENID_CONNECT));

        if (configOpenIDConnect == null) {
            log.warn("Error in OAuth Configuration. OpenID element is not available.");
            return isAudienceEnabled;
        }
        OMElement configAudience = configOpenIDConnect.
                getFirstChildWithName(new QName(IdentityCoreConstants.IDENTITY_DEFAULT_NAMESPACE, ENABLE_OPENID_CONNECT_AUDIENCES));

        if (configAudience != null) {
            String configAudienceValue = configAudience.getText();
            if (StringUtils.isNotBlank(configAudienceValue)) {
                isAudienceEnabled = Boolean.parseBoolean(configAudienceValue);
            }
        }
        return isAudienceEnabled;
    }

    /**
     * Generate the unique user domain value in the format of "FEDERATED:idp_name".
     *
     * @param authenticatedIDP : Name of the IDP, which authenticated the user.
     * @return
     */
    public static String getFederatedUserDomain(String authenticatedIDP) {

        if (IdentityUtil.isNotBlank(authenticatedIDP)) {
            return OAuthConstants.UserType.FEDERATED_USER_DOMAIN_PREFIX + OAuthConstants.UserType.FEDERATED_USER_DOMAIN_SEPARATOR +
                    authenticatedIDP;
        } else {
            return OAuthConstants.UserType.FEDERATED_USER_DOMAIN_PREFIX;
        }
    }

    /**
     * Validate Id token signature
     *
     * @param idToken Id token
     * @return validation state
     */
    public static boolean validateIdToken(String idToken) {

        boolean isJWTSignedWithSPKey = OAuthServerConfiguration.getInstance().isJWTSignedWithSPKey();
        String tenantDomain;
        try {
            String clientId = SignedJWT.parse(idToken).getJWTClaimsSet().getAudience().get(0);
            if (isJWTSignedWithSPKey) {
                OAuthAppDO oAuthAppDO = OAuth2Util.getAppInformationByClientId(clientId);
                tenantDomain = OAuth2Util.getTenantDomainOfOauthApp(oAuthAppDO);
            } else {
                //It is not sending tenant domain with the subject in id_token by default, So to work this as
                //expected, need to enable the option "Use tenant domain in local subject identifier" in SP config
                tenantDomain = MultitenantUtils.getTenantDomain(SignedJWT.parse(idToken).getJWTClaimsSet().getSubject());
            }
            if (StringUtils.isEmpty(tenantDomain)) {
                return false;
            }
            int tenantId = IdentityTenantUtil.getTenantId(tenantDomain);
            RSAPublicKey publicKey;
            KeyStoreManager keyStoreManager = KeyStoreManager.getInstance(tenantId);

            if (!tenantDomain.equals(org.wso2.carbon.base.MultitenantConstants.SUPER_TENANT_DOMAIN_NAME)) {
                String ksName = tenantDomain.trim().replace(".", "-");
                String jksName = ksName + ".jks";
                publicKey = (RSAPublicKey) keyStoreManager.getKeyStore(jksName).getCertificate(tenantDomain)
                        .getPublicKey();
            } else {
                publicKey = (RSAPublicKey) keyStoreManager.getDefaultPublicKey();
            }
            SignedJWT signedJWT = SignedJWT.parse(idToken);
            JWSVerifier verifier = new RSASSAVerifier(publicKey);

            return signedJWT.verify(verifier);
        } catch (JOSEException | ParseException e) {
            log.error("Error occurred while validating id token signature.");
            return false;
        } catch (Exception e) {
            log.error("Error occurred while validating id token signature.");
            return false;
        }
    }

    /**
     * This method maps signature algorithm define in identity.xml to digest algorithms to generate the at_hash
     *
     * @param signatureAlgorithm
     * @return the mapped digest algorithm
     * @throws IdentityOAuth2Exception
     */
    public static String mapDigestAlgorithm(Algorithm signatureAlgorithm) throws IdentityOAuth2Exception {

        if (JWSAlgorithm.RS256.equals(signatureAlgorithm) || JWSAlgorithm.HS256.equals(signatureAlgorithm) ||
                JWSAlgorithm.ES256.equals(signatureAlgorithm)) {
            return SHA256;
        } else if (JWSAlgorithm.RS384.equals(signatureAlgorithm) || JWSAlgorithm.HS384.equals(signatureAlgorithm) ||
                JWSAlgorithm.ES384.equals(signatureAlgorithm)) {
            return SHA384;
        } else if (JWSAlgorithm.RS512.equals(signatureAlgorithm) || JWSAlgorithm.HS512.equals(signatureAlgorithm) ||
                JWSAlgorithm.ES512.equals(signatureAlgorithm)) {
            return SHA512;
        } else {
            throw new RuntimeException("Provided signature algorithm: " + signatureAlgorithm +
                    " is not supported");
        }
    }

    /**
     * This is the generic Encryption function which calls algorithm specific encryption function
     * depending on the algorithm name.
     *
     * @param jwtClaimsSet        contains JWT body
     * @param encryptionAlgorithm JWT encryption algorithm
     * @param spTenantDomain      Service provider tenant domain
     * @param clientId            ID of the client
     * @return encrypted JWT token
     * @throws IdentityOAuth2Exception
     */
    public static JWT encryptJWT(JWTClaimsSet jwtClaimsSet, JWEAlgorithm encryptionAlgorithm,
                                 EncryptionMethod encryptionMethod, String spTenantDomain, String clientId)
            throws IdentityOAuth2Exception {

        if (isRSAAlgorithm(encryptionAlgorithm)) {
            return encryptWithRSA(jwtClaimsSet, encryptionAlgorithm, encryptionMethod, spTenantDomain, clientId);
        } else {
            throw new RuntimeException("Provided encryption algorithm: " + encryptionAlgorithm +
                    " is not supported");
        }
    }

    /**
     * Encrypt JWT id token using RSA algorithm.
     *
     * @param jwtClaimsSet        contains JWT body
     * @param encryptionAlgorithm JWT signing algorithm
     * @param spTenantDomain      Service provider tenant domain
     * @param clientId            ID of the client
     * @return encrypted JWT token
     * @throws IdentityOAuth2Exception
     */
    private static JWT encryptWithRSA(JWTClaimsSet jwtClaimsSet, JWEAlgorithm encryptionAlgorithm,
                                      EncryptionMethod encryptionMethod, String spTenantDomain, String clientId)
            throws IdentityOAuth2Exception {

        try {
            if (StringUtils.isBlank(spTenantDomain)) {
                spTenantDomain = MultitenantConstants.SUPER_TENANT_DOMAIN_NAME;
                if (log.isDebugEnabled()) {
                    log.debug("Assigned super tenant domain as signing domain when encrypting id token for " +
                            "client_id: " + clientId);
                }
            }

            Certificate publicCert = getX509CertOfOAuthApp(clientId, spTenantDomain);
            Key publicKey = publicCert.getPublicKey();

            JWEHeader.Builder headerBuilder = new JWEHeader.Builder(encryptionAlgorithm, encryptionMethod);
            String thumbPrint = getThumbPrint(publicCert);
            headerBuilder.keyID(thumbPrint);
            headerBuilder.x509CertThumbprint(new Base64URL(thumbPrint));
            JWEHeader header = headerBuilder.build();
            EncryptedJWT encryptedJWT = new EncryptedJWT(header, jwtClaimsSet);

            if (log.isDebugEnabled()) {
                log.debug("Encrypting JWT using the algorithm: " + encryptionAlgorithm + ", method: " +
                        encryptionMethod + ", tenant: " + spTenantDomain + " & header: " + header.toString());
            }

            JWEEncrypter encrypter = new RSAEncrypter((RSAPublicKey) publicKey);
            encryptedJWT.encrypt(encrypter);

            return encryptedJWT;
        } catch (JOSEException | NoSuchAlgorithmException | CertificateEncodingException e) {
            throw new IdentityOAuth2Exception("Error occurred while encrypting JWT for the client_id: " + clientId
                    + " with the tenant domain: " + spTenantDomain, e);
        }
    }

    /**
     * Generic Signing function
     *
     * @param jwtClaimsSet       contains JWT body
     * @param signatureAlgorithm JWT signing algorithm
     * @param tenantDomain       tenant domain
     * @return signed JWT token
     * @throws IdentityOAuth2Exception
     */
    public static JWT signJWT(JWTClaimsSet jwtClaimsSet, JWSAlgorithm signatureAlgorithm, String tenantDomain)
            throws IdentityOAuth2Exception {

        if (JWSAlgorithm.RS256.equals(signatureAlgorithm) || JWSAlgorithm.RS384.equals(signatureAlgorithm) ||
                JWSAlgorithm.RS512.equals(signatureAlgorithm)) {
            return signJWTWithRSA(jwtClaimsSet, signatureAlgorithm, tenantDomain);
        } else if (JWSAlgorithm.HS256.equals(signatureAlgorithm) || JWSAlgorithm.HS384.equals(signatureAlgorithm) ||
                JWSAlgorithm.HS512.equals(signatureAlgorithm)) {
            // return signWithHMAC(jwtClaimsSet,jwsAlgorithm,request); implementation need to be done
            throw new RuntimeException("Provided signature algorithm: " + signatureAlgorithm +
                    " is not supported");
        } else {
            // return signWithEC(jwtClaimsSet,jwsAlgorithm,request); implementation need to be done
            throw new RuntimeException("Provided signature algorithm: " + signatureAlgorithm +
                    " is not supported");
        }
    }

    /**
     * sign JWT token from RSA algorithm
     *
     * @param jwtClaimsSet       contains JWT body
     * @param signatureAlgorithm JWT signing algorithm
     * @param tenantDomain       tenant domain
     * @return signed JWT token
     * @throws IdentityOAuth2Exception
     */
    //TODO: Can make this private after removing deprecated "signJWTWithRSA" methods in DefaultIDTokenBuilder
    public static JWT signJWTWithRSA(JWTClaimsSet jwtClaimsSet, JWSAlgorithm signatureAlgorithm, String tenantDomain)
            throws IdentityOAuth2Exception {

        try {
            if (StringUtils.isBlank(tenantDomain)) {
                tenantDomain = MultitenantConstants.SUPER_TENANT_DOMAIN_NAME;
                if (log.isDebugEnabled()) {
                    log.debug("Assign super tenant domain as signing domain.");
                }
            }

            if (log.isDebugEnabled()) {
                log.debug("Signing JWT using the algorithm: " + signatureAlgorithm + " & key of the tenant: " +
                        tenantDomain);
            }

            int tenantId = IdentityTenantUtil.getTenantId(tenantDomain);
            Key privateKey = getPrivateKey(tenantDomain, tenantId);
            JWSSigner signer = new RSASSASigner((RSAPrivateKey) privateKey);
            JWSHeader.Builder headerBuilder = new JWSHeader.Builder((JWSAlgorithm) signatureAlgorithm);
            headerBuilder.keyID(getThumbPrint(tenantDomain, tenantId));
            headerBuilder.x509CertThumbprint(new Base64URL(getThumbPrint(tenantDomain, tenantId)));
            SignedJWT signedJWT = new SignedJWT(headerBuilder.build(), jwtClaimsSet);
            signedJWT.sign(signer);
            return signedJWT;
        } catch (JOSEException e) {
            throw new IdentityOAuth2Exception("Error occurred while signing JWT", e);
        }
    }

    public static Key getPrivateKey(String tenantDomain, int tenantId) throws IdentityOAuth2Exception {

        Key privateKey;
        if (!(privateKeys.containsKey(tenantId))) {

            try {
                IdentityTenantUtil.initializeRegistry(tenantId, tenantDomain);
            } catch (IdentityException e) {
                throw new IdentityOAuth2Exception("Error occurred while loading registry for tenant " + tenantDomain,
                        e);
            }

            // get tenant's key store manager
            KeyStoreManager tenantKSM = KeyStoreManager.getInstance(tenantId);

            if (!tenantDomain.equals(MultitenantConstants.SUPER_TENANT_DOMAIN_NAME)) {
                // derive key store name
                String ksName = tenantDomain.trim().replace(".", "-");
                String jksName = ksName + ".jks";
                // obtain private key
                privateKey = tenantKSM.getPrivateKey(jksName, tenantDomain);

            } else {
                try {
                    privateKey = tenantKSM.getDefaultPrivateKey();
                } catch (Exception e) {
                    throw new IdentityOAuth2Exception("Error while obtaining private key for super tenant", e);
                }
            }
            //privateKey will not be null always
            privateKeys.put(tenantId, privateKey);
        } else {
            //privateKey will not be null because containsKey() true says given key is exist and ConcurrentHashMap
            // does not allow to store null values
            privateKey = privateKeys.get(tenantId);
        }
        return privateKey;
    }

    /**
     * Helper method to add public certificate to JWT_HEADER to signature verification.
     *
     * @param tenantDomain
     * @param tenantId
     * @throws IdentityOAuth2Exception
     */
    public static String getThumbPrint(String tenantDomain, int tenantId) throws IdentityOAuth2Exception {

        try {

            Certificate certificate = getCertificate(tenantDomain, tenantId);

            // TODO: maintain a hashmap with tenants' pubkey thumbprints after first initialization
            return getThumbPrint(certificate);

        } catch (Exception e) {
            String error = "Error in obtaining certificate for tenant " + tenantDomain;
            throw new IdentityOAuth2Exception(error, e);
        }
    }

    private static String getThumbPrint(Certificate certificate) throws NoSuchAlgorithmException, CertificateEncodingException {
        // Generate the SHA-1 thumbprint of the certificate.
        MessageDigest digestValue = MessageDigest.getInstance("SHA-1");
        byte[] der = certificate.getEncoded();
        digestValue.update(der);
        byte[] digestInBytes = digestValue.digest();

        String publicCertThumbprint = hexify(digestInBytes);
        return new String(new Base64(0, null, true).encode(
                publicCertThumbprint.getBytes(Charsets.UTF_8)), Charsets.UTF_8);
    }

    private static boolean isRSAAlgorithm(JWEAlgorithm algorithm) {

        return (JWEAlgorithm.RSA_OAEP.equals(algorithm) || JWEAlgorithm.RSA1_5.equals(algorithm) ||
                JWEAlgorithm.RSA_OAEP_256.equals(algorithm));
    }

    private static Certificate getCertificate(String tenantDomain, int tenantId) throws Exception {

        Certificate publicCert = null;

        if (!(publicCerts.containsKey(tenantId))) {

            try {
                IdentityTenantUtil.initializeRegistry(tenantId, tenantDomain);
            } catch (IdentityException e) {
                throw new IdentityOAuth2Exception("Error occurred while loading registry for tenant " + tenantDomain, e);
            }

            // get tenant's key store manager
            KeyStoreManager tenantKSM = KeyStoreManager.getInstance(tenantId);

            KeyStore keyStore = null;
            if (!tenantDomain.equals(MultitenantConstants.SUPER_TENANT_DOMAIN_NAME)) {
                // derive key store name
                String ksName = tenantDomain.trim().replace(".", "-");
                String jksName = ksName + ".jks";
                keyStore = tenantKSM.getKeyStore(jksName);
                publicCert = keyStore.getCertificate(tenantDomain);
            } else {
                publicCert = tenantKSM.getDefaultPrimaryCertificate();
            }
            if (publicCert != null) {
                publicCerts.put(tenantId, publicCert);
            }
        } else {
            publicCert = publicCerts.get(tenantId);
        }
        return publicCert;
    }

    /**
     * Helper method to hexify a byte array.
     * TODO:need to verify the logic
     *
     * @param bytes
     * @return hexadecimal representation
     */
    private static String hexify(byte bytes[]) {

        char[] hexDigits = {'0', '1', '2', '3', '4', '5', '6', '7',
                +'8', '9', 'a', 'b', 'c', 'd', 'e', 'f'};

        StringBuilder buf = new StringBuilder(bytes.length * 2);

        for (int i = 0; i < bytes.length; ++i) {
            buf.append(hexDigits[(bytes[i] & 0xf0) >> 4]);
            buf.append(hexDigits[bytes[i] & 0x0f]);
        }

        return buf.toString();
    }

    public static List<String> getEssentialClaims(String essentialClaims, String claimType) {

        JSONObject jsonObjectClaims = new JSONObject(essentialClaims);
        List<String> essentialClaimsList = new ArrayList<>();
        if (jsonObjectClaims.toString().contains(claimType)) {
            JSONObject newJSON = jsonObjectClaims.getJSONObject(claimType);
            if (newJSON != null) {
                Iterator<?> keys = newJSON.keys();
                while (keys.hasNext()) {
                    String key = (String) keys.next();
                    if (!newJSON.isNull(key)) {
                        String value = newJSON.get(key).toString();
                        JSONObject jsonObjectValues = new JSONObject(value);
                        Iterator<?> claimKeyValues = jsonObjectValues.keys();
                        while (claimKeyValues.hasNext()) {
                            String claimKey = (String) claimKeyValues.next();
                            String claimValue = jsonObjectValues.get(claimKey).toString();
                            if (Boolean.parseBoolean(claimValue) && claimKey.equals(OAuthConstants.OAuth20Params.ESSENTIAL)) {
                                essentialClaimsList.add(key);
                            }
                        }
                    }
                }
            }
        }

        return essentialClaimsList;
    }

    /**
     * Returns the domain name convert to upper case if the domain is not not empty, else return primary domain name.
     *
     * @param userStoreDomain
     * @return
     */
    public static String getSanitizedUserStoreDomain(String userStoreDomain) {

        if (StringUtils.isNotBlank(userStoreDomain)) {
            userStoreDomain = userStoreDomain.toUpperCase();
        } else {
            userStoreDomain = IdentityUtil.getPrimaryDomainName();
        }
        return userStoreDomain;
    }

    /**
     * Returns the mapped user store domain representation federated users according to the MapFederatedUsersToLocal
     * configuration in the identity.xml file.
     *
     * @param authenticatedUser
     * @return
     * @throws IdentityOAuth2Exception
     */
    public static String getUserStoreForFederatedUser(AuthenticatedUser authenticatedUser) throws
            IdentityOAuth2Exception {

        if (authenticatedUser == null) {
            throw new IllegalArgumentException("Authenticated user cannot be null");
        }

        String userStoreDomain = OAuth2Util.getUserStoreDomainFromUserId(authenticatedUser.toString());
        if (!OAuthServerConfiguration.getInstance().isMapFederatedUsersToLocal() && authenticatedUser.
                isFederatedUser()) {
            userStoreDomain = OAuth2Util.getFederatedUserDomain(authenticatedUser.getFederatedIdPName());
        }
        return userStoreDomain;
    }

    /**
     * Returns Base64 encoded token which have username appended.
     *
     * @param authenticatedUser
     * @param token
     * @return
     */
    public static String addUsernameToToken(AuthenticatedUser authenticatedUser, String token) {

        if (authenticatedUser == null) {
            throw new IllegalArgumentException("Authenticated user cannot be null");
        }

        if (StringUtils.isBlank(token)) {
            throw new IllegalArgumentException("Token cannot be blank");
        }

        String usernameForToken = authenticatedUser.toString();
        if (!OAuthServerConfiguration.getInstance().isMapFederatedUsersToLocal() && authenticatedUser.isFederatedUser()) {
            usernameForToken = OAuth2Util.getFederatedUserDomain(authenticatedUser.getFederatedIdPName());
            usernameForToken = usernameForToken + UserCoreConstants.DOMAIN_SEPARATOR + authenticatedUser.
                    getAuthenticatedSubjectIdentifier();
        }

        //use ':' for token & userStoreDomain separation
        String tokenStrToEncode = token + ":" + usernameForToken;
        return Base64Utils.encode(tokenStrToEncode.getBytes(Charsets.UTF_8));
    }

    /**
     * Validates the json provided.
     *
     * @param redirectURL redirect url
     * @return true if a valid json
     */
    public static boolean isValidJson(String redirectURL) {

        try {
            new JSONObject(redirectURL);
        } catch (JSONException ex) {
            return false;
        }
        return true;
    }

    /**
     * This method returns essential:true claims list from the request parameter of OIDC authorization request
     *
     * @param claimRequestor                  claimrequestor is either id_token or  userinfo
     * @param requestedClaimsFromRequestParam claims defined in the value of the request parameter
     * @return the claim list which have attribute vale essentail :true
     */
    public static List<String> essentialClaimsFromRequestParam(String claimRequestor, Map<String, List<RequestedClaim>>
            requestedClaimsFromRequestParam) {

        List<String> essentialClaimsfromRequestParam = new ArrayList<>();
        List<RequestedClaim> claimsforClaimRequestor = requestedClaimsFromRequestParam.get(claimRequestor);
        if (CollectionUtils.isNotEmpty(claimsforClaimRequestor)) {
            for (RequestedClaim claimforClaimRequestor : claimsforClaimRequestor) {
                String claim = claimforClaimRequestor.getName();
                if (claimforClaimRequestor.isEssential()) {
                    essentialClaimsfromRequestParam.add(claim);
                }
            }
        }
        return essentialClaimsfromRequestParam;
    }

    /* Get authorized user from the {@link AccessTokenDO}. When getting authorized user we also make sure flag to
     * determine whether the user is federated or not is set.
     *
     * @param accessTokenDO accessTokenDO
     * @return user
     */
    public static AuthenticatedUser getAuthenticatedUser(AccessTokenDO accessTokenDO) {

        AuthenticatedUser authenticatedUser = null;
        if (accessTokenDO != null) {
            authenticatedUser = accessTokenDO.getAuthzUser();
        }
        if (authenticatedUser != null) {
            authenticatedUser.setFederatedUser(isFederatedUser(authenticatedUser));
        }
        return authenticatedUser;
    }

    /**
     * Determine whether the user represented by {@link AuthenticatedUser} object is a federated user.
     *
     * @param authenticatedUser
     * @return true if user is federated, false otherwise.
     */
    public static boolean isFederatedUser(AuthenticatedUser authenticatedUser) {

        String userStoreDomain = authenticatedUser.getUserStoreDomain();

        // We consider a user federated if the flag for federated user is set or the user store domain contain the
        // federated user store domain prefix.
        boolean isExplicitlyFederatedUser =
                StringUtils.startsWith(userStoreDomain, OAuthConstants.UserType.FEDERATED_USER_DOMAIN_PREFIX) ||
                        authenticatedUser.isFederatedUser();

        // Flag to make sure federated user is not mapped to local users.
        boolean isFederatedUserNotMappedToLocalUser =
                !OAuthServerConfiguration.getInstance().isMapFederatedUsersToLocal();

        return isExplicitlyFederatedUser && isFederatedUserNotMappedToLocalUser;
    }

    /**
     * Returns the service provider associated with the OAuth clientId.
     *
     * @param clientId     OAuth2/OIDC Client Identifier
     * @param tenantDomain
     * @return
     * @throws IdentityOAuth2Exception
     */
    public static ServiceProvider getServiceProvider(String clientId,
                                                     String tenantDomain) throws IdentityOAuth2Exception {

        ApplicationManagementService applicationMgtService = OAuth2ServiceComponentHolder.getApplicationMgtService();
        try {
            // Get the Service Provider.
            return applicationMgtService.getServiceProviderByClientId(
                    clientId, IdentityApplicationConstants.OAuth2.NAME, tenantDomain);
        } catch (IdentityApplicationManagementException e) {
            throw new IdentityOAuth2Exception("Error while obtaining the service provider for client_id: " +
                    clientId + " of tenantDomain: " + tenantDomain, e);
        }
    }

    /**
     * Returns the service provider associated with the OAuth clientId.
     *
     * @param clientId OAuth2/OIDC Client Identifier
     * @return
     * @throws IdentityOAuth2Exception
     */
    public static ServiceProvider getServiceProvider(String clientId) throws IdentityOAuth2Exception {

        ApplicationManagementService applicationMgtService = OAuth2ServiceComponentHolder.getApplicationMgtService();
        String tenantDomain = null;
        try {
            tenantDomain = getTenantDomainOfOauthApp(clientId);
            // Get the Service Provider.
            return applicationMgtService.getServiceProviderByClientId(
                    clientId, IdentityApplicationConstants.OAuth2.NAME, tenantDomain);
        } catch (IdentityApplicationManagementException e) {
            throw new IdentityOAuth2Exception("Error while obtaining the service provider for client_id: " +
                    clientId + " of tenantDomain: " + tenantDomain, e);
        } catch (InvalidOAuthClientException e) {
            throw new IdentityOAuth2Exception("Could not find an existing app for clientId: " + clientId, e);
        }
    }

    /**
     * Returns the public certificate of the service provider associated with the OAuth consumer app as
     * an X509 @{@link Certificate} object.
     *
     * @param clientId     OAuth2/OIDC Client Identifier
     * @param tenantDomain
     * @return
     * @throws IdentityOAuth2Exception
     */
    public static Certificate getX509CertOfOAuthApp(String clientId,
                                                    String tenantDomain) throws IdentityOAuth2Exception {

        try {
            ServiceProvider serviceProvider = OAuth2Util.getServiceProvider(clientId, tenantDomain);
            // Get the certificate content.
            String certificateContent = serviceProvider.getCertificateContent();
            if (StringUtils.isNotBlank(certificateContent)) {
                // Build the Certificate object from cert content.
                return IdentityUtil.convertPEMEncodedContentToCertificate(certificateContent);
            } else {
                throw new IdentityOAuth2Exception("Public certificate not configured for Service Provider with " +
                        "client_id: " + clientId + " of tenantDomain: " + tenantDomain);
            }
        } catch (CertificateException e) {
            throw new IdentityOAuth2Exception("Error while building X509 cert of oauth app with client_id: "
                    + clientId + " of tenantDomain: " + tenantDomain, e);
        }
    }

    /**
<<<<<<< HEAD
     * Checks if bypass client credentials option is enabled or not.
     *
     * @param clientId Client ID.
     * @return  True if enabled, False otherwise.
     * @throws IdentityOAuth2Exception  Identity OAuth Exception.
     * @throws InvalidOAuthClientException  Invalid OAuth Client Exception.
     */
    public static boolean isBypassClientCredentials(String clientId) throws IdentityOAuth2Exception, InvalidOAuthClientException {

        OAuthAppDAO oAuthAppDAO = new OAuthAppDAO();
        OAuthAppDO oAuthAppDO = AppInfoCache.getInstance().getValueFromCache(clientId);

        if (oAuthAppDO == null) {
            oAuthAppDO = oAuthAppDAO.getAppInformation(clientId);
        }

        return oAuthAppDO.isBypassClientCredentials();

=======
     * Return true if the token identifier is JWT.
     *
     * @param tokenIdentifier String JWT token identifier.
     * @return  true for a JWT token.
     */
    public static boolean isJWT(String tokenIdentifier) {
        // JWT token contains 3 base64 encoded components separated by periods.
        return StringUtils.countMatches(tokenIdentifier, DOT_SEPARATER) == 2;
    }

    /**
     * Return true if the JWT id token is encrypted.
     *
     * @param idToken String JWT ID token.
     * @return  Boolean state of encryption.
     */
    public static boolean isIDTokenEncrypted(String idToken) {
        // Encrypted ID token contains 5 base64 encoded components separated by periods.
        return StringUtils.countMatches(idToken, DOT_SEPARATER) == 4;
    }

    public static OauthTokenIssuer getTokenIssuer(String accessToken) throws IdentityOAuth2Exception {

        OauthTokenIssuer oauthTokenIssuer = null;
        String consumerKey = null;
        if (isJWT(accessToken) || isIDTokenEncrypted(accessToken)) {
            oauthTokenIssuer = new JWTTokenIssuer();
        } else {
            try {
                consumerKey = OAuth2Util.getClientIdForAccessToken(accessToken);
                if (consumerKey != null) {
                    oauthTokenIssuer = OAuth2Util.getOAuthTokenIssuerForOAuthApp(consumerKey);
                }
            } catch (IllegalArgumentException e) {
                if (log.isDebugEnabled()) {
                    log.debug("Consumer key is not found for token identifier: " + accessToken, e);
                }
            } catch (InvalidOAuthClientException e) {
                throw new IdentityOAuth2Exception(
                        "Error while retrieving oauth issuer for the app with clientId: " + consumerKey, e);
            }
        }
        return oauthTokenIssuer;
>>>>>>> 4b86b6b7
    }
}
<|MERGE_RESOLUTION|>--- conflicted
+++ resolved
@@ -2395,26 +2395,6 @@
     }
 
     /**
-<<<<<<< HEAD
-     * Checks if bypass client credentials option is enabled or not.
-     *
-     * @param clientId Client ID.
-     * @return  True if enabled, False otherwise.
-     * @throws IdentityOAuth2Exception  Identity OAuth Exception.
-     * @throws InvalidOAuthClientException  Invalid OAuth Client Exception.
-     */
-    public static boolean isBypassClientCredentials(String clientId) throws IdentityOAuth2Exception, InvalidOAuthClientException {
-
-        OAuthAppDAO oAuthAppDAO = new OAuthAppDAO();
-        OAuthAppDO oAuthAppDO = AppInfoCache.getInstance().getValueFromCache(clientId);
-
-        if (oAuthAppDO == null) {
-            oAuthAppDO = oAuthAppDAO.getAppInformation(clientId);
-        }
-
-        return oAuthAppDO.isBypassClientCredentials();
-
-=======
      * Return true if the token identifier is JWT.
      *
      * @param tokenIdentifier String JWT token identifier.
@@ -2458,6 +2438,25 @@
             }
         }
         return oauthTokenIssuer;
->>>>>>> 4b86b6b7
+    }
+
+    /**
+     * * Checks if bypass client credentials option is enabled or not.
+     *
+     * @param clientId Client ID.
+     * @return  True if enabled, False otherwise.
+     * @throws IdentityOAuth2Exception  Identity OAuth Exception.
+     * @throws InvalidOAuthClientException  Invalid OAuth Client Exception.
+     */
+    public static boolean isBypassClientCredentials(String clientId) throws IdentityOAuth2Exception, InvalidOAuthClientException {
+
+        OAuthAppDAO oAuthAppDAO = new OAuthAppDAO();
+        OAuthAppDO oAuthAppDO = AppInfoCache.getInstance().getValueFromCache(clientId);
+
+        if (oAuthAppDO == null) {
+            oAuthAppDO = oAuthAppDAO.getAppInformation(clientId);
+        }
+
+        return oAuthAppDO.isBypassClientCredentials();
     }
 }
