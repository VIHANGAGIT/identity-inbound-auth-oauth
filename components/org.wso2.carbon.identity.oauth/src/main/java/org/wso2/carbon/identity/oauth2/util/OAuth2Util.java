/*
 * Copyright (c) 2013, WSO2 Inc. (http://www.wso2.org) All Rights Reserved.
 *
 * WSO2 Inc. licenses this file to you under the Apache License,
 * Version 2.0 (the "License"); you may not use this file except
 * in compliance with the License.
 * You may obtain a copy of the License at
 *
 * http://www.apache.org/licenses/LICENSE-2.0
 *
 * Unless required by applicable law or agreed to in writing,
 * software distributed under the License is distributed on an
 * "AS IS" BASIS, WITHOUT WARRANTIES OR CONDITIONS OF ANY
 * KIND, either express or implied. See the License for the
 * specific language governing permissions and limitations
 * under the License.
 */

package org.wso2.carbon.identity.oauth2.util;

import com.nimbusds.jose.Algorithm;
import com.nimbusds.jose.EncryptionMethod;
import com.nimbusds.jose.JOSEException;
import com.nimbusds.jose.JWEAlgorithm;
import com.nimbusds.jose.JWEEncrypter;
import com.nimbusds.jose.JWEHeader;
import com.nimbusds.jose.JWSAlgorithm;
import com.nimbusds.jose.JWSHeader;
import com.nimbusds.jose.JWSSigner;
import com.nimbusds.jose.JWSVerifier;
import com.nimbusds.jose.crypto.RSAEncrypter;
import com.nimbusds.jose.crypto.RSASSASigner;
import com.nimbusds.jose.crypto.RSASSAVerifier;
import com.nimbusds.jose.util.Base64URL;
import com.nimbusds.jwt.EncryptedJWT;
import com.nimbusds.jwt.JWT;
import com.nimbusds.jwt.JWTClaimsSet;
import com.nimbusds.jwt.SignedJWT;
import org.apache.axiom.om.OMElement;
import org.apache.axiom.om.impl.builder.StAXOMBuilder;
import org.apache.axiom.util.base64.Base64Utils;
import org.apache.commons.codec.binary.Base64;
import org.apache.commons.codec.digest.DigestUtils;
import org.apache.commons.collections.CollectionUtils;
import org.apache.commons.io.Charsets;
import org.apache.commons.lang.StringUtils;
import org.apache.commons.logging.Log;
import org.apache.commons.logging.LogFactory;
import org.apache.oltu.oauth2.common.message.types.ResponseType;
import org.json.JSONException;
import org.json.JSONObject;
import org.wso2.carbon.core.util.KeyStoreManager;
import org.wso2.carbon.identity.application.authentication.framework.model.AuthenticatedUser;
import org.wso2.carbon.identity.application.common.IdentityApplicationManagementException;
import org.wso2.carbon.identity.application.common.model.ServiceProvider;
import org.wso2.carbon.identity.application.common.util.IdentityApplicationConstants;
import org.wso2.carbon.identity.application.mgt.ApplicationManagementService;
import org.wso2.carbon.identity.base.IdentityConstants;
import org.wso2.carbon.identity.base.IdentityException;
import org.wso2.carbon.identity.core.util.IdentityConfigParser;
import org.wso2.carbon.identity.core.util.IdentityCoreConstants;
import org.wso2.carbon.identity.core.util.IdentityIOStreamUtils;
import org.wso2.carbon.identity.core.util.IdentityTenantUtil;
import org.wso2.carbon.identity.core.util.IdentityUtil;
import org.wso2.carbon.identity.oauth.IdentityOAuthAdminException;
import org.wso2.carbon.identity.oauth.cache.AppInfoCache;
import org.wso2.carbon.identity.oauth.cache.CacheEntry;
import org.wso2.carbon.identity.oauth.cache.OAuthCache;
import org.wso2.carbon.identity.oauth.cache.OAuthCacheKey;
import org.wso2.carbon.identity.oauth.common.OAuthConstants;
import org.wso2.carbon.identity.oauth.common.exception.InvalidOAuthClientException;
import org.wso2.carbon.identity.oauth.config.OAuthServerConfiguration;
import org.wso2.carbon.identity.oauth.dao.OAuthAppDAO;
import org.wso2.carbon.identity.oauth.dao.OAuthAppDO;
import org.wso2.carbon.identity.oauth.dao.OAuthConsumerDAO;
import org.wso2.carbon.identity.oauth.internal.OAuthComponentServiceHolder;
import org.wso2.carbon.identity.oauth2.IdentityOAuth2Exception;
import org.wso2.carbon.identity.oauth2.authz.OAuthAuthzReqMessageContext;
import org.wso2.carbon.identity.oauth2.config.SpOAuth2ExpiryTimeConfiguration;
import org.wso2.carbon.identity.oauth2.dao.OAuthTokenPersistenceFactory;
import org.wso2.carbon.identity.oauth2.internal.OAuth2ServiceComponentHolder;
import org.wso2.carbon.identity.oauth2.model.AccessTokenDO;
import org.wso2.carbon.identity.oauth2.model.ClientCredentialDO;
import org.wso2.carbon.identity.oauth2.token.OAuthTokenReqMessageContext;
import org.wso2.carbon.identity.openidconnect.model.Scope;
import org.wso2.carbon.identity.openidconnect.model.RequestedClaim;
import org.wso2.carbon.registry.core.Registry;
import org.wso2.carbon.registry.core.Resource;
import org.wso2.carbon.registry.core.exceptions.RegistryException;
import org.wso2.carbon.user.api.UserStoreException;
import org.wso2.carbon.user.core.UserCoreConstants;
import org.wso2.carbon.user.core.service.RealmService;
import org.wso2.carbon.user.core.util.UserCoreUtil;
import org.wso2.carbon.utils.CarbonUtils;
import org.wso2.carbon.utils.multitenancy.MultitenantConstants;
import org.wso2.carbon.utils.multitenancy.MultitenantUtils;

import java.io.File;
import java.io.FileInputStream;
import java.io.FileNotFoundException;
import java.io.InputStream;
import java.net.URI;
import java.net.URISyntaxException;
import java.nio.charset.StandardCharsets;
import java.nio.file.Paths;
import java.security.Key;
import java.security.KeyStore;
import java.security.MessageDigest;
import java.security.NoSuchAlgorithmException;
import java.security.cert.Certificate;
import java.security.cert.CertificateEncodingException;
import java.security.cert.CertificateException;
import java.security.interfaces.RSAPrivateKey;
import java.security.interfaces.RSAPublicKey;
import java.sql.Timestamp;
import java.text.ParseException;
import java.util.ArrayList;
import java.util.Arrays;
import java.util.Enumeration;
import java.util.HashMap;
import java.util.Iterator;
import java.util.List;
import java.util.Map;
import java.util.Properties;
import java.util.Set;
import java.util.TreeMap;
import java.util.concurrent.ConcurrentHashMap;
import java.util.regex.Matcher;
import java.util.regex.Pattern;
import javax.xml.namespace.QName;
import javax.xml.stream.XMLInputFactory;
import javax.xml.stream.XMLStreamException;
import javax.xml.stream.XMLStreamReader;

/**
 * Utility methods for OAuth 2.0 implementation
 */
public class OAuth2Util {

    public static final String REMOTE_ACCESS_TOKEN = "REMOTE_ACCESS_TOKEN";
    public static final String JWT_ACCESS_TOKEN = "JWT_ACCESS_TOKEN";
    public static final String ACCESS_TOKEN_DO = "AccessTokenDo";
    public static final String OAUTH2_VALIDATION_MESSAGE_CONTEXT = "OAuth2TokenValidationMessageContext";
    private static final String ESSENTAIL = "essential";
    public static final String CONFIG_ELEM_OAUTH = "OAuth";
    public static final String OPENID_CONNECT = "OpenIDConnect";
    public static final String ENABLE_OPENID_CONNECT_AUDIENCES = "EnableAudiences";
    public static final String OPENID_CONNECT_AUDIENCE = "audience";

    private static final String ALGORITHM_NONE = "NONE";
    /*
     * OPTIONAL. A JSON string containing a space-separated list of scopes associated with this token, in the format
     * described in Section 3.3 of OAuth 2.0
     */
    public static final String SCOPE = "scope";

    /*
     * OPTIONAL. Client identifier for the OAuth 2.0 client that requested this token.
     */
    public static final String CLIENT_ID = "client_id";

    /*
     * OPTIONAL. Human-readable identifier for the resource owner who authorized this token.
     */
    public static final String USERNAME = "username";

    /*
     * OPTIONAL. Type of the token as defined in Section 5.1 of OAuth 2.0
     */
    public static final String TOKEN_TYPE = "token_type";

    /*
     * OPTIONAL. Integer time-stamp, measured in the number of seconds since January 1 1970 UTC, indicating when this
     * token is not to be used before, as defined in JWT
     */
    public static final String NBF = "nbf";

    /*
     * OPTIONAL. Service-specific string identifier or list of string identifiers representing the intended audience for
     * this token, as defined in JWT
     */
    public static final String AUD = "aud";

    /*
     * OPTIONAL. String representing the issuer of this token, as defined in JWT
     */
    public static final String ISS = "iss";

    /*
     * OPTIONAL. String identifier for the token, as defined in JWT
     */
    public static final String JTI = "jti";

    /*
     * OPTIONAL. Subject of the token, as defined in JWT [RFC7519]. Usually a machine-readable identifier of the
     * resource owner who authorized this token.
     */
    public static final String SUB = "sub";

    /*
     * OPTIONAL. Integer time-stamp, measured in the number of seconds since January 1 1970 UTC, indicating when this
     * token will expire, as defined in JWT
     */
    public static final String EXP = "exp";

    /*
     * OPTIONAL. Integer time-stamp, measured in the number of seconds since January 1 1970 UTC, indicating when this
     * token was originally issued, as defined in JWT
     */
    public static final String IAT = "iat";

    /***
     * Constant for user access token expiry time.
     */
    public static final String USER_ACCESS_TOKEN_EXP_TIME_IN_MILLISECONDS = "userAccessTokenExpireTime";

    /***
     * Constant for refresh token expiry time.
     */
    public static final String REFRESH_TOKEN_EXP_TIME_IN_MILLISECONDS = "refreshTokenExpireTime";

    /***
     * Constant for application access token expiry time.
     */
    public static final String APPLICATION_ACCESS_TOKEN_EXP_TIME_IN_MILLISECONDS = "applicationAccessTokenExpireTime";

    private static Log log = LogFactory.getLog(OAuth2Util.class);
    private static long timestampSkew = OAuthServerConfiguration.getInstance().getTimeStampSkewInSeconds() * 1000;
    private static ThreadLocal<Integer> clientTenantId = new ThreadLocal<>();
    private static ThreadLocal<OAuthTokenReqMessageContext> tokenRequestContext = new ThreadLocal<>();
    private static ThreadLocal<OAuthAuthzReqMessageContext> authzRequestContext = new ThreadLocal<>();
    //Precompile PKCE Regex pattern for performance improvement
    private static Pattern pkceCodeVerifierPattern = Pattern.compile("[\\w\\-\\._~]+");

    private static Map<Integer, Certificate> publicCerts = new ConcurrentHashMap<Integer, Certificate>();
    private static Map<Integer, Key> privateKeys = new ConcurrentHashMap<Integer, Key>();

    // Supported Signature Algorithms
    private static final String NONE = "NONE";
    private static final String SHA256_WITH_RSA = "SHA256withRSA";
    private static final String SHA384_WITH_RSA = "SHA384withRSA";
    private static final String SHA512_WITH_RSA = "SHA512withRSA";
    private static final String SHA256_WITH_HMAC = "SHA256withHMAC";
    private static final String SHA384_WITH_HMAC = "SHA384withHMAC";
    private static final String SHA512_WITH_HMAC = "SHA512withHMAC";
    private static final String SHA256_WITH_EC = "SHA256withEC";
    private static final String SHA384_WITH_EC = "SHA384withEC";
    private static final String SHA512_WITH_EC = "SHA512withEC";
    private static final String SHA256 = "SHA-256";
    private static final String SHA384 = "SHA-384";
    private static final String SHA512 = "SHA-512";

    private OAuth2Util() {

    }

    /**
     * @return
     */
    public static OAuthAuthzReqMessageContext getAuthzRequestContext() {

        if (log.isDebugEnabled()) {
            log.debug("Retreived OAuthAuthzReqMessageContext from threadlocal");
        }
        return authzRequestContext.get();
    }

    /**
     * @param context
     */
    public static void setAuthzRequestContext(OAuthAuthzReqMessageContext context) {

        authzRequestContext.set(context);
        if (log.isDebugEnabled()) {
            log.debug("Added OAuthAuthzReqMessageContext to threadlocal");
        }
    }

    /**
     *
     */
    public static void clearAuthzRequestContext() {

        authzRequestContext.remove();
        if (log.isDebugEnabled()) {
            log.debug("Cleared OAuthAuthzReqMessageContext");
        }
    }

    /**
     * @return
     */
    public static OAuthTokenReqMessageContext getTokenRequestContext() {

        if (log.isDebugEnabled()) {
            log.debug("Retreived OAuthTokenReqMessageContext from threadlocal");
        }
        return tokenRequestContext.get();
    }

    /**
     * @param context
     */
    public static void setTokenRequestContext(OAuthTokenReqMessageContext context) {

        tokenRequestContext.set(context);
        if (log.isDebugEnabled()) {
            log.debug("Added OAuthTokenReqMessageContext to threadlocal");
        }
    }

    /**
     *
     */
    public static void clearTokenRequestContext() {

        tokenRequestContext.remove();
        if (log.isDebugEnabled()) {
            log.debug("Cleared OAuthTokenReqMessageContext");
        }
    }

    /**
     * @return
     */
    public static int getClientTenatId() {

        if (clientTenantId.get() == null) {
            return -1;
        }
        return clientTenantId.get();
    }

    /**
     * @param tenantId
     */
    public static void setClientTenatId(int tenantId) {

        Integer id = tenantId;
        clientTenantId.set(id);
    }

    /**
     *
     */
    public static void clearClientTenantId() {

        clientTenantId.remove();
    }

    /**
     * Build a comma separated list of scopes passed as a String set by OLTU.
     *
     * @param scopes set of scopes
     * @return Comma separated list of scopes
     */
    public static String buildScopeString(String[] scopes) {

        if (scopes != null) {
            Arrays.sort(scopes);
            return StringUtils.join(scopes, " ");
        }
        return null;
    }

    /**
     * @param scopeStr
     * @return
     */
    public static String[] buildScopeArray(String scopeStr) {

        if (StringUtils.isNotBlank(scopeStr)) {
            scopeStr = scopeStr.trim();
            return scopeStr.split("\\s");
        }
        return new String[0];
    }

    /**
     * Authenticate the OAuth Consumer
     *
     * @param clientId             Consumer Key/Id
     * @param clientSecretProvided Consumer Secret issued during the time of registration
     * @return true, if the authentication is successful, false otherwise.
     * @throws IdentityOAuthAdminException Error when looking up the credentials from the database
     */
    public static boolean authenticateClient(String clientId, String clientSecretProvided)
            throws IdentityOAuthAdminException, IdentityOAuth2Exception, InvalidOAuthClientException {

        boolean cacheHit = false;
        String clientSecret = null;

        // Check the cache first.
        CacheEntry cacheResult = OAuthCache.getInstance().getValueFromCache(new OAuthCacheKey(clientId));
        if (cacheResult != null && cacheResult instanceof ClientCredentialDO) {
            ClientCredentialDO clientCredentialDO = (ClientCredentialDO) cacheResult;
            clientSecret = clientCredentialDO.getClientSecret();
            cacheHit = true;
            if (log.isDebugEnabled()) {
                log.debug("Client credentials were available in the cache for client id : " +
                        clientId);
            }
        }

        // Cache miss
        boolean isHashDisabled = isHashDisabled();
        OAuthConsumerDAO oAuthConsumerDAO = new OAuthConsumerDAO();
        if (isHashDisabled) {
            if (clientSecret == null) {
                clientSecret = oAuthConsumerDAO.getOAuthConsumerSecret(clientId);
                if (log.isDebugEnabled()) {
                    log.debug("Client credentials were fetched from the database.");
                }
            }

            if (clientSecret == null) {
                if (log.isDebugEnabled()) {
                    log.debug("Provided Client ID : " + clientId + " is not valid.");
                }
                return false;
            }

            if (!clientSecret.equals(clientSecretProvided)) {

                if (log.isDebugEnabled()) {
                    log.debug("Provided the Client ID : " + clientId +
                            " and Client Secret do not match with the issued credentials.");
                }

                return false;
            }
        } else {
            // Check whether the provided consumerKey, consumerSecret combination is exist or not in the database.
            if (!oAuthConsumerDAO.isConsumerSecretExist(clientId, clientSecretProvided)) {
                if (log.isDebugEnabled()) {
                    log.debug("Provided the Client ID : " + clientId +
                            " and Client Secret do not match with the issued credentials.");
                }

                return false;
            }
        }

        if (log.isDebugEnabled()) {
            log.debug("Successfully authenticated the client with client id : " + clientId);
        }

        if (!cacheHit) {

            OAuthCache.getInstance().addToCache(new OAuthCacheKey(clientId), new ClientCredentialDO(clientSecret));
            if (log.isDebugEnabled()) {
                log.debug("Client credentials were added to the cache for client id : " + clientId);
            }
        }

        return true;
    }

    /**
<<<<<<< HEAD
=======
     * Check whether hashing oauth keys (consumer secret, access token, refresh token and authorization code)
     * configuration is disabled or not in identity.xml file.
     *
     * @return Whether hash feature is disabled or not.
     */
    public static boolean isHashDisabled() {
        boolean isHashEnabled = OAuthServerConfiguration.getInstance().isClientSecretHashEnabled();
        return !isHashEnabled;

    }

    /**
     * @deprecated
     *
     * Authenticate the OAuth consumer and return the username of user which own the provided client id and client
     * secret.
     *
>>>>>>> 7be10e1b
     * @param clientId             Consumer Key/Id
     * @param clientSecretProvided Consumer Secret issued during the time of registration
     * @return Username of the user which own client id and client secret if authentication is
     * successful. Empty string otherwise.
     * @throws IdentityOAuthAdminException Error when looking up the credentials from the database
     * @deprecated Authenticate the OAuth consumer and return the username of user which own the provided client id and client
     * secret.
     */
    public static String getAuthenticatedUsername(String clientId, String clientSecretProvided)
            throws IdentityOAuthAdminException, IdentityOAuth2Exception, InvalidOAuthClientException {

        boolean cacheHit = false;
        String username = null;
        boolean isUsernameCaseSensitive = IdentityUtil.isUserStoreInUsernameCaseSensitive(username);

        if (OAuth2Util.authenticateClient(clientId, clientSecretProvided)) {

            CacheEntry cacheResult =
                    OAuthCache.getInstance().getValueFromCache(new OAuthCacheKey(clientId + ":" + username));
            if (cacheResult != null && cacheResult instanceof ClientCredentialDO) {
                // Ugh. This is fugly. Have to have a generic way of caching a key:value pair
                username = ((ClientCredentialDO) cacheResult).getClientSecret();
                cacheHit = true;
                if (log.isDebugEnabled()) {
                    log.debug("Username was available in the cache : " + username);
                }
            }

            if (username == null) {
                // Cache miss
                OAuthConsumerDAO oAuthConsumerDAO = new OAuthConsumerDAO();
                username = oAuthConsumerDAO.getAuthenticatedUsername(clientId, clientSecretProvided);
                if (log.isDebugEnabled()) {
                    log.debug("Username fetch from the database");
                }
            }

            if (username != null && !cacheHit) {
                /*
                  Using the same ClientCredentialDO to host username. Semantically wrong since ClientCredentialDo
                  accept a client secret and we're storing a username in the secret variable. Do we have to make our
                  own cache key and cache entry class every time we need to put something to it? Ideal solution is
                  to have a generalized way of caching a key:value pair
                 */
                if (isUsernameCaseSensitive) {
                    OAuthCache.getInstance()
                            .addToCache(new OAuthCacheKey(clientId + ":" + username), new ClientCredentialDO(username));
                } else {
                    OAuthCache.getInstance().addToCache(new OAuthCacheKey(clientId + ":" + username.toLowerCase()),
                            new ClientCredentialDO(username));
                }
                if (log.isDebugEnabled()) {
                    log.debug("Caching username : " + username);
                }

            }
        }
        return username;
    }

    /**
     * Build the cache key string when storing Authz Code info in cache
     *
     * @param clientId  Client Id representing the client
     * @param authzCode Authorization Code issued to the client
     * @return concatenated <code>String</code> of clientId:authzCode
     */
    public static String buildCacheKeyStringForAuthzCode(String clientId, String authzCode) {

        return clientId + ":" + authzCode;
    }

    /**
     * Build the cache key string when storing token info in cache
     *
     * @param clientId
     * @param scope
     * @param authorizedUser
     * @return
     */
    public static String buildCacheKeyStringForToken(String clientId, String scope, String authorizedUser) {

        boolean isUsernameCaseSensitive = IdentityUtil.isUserStoreInUsernameCaseSensitive(authorizedUser);
        if (isUsernameCaseSensitive) {
            return clientId + ":" + authorizedUser + ":" + scope;
        } else {
            return clientId + ":" + authorizedUser.toLowerCase() + ":" + scope;
        }
    }

    public static AccessTokenDO validateAccessTokenDO(AccessTokenDO accessTokenDO) {

        long validityPeriodMillis = accessTokenDO.getValidityPeriodInMillis();
        long issuedTime = accessTokenDO.getIssuedTime().getTime();

        //check the validity of cached OAuth2AccessToken Response
        long accessTokenValidityMillis = getTimeToExpire(issuedTime, validityPeriodMillis);

        if (accessTokenValidityMillis > 1000) {
            long refreshValidityPeriodMillis = OAuthServerConfiguration.getInstance()
                    .getRefreshTokenValidityPeriodInSeconds() * 1000;
            long refreshTokenValidityMillis = getTimeToExpire(issuedTime, refreshValidityPeriodMillis);
            if (refreshTokenValidityMillis > 1000) {
                //Set new validity period to response object
                accessTokenDO.setValidityPeriodInMillis(accessTokenValidityMillis);
                accessTokenDO.setRefreshTokenValidityPeriodInMillis(refreshTokenValidityMillis);
                //Set issued time period to response object
                accessTokenDO.setIssuedTime(new Timestamp(issuedTime));
                return accessTokenDO;
            }
        }
        //returns null if cached OAuth2AccessToken response object is expired
        return null;
    }

    public static boolean checkAccessTokenPartitioningEnabled() {

        return OAuthServerConfiguration.getInstance().isAccessTokenPartitioningEnabled();
    }

    public static boolean checkUserNameAssertionEnabled() {

        return OAuthServerConfiguration.getInstance().isUserNameAssertionEnabled();
    }

    public static String getAccessTokenPartitioningDomains() {

        return OAuthServerConfiguration.getInstance().getAccessTokenPartitioningDomains();
    }

    public static Map<String, String> getAvailableUserStoreDomainMappings() throws
            IdentityOAuth2Exception {
        //TreeMap is used to ignore the case sensitivity of key. Because when user logged in, the case of the user name is ignored.
        Map<String, String> userStoreDomainMap = new TreeMap<String, String>(String.CASE_INSENSITIVE_ORDER);
        String domainsStr = getAccessTokenPartitioningDomains();
        if (domainsStr != null) {
            String[] userStoreDomainsArr = domainsStr.split(",");
            for (String userStoreDomains : userStoreDomainsArr) {
                String[] mapping = userStoreDomains.trim().split(":"); //A:foo.com , B:bar.com
                if (mapping.length < 2) {
                    throw new IdentityOAuth2Exception("Domain mapping has not defined correctly");
                }
                userStoreDomainMap.put(mapping[1].trim(), mapping[0].trim()); //key=domain & value=mapping
            }
        }
        return userStoreDomainMap;
    }

    /**
     * Returns the mapped user store if a mapping is defined for this user store in AccessTokenPartitioningDomains
     * element in identity.xml, or the original userstore domain if the mapping is not available.
     *
     * @param userStoreDomain
     * @return
     * @throws IdentityOAuth2Exception
     */
    public static String getMappedUserStoreDomain(String userStoreDomain) throws IdentityOAuth2Exception {

        String mappedUserStoreDomain = userStoreDomain;

        Map<String, String> availableDomainMappings = OAuth2Util.getAvailableUserStoreDomainMappings();
        if (userStoreDomain != null && availableDomainMappings.containsKey(userStoreDomain)) {
            mappedUserStoreDomain = availableDomainMappings.get(userStoreDomain);
        }

        return mappedUserStoreDomain;
    }

    /**
     * Returns the updated table name using user store domain if a mapping is defined for this users store in
     * AccessTokenPartitioningDomains element in identity.xml,
     * or the original table name if the mapping is not available.
     * <p>
     * Updated table name derived by appending a underscore and mapped user store domain name to the origin table name.
     *
     * @param userStoreDomain
     * @return
     * @throws IdentityOAuth2Exception
     */
    public static String getPartitionedTableByUserStore(String tableName, String userStoreDomain)
            throws IdentityOAuth2Exception {

        if (StringUtils.isNotBlank(tableName) && StringUtils.isNotBlank(userStoreDomain) &&
                !IdentityUtil.getPrimaryDomainName().equalsIgnoreCase(userStoreDomain)) {
            String mappedUserStoreDomain = OAuth2Util.getMappedUserStoreDomain(userStoreDomain);
            tableName = tableName + "_" + mappedUserStoreDomain;
        }

        return tableName;
    }

    /**
     * Returns the updated sql using user store domain if access token partitioning enabled & username assertion enabled
     * or the original sql otherwise.
     * <p>
     * Updated sql derived by replacing original table names IDN_OAUTH2_ACCESS_TOKEN & IDN_OAUTH2_ACCESS_TOKEN_SCOPE
     * with the updated table names which derived using {@code getPartitionedTableByUserStore()} method.
     *
     * @param sql
     * @param userStoreDomain
     * @return
     * @throws IdentityOAuth2Exception
     */
    public static String getTokenPartitionedSqlByUserStore(String sql, String userStoreDomain)
            throws IdentityOAuth2Exception {

        String partitionedSql = sql;

        if (OAuth2Util.checkAccessTokenPartitioningEnabled() && OAuth2Util.checkUserNameAssertionEnabled()) {

            String partitionedAccessTokenTable = OAuth2Util.getPartitionedTableByUserStore(OAuthConstants.
                    ACCESS_TOKEN_STORE_TABLE, userStoreDomain);

            String accessTokenScopeTable = "IDN_OAUTH2_ACCESS_TOKEN_SCOPE";
            String partitionedAccessTokenScopeTable = OAuth2Util.getPartitionedTableByUserStore(accessTokenScopeTable,
                    userStoreDomain);

            if (log.isDebugEnabled()) {
                log.debug("PartitionedAccessTokenTable: " + partitionedAccessTokenTable +
                        " & PartitionedAccessTokenScopeTable: " + partitionedAccessTokenScopeTable +
                        " for user store domain: " + userStoreDomain);
            }

            String wordBoundaryRegex = "\\b";
            partitionedSql = sql.replaceAll(wordBoundaryRegex + OAuthConstants.ACCESS_TOKEN_STORE_TABLE
                    + wordBoundaryRegex, partitionedAccessTokenTable);
            partitionedSql = partitionedSql.replaceAll(wordBoundaryRegex + accessTokenScopeTable + wordBoundaryRegex,
                    partitionedAccessTokenScopeTable);

            if (log.isDebugEnabled()) {
                log.debug("Original SQL: " + sql);
                log.debug("Partitioned SQL: " + partitionedSql);
            }
        }

        return partitionedSql;
    }

    /**
     * Returns the updated sql using username.
     * <p>
     * If the username contains the domain separator, updated sql derived using
     * {@code getTokenPartitionedSqlByUserStore()} method. Returns the original sql otherwise.
     *
     * @param sql
     * @param username
     * @return
     * @throws IdentityOAuth2Exception
     */
    public static String getTokenPartitionedSqlByUserId(String sql, String username) throws IdentityOAuth2Exception {

        String partitionedSql = sql;

        if (OAuth2Util.checkAccessTokenPartitioningEnabled() && OAuth2Util.checkUserNameAssertionEnabled()) {
            if (log.isDebugEnabled()) {
                log.debug("Calculating partitioned sql for username: " + username);
            }

            String userStore = null;
            if (username != null) {
                String[] strArr = username.split(UserCoreConstants.DOMAIN_SEPARATOR);
                if (strArr != null && strArr.length > 1) {
                    userStore = strArr[0];
                }
            }

            partitionedSql = OAuth2Util.getTokenPartitionedSqlByUserStore(sql, userStore);
        }

        return partitionedSql;
    }

    /**
     * Returns the updated sql using token.
     * <p>
     * If the token contains the username appended, updated sql derived using
     * {@code getTokenPartitionedSqlByUserId()} method. Returns the original sql otherwise.
     *
     * @param sql
     * @param token
     * @return
     * @throws IdentityOAuth2Exception
     */
    public static String getTokenPartitionedSqlByToken(String sql, String token) throws IdentityOAuth2Exception {

        String partitionedSql = sql;

        if (OAuth2Util.checkAccessTokenPartitioningEnabled() && OAuth2Util.checkUserNameAssertionEnabled()) {
            if (log.isDebugEnabled()) {
                if (IdentityUtil.isTokenLoggable(IdentityConstants.IdentityTokens.ACCESS_TOKEN)) {
                    log.debug("Calculating partitioned sql for token: " + token);
                } else {
                    // Avoid logging token since its a sensitive information.
                    log.debug("Calculating partitioned sql for token");
                }
            }

            String userId = OAuth2Util.getUserIdFromAccessToken(token); //i.e: 'foo.com/admin' or 'admin'
            partitionedSql = OAuth2Util.getTokenPartitionedSqlByUserId(sql, userId);
        }

        return partitionedSql;
    }

    public static String getUserStoreDomainFromUserId(String userId)
            throws IdentityOAuth2Exception {

        String userStoreDomain = null;

        if (userId != null) {
            String[] strArr = userId.split(UserCoreConstants.DOMAIN_SEPARATOR);
            if (strArr != null && strArr.length > 1) {
                userStoreDomain = getMappedUserStoreDomain(strArr[0]);
            }
        }
        return userStoreDomain;
    }

    public static String getUserStoreDomainFromAccessToken(String apiKey)
            throws IdentityOAuth2Exception {

        String userStoreDomain = null;
        String userId;
        String decodedKey = new String(Base64.decodeBase64(apiKey.getBytes(Charsets.UTF_8)), Charsets.UTF_8);
        String[] tmpArr = decodedKey.split(":");
        if (tmpArr != null) {
            userId = tmpArr[1];
            if (userId != null) {
                userStoreDomain = getUserStoreDomainFromUserId(userId);
            }
        }
        return userStoreDomain;
    }

    @Deprecated
    public static String getAccessTokenStoreTableFromUserId(String userId)
            throws IdentityOAuth2Exception {

        String accessTokenStoreTable = OAuthConstants.ACCESS_TOKEN_STORE_TABLE;
        String userStore;
        if (userId != null) {
            String[] strArr = userId.split(UserCoreConstants.DOMAIN_SEPARATOR);
            if (strArr != null && strArr.length > 1) {
                userStore = strArr[0];
                accessTokenStoreTable = OAuth2Util.getPartitionedTableByUserStore(OAuthConstants.ACCESS_TOKEN_STORE_TABLE,
                        userStore);
            }
        }
        return accessTokenStoreTable;
    }

    @Deprecated
    public static String getAccessTokenStoreTableFromAccessToken(String apiKey)
            throws IdentityOAuth2Exception {

        String userId = getUserIdFromAccessToken(apiKey); //i.e: 'foo.com/admin' or 'admin'
        return OAuth2Util.getAccessTokenStoreTableFromUserId(userId);
    }

    public static String getUserIdFromAccessToken(String apiKey) {

        String userId = null;
        String decodedKey = new String(Base64.decodeBase64(apiKey.getBytes(Charsets.UTF_8)), Charsets.UTF_8);
        String[] tmpArr = decodedKey.split(":");
        if (tmpArr != null && tmpArr.length > 1) {
            userId = tmpArr[1];
        }
        return userId;
    }

    public static long getTokenExpireTimeMillis(AccessTokenDO accessTokenDO) {

        if (accessTokenDO == null) {
            throw new IllegalArgumentException("accessTokenDO is " + "\'NULL\'");
        }

        long accessTokenValidity = getAccessTokenExpireMillis(accessTokenDO);
        long refreshTokenValidity = getRefreshTokenExpireTimeMillis(accessTokenDO);

        if (accessTokenValidity > 1000 && refreshTokenValidity > 1000) {
            return accessTokenValidity;
        }
        return 0;
    }

    public static long getRefreshTokenExpireTimeMillis(AccessTokenDO accessTokenDO) {

        if (accessTokenDO == null) {
            throw new IllegalArgumentException("accessTokenDO is " + "\'NULL\'");
        }

        long refreshTokenValidityPeriodMillis = accessTokenDO.getRefreshTokenValidityPeriodInMillis();

        if (refreshTokenValidityPeriodMillis < 0) {
            if (log.isDebugEnabled()) {
                log.debug("Refresh Token has infinite lifetime");
            }
            return -1;
        }

        long refreshTokenIssuedTime = accessTokenDO.getRefreshTokenIssuedTime().getTime();
        long refreshTokenValidity = getTimeToExpire(refreshTokenIssuedTime, refreshTokenValidityPeriodMillis);
        if (refreshTokenValidity > 1000) {
            return refreshTokenValidity;
        }
        return 0;
    }

    public static long getAccessTokenExpireMillis(AccessTokenDO accessTokenDO) {

        if (accessTokenDO == null) {
            throw new IllegalArgumentException("accessTokenDO is " + "\'NULL\'");
        }
        long validityPeriodMillis = accessTokenDO.getValidityPeriodInMillis();

        if (validityPeriodMillis < 0) {
            if (log.isDebugEnabled()) {
                if (IdentityUtil.isTokenLoggable(IdentityConstants.IdentityTokens.ACCESS_TOKEN)) {
                    log.debug("Access Token(hashed) : " + DigestUtils.sha256Hex(accessTokenDO.getAccessToken()) +
                            " has infinite lifetime");
                } else {
                    log.debug("Access Token has infinite lifetime");
                }
            }
            return -1;
        }

        long issuedTime = accessTokenDO.getIssuedTime().getTime();
        long validityMillis = getTimeToExpire(issuedTime, validityPeriodMillis);
        if (validityMillis > 1000) {
            return validityMillis;
        } else {
            return 0;
        }
    }

    @Deprecated
    public static long calculateValidityInMillis(long issuedTimeInMillis, long validityPeriodMillis) {

        return getTimeToExpire(issuedTimeInMillis, validityPeriodMillis);
    }

    /**
     * Util method to calculate the validity period after applying skew corrections.
     *
     * @param issuedTimeInMillis
     * @param validityPeriodMillis
     * @return skew corrected validity period in milliseconds
     */
    public static long getTimeToExpire(long issuedTimeInMillis, long validityPeriodMillis) {

        return issuedTimeInMillis + validityPeriodMillis - (System.currentTimeMillis() - timestampSkew);
    }

    public static int getTenantId(String tenantDomain) throws IdentityOAuth2Exception {

        RealmService realmService = OAuthComponentServiceHolder.getInstance().getRealmService();
        try {
            return realmService.getTenantManager().getTenantId(tenantDomain);
        } catch (UserStoreException e) {
            String error = "Error in obtaining tenant ID from tenant domain : " + tenantDomain;
            throw new IdentityOAuth2Exception(error, e);
        }
    }

    public static String getTenantDomain(int tenantId) throws IdentityOAuth2Exception {

        RealmService realmService = OAuthComponentServiceHolder.getInstance().getRealmService();
        try {
            return realmService.getTenantManager().getDomain(tenantId);
        } catch (UserStoreException e) {
            String error = "Error in obtaining tenant domain from tenant ID : " + tenantId;
            throw new IdentityOAuth2Exception(error, e);
        }
    }

    public static int getTenantIdFromUserName(String username) throws IdentityOAuth2Exception {

        String domainName = MultitenantUtils.getTenantDomain(username);
        return getTenantId(domainName);
    }

    public static String hashScopes(String[] scope) {

        return DigestUtils.md5Hex(OAuth2Util.buildScopeString(scope));
    }

    public static String hashScopes(String scope) {

        if (scope != null) {
            //first converted to an array to sort the scopes
            return DigestUtils.md5Hex(OAuth2Util.buildScopeString(buildScopeArray(scope)));
        } else {
            return null;
        }
    }

    public static AuthenticatedUser getUserFromUserName(String username) throws IllegalArgumentException {

        if (StringUtils.isNotBlank(username)) {
            String tenantDomain = MultitenantUtils.getTenantDomain(username);
            String tenantAwareUsername = MultitenantUtils.getTenantAwareUsername(username);
            String tenantAwareUsernameWithNoUserDomain = UserCoreUtil.removeDomainFromName(tenantAwareUsername);
            String userStoreDomain = IdentityUtil.extractDomainFromName(username).toUpperCase();
            AuthenticatedUser user = new AuthenticatedUser();
            user.setUserName(tenantAwareUsernameWithNoUserDomain);
            user.setTenantDomain(tenantDomain);
            user.setUserStoreDomain(userStoreDomain);

            return user;
        }
        throw new IllegalArgumentException("Cannot create user from empty user name");
    }

    public static String getIDTokenIssuer() {

        String issuer = OAuthServerConfiguration.getInstance().getOpenIDConnectIDTokenIssuerIdentifier();
        if (StringUtils.isBlank(issuer)) {
            issuer = OAuthURL.getOAuth2TokenEPUrl();
        }
        return issuer;
    }

    public static class OAuthURL {

        public static String getOAuth1RequestTokenUrl() {

            String oauth1RequestTokenUrl = OAuthServerConfiguration.getInstance().getOAuth1RequestTokenUrl();
            if (StringUtils.isBlank(oauth1RequestTokenUrl)) {
                oauth1RequestTokenUrl = IdentityUtil.getServerURL("oauth/request-token", true, true);
            }
            return oauth1RequestTokenUrl;
        }

        public static String getOAuth1AuthorizeUrl() {

            String oauth1AuthorizeUrl = OAuthServerConfiguration.getInstance().getOAuth1AuthorizeUrl();
            if (StringUtils.isBlank(oauth1AuthorizeUrl)) {
                oauth1AuthorizeUrl = IdentityUtil.getServerURL("oauth/authorize-url", true, true);
            }
            return oauth1AuthorizeUrl;
        }

        public static String getOAuth1AccessTokenUrl() {

            String oauth1AccessTokenUrl = OAuthServerConfiguration.getInstance().getOAuth1AccessTokenUrl();
            if (StringUtils.isBlank(oauth1AccessTokenUrl)) {
                oauth1AccessTokenUrl = IdentityUtil.getServerURL("oauth/access-token", true, true);
            }
            return oauth1AccessTokenUrl;
        }

        public static String getOAuth2AuthzEPUrl() {

            String oauth2AuthzEPUrl = OAuthServerConfiguration.getInstance().getOAuth2AuthzEPUrl();
            if (StringUtils.isBlank(oauth2AuthzEPUrl)) {
                oauth2AuthzEPUrl = IdentityUtil.getServerURL("oauth2/authorize", true, false);
            }
            return oauth2AuthzEPUrl;
        }

        public static String getOAuth2TokenEPUrl() {

            String oauth2TokenEPUrl = OAuthServerConfiguration.getInstance().getOAuth2TokenEPUrl();
            if (StringUtils.isBlank(oauth2TokenEPUrl)) {
                oauth2TokenEPUrl = IdentityUtil.getServerURL("oauth2/token", true, false);
            }
            return oauth2TokenEPUrl;
        }

        public static String getOAuth2DCREPUrl(String tenantDomain) throws URISyntaxException {

            String oauth2TokenEPUrl = OAuthServerConfiguration.getInstance().getOAuth2DCREPUrl();
            if (StringUtils.isBlank(oauth2TokenEPUrl)) {
                oauth2TokenEPUrl = IdentityUtil.getServerURL("/api/identity/oauth2/dcr/v1.0/register", true, false);
            }
            if (StringUtils.isNotBlank(tenantDomain) && !MultitenantConstants.SUPER_TENANT_DOMAIN_NAME.equals
                    (tenantDomain)) {
                oauth2TokenEPUrl = getTenantUrl(oauth2TokenEPUrl, tenantDomain);
            }
            return oauth2TokenEPUrl;
        }

        public static String getOAuth2JWKSPageUrl(String tenantDomain) throws URISyntaxException {

            String auth2JWKSPageUrl = OAuthServerConfiguration.getInstance().getOAuth2JWKSPageUrl();
            if (StringUtils.isBlank(auth2JWKSPageUrl)) {
                auth2JWKSPageUrl = IdentityUtil.getServerURL("/oauth2/jwks", true, false);
            }
            if (StringUtils.isNotBlank(tenantDomain) && !MultitenantConstants.SUPER_TENANT_DOMAIN_NAME.equals
                    (tenantDomain)) {
                auth2JWKSPageUrl = getTenantUrl(auth2JWKSPageUrl, tenantDomain);
            }
            return auth2JWKSPageUrl;
        }

        public static String getOidcWebFingerEPUrl() {

            String oauth2TokenEPUrl = OAuthServerConfiguration.getInstance().getOidcWebFingerEPUrl();
            if (StringUtils.isBlank(oauth2TokenEPUrl)) {
                oauth2TokenEPUrl = IdentityUtil.getServerURL(".well-know/webfinger", true, false);
            }
            return oauth2TokenEPUrl;
        }

        public static String getOidcDiscoveryEPUrl(String tenantDomain) throws URISyntaxException {

            String oidcDiscoveryEPUrl = OAuthServerConfiguration.getInstance().getOidcDiscoveryUrl();
            if (StringUtils.isBlank(oidcDiscoveryEPUrl)) {
                oidcDiscoveryEPUrl = IdentityUtil.getServerURL("/oauth2/oidcdiscovery", true, false);
            }
            if (StringUtils.isNotBlank(tenantDomain) && !MultitenantConstants.SUPER_TENANT_DOMAIN_NAME.equals
                    (tenantDomain)) {
                oidcDiscoveryEPUrl = getTenantUrl(oidcDiscoveryEPUrl, tenantDomain);
            }
            return oidcDiscoveryEPUrl;
        }

        public static String getOAuth2UserInfoEPUrl() {

            String oauth2UserInfoEPUrl = OAuthServerConfiguration.getInstance().getOauth2UserInfoEPUrl();
            if (StringUtils.isBlank(oauth2UserInfoEPUrl)) {
                oauth2UserInfoEPUrl = IdentityUtil.getServerURL("oauth2/userinfo", true, false);
            }
            return oauth2UserInfoEPUrl;
        }

        public static String getOIDCConsentPageUrl() {

            String OIDCConsentPageUrl = OAuthServerConfiguration.getInstance().getOIDCConsentPageUrl();
            if (StringUtils.isBlank(OIDCConsentPageUrl)) {
                OIDCConsentPageUrl = IdentityUtil.getServerURL("/authenticationendpoint/oauth2_consent.do", false,
                        false);
            }
            return OIDCConsentPageUrl;
        }

        public static String getOAuth2ConsentPageUrl() {

            String oAuth2ConsentPageUrl = OAuthServerConfiguration.getInstance().getOauth2ConsentPageUrl();
            if (StringUtils.isBlank(oAuth2ConsentPageUrl)) {
                oAuth2ConsentPageUrl = IdentityUtil.getServerURL("/authenticationendpoint/oauth2_authz.do", false,
                        false);
            }
            return oAuth2ConsentPageUrl;
        }

        public static String getOAuth2ErrorPageUrl() {

            String oAuth2ErrorPageUrl = OAuthServerConfiguration.getInstance().getOauth2ErrorPageUrl();
            if (StringUtils.isBlank(oAuth2ErrorPageUrl)) {
                oAuth2ErrorPageUrl = IdentityUtil.getServerURL("/authenticationendpoint/oauth2_error.do", false, false);
            }
            return oAuth2ErrorPageUrl;
        }

        private static String getTenantUrl(String url, String tenantDomain) throws URISyntaxException {

            URI uri = new URI(url);
            URI uriModified = new URI(uri.getScheme(), uri.getUserInfo(), uri.getHost(), uri.getPort(), ("/t/" +
                    tenantDomain + uri.getPath()), uri.getQuery(), uri.getFragment());
            return uriModified.toString();
        }
    }

    public static boolean isOIDCAuthzRequest(Set<String> scope) {

        return scope.contains(OAuthConstants.Scope.OPENID);
    }

    public static boolean isOIDCAuthzRequest(String[] scope) {

        for (String openidscope : scope) {
            if (openidscope.equals(OAuthConstants.Scope.OPENID)) {
                return true;
            }
        }
        return false;
    }

    /**
     * Verifies if the PKCE code verifier is upto specification as per RFC 7636
     *
     * @param codeVerifier PKCE Code Verifier sent with the token request
     * @return
     */
    public static boolean validatePKCECodeVerifier(String codeVerifier) {

        Matcher pkceCodeVerifierMatcher = pkceCodeVerifierPattern.matcher(codeVerifier);
        if (!pkceCodeVerifierMatcher.matches() || (codeVerifier.length() < 43 || codeVerifier.length() > 128)) {
            return false;
        }
        return true;
    }

    /**
     * Verifies if the codeChallenge is upto specification as per RFC 7636
     *
     * @param codeChallenge
     * @param codeChallengeMethod
     * @return
     */
    public static boolean validatePKCECodeChallenge(String codeChallenge, String codeChallengeMethod) {

        if (codeChallengeMethod == null || OAuthConstants.OAUTH_PKCE_PLAIN_CHALLENGE.equals(codeChallengeMethod)) {
            return validatePKCECodeVerifier(codeChallenge);
        } else if (OAuthConstants.OAUTH_PKCE_S256_CHALLENGE.equals(codeChallengeMethod)) {
            // SHA256 code challenge is 256 bits that is 256 / 6 ~= 43
            // See https://tools.ietf.org/html/rfc7636#section-3
            if (codeChallenge != null && codeChallenge.trim().length() == 43) {
                return true;
            }
        }
        //provided code challenge method is wrong
        return false;
    }

    @Deprecated
    public static boolean doPKCEValidation(String referenceCodeChallenge, String codeVerifier, String challenge_method,
                                           OAuthAppDO oAuthAppDO) throws IdentityOAuth2Exception {

        return validatePKCE(referenceCodeChallenge, codeVerifier, challenge_method, oAuthAppDO);
    }

    public static boolean validatePKCE(String referenceCodeChallenge, String verificationCode, String challenge_method,
                                       OAuthAppDO oAuthApp) throws IdentityOAuth2Exception {
        //ByPass PKCE validation if PKCE Support is disabled
        if (!isPKCESupportEnabled()) {
            return true;
        }
        if (oAuthApp != null && oAuthApp.isPkceMandatory() || referenceCodeChallenge != null) {

            //As per RFC 7636 Fallback to 'plain' if no code_challenge_method parameter is sent
            if (challenge_method == null || challenge_method.trim().length() == 0) {
                challenge_method = "plain";
            }

            //if app with no PKCE code verifier arrives
            if ((verificationCode == null || verificationCode.trim().length() == 0)) {
                //if pkce is mandatory, throw error
                if (oAuthApp.isPkceMandatory()) {
                    throw new IdentityOAuth2Exception("No PKCE code verifier found.PKCE is mandatory for this " +
                            "oAuth 2.0 application.");
                } else {
                    //PKCE is optional, see if the authz code was requested with a PKCE challenge
                    if (referenceCodeChallenge == null || referenceCodeChallenge.trim().length() == 0) {
                        //since no PKCE challenge was provided
                        return true;
                    } else {
                        throw new IdentityOAuth2Exception("Empty PKCE code_verifier sent. This authorization code " +
                                "requires a PKCE verification to obtain an access token.");
                    }
                }
            }
            //verify that the code verifier is upto spec as per RFC 7636
            if (!validatePKCECodeVerifier(verificationCode)) {
                throw new IdentityOAuth2Exception("Code verifier used is not up to RFC 7636 specifications.");
            }
            if (OAuthConstants.OAUTH_PKCE_PLAIN_CHALLENGE.equals(challenge_method)) {
                //if the current application explicitly doesn't support plain, throw exception
                if (!oAuthApp.isPkceSupportPlain()) {
                    throw new IdentityOAuth2Exception("This application does not allow 'plain' transformation algorithm.");
                }
                if (!referenceCodeChallenge.equals(verificationCode)) {
                    return false;
                }
            } else if (OAuthConstants.OAUTH_PKCE_S256_CHALLENGE.equals(challenge_method)) {

                try {
                    MessageDigest messageDigest = MessageDigest.getInstance("SHA-256");

                    byte[] hash = messageDigest.digest(verificationCode.getBytes(StandardCharsets.US_ASCII));
                    //Trim the base64 string to remove trailing CR LF characters.
                    String referencePKCECodeChallenge = new String(Base64.encodeBase64URLSafe(hash),
                            StandardCharsets.UTF_8).trim();
                    if (!referencePKCECodeChallenge.equals(referenceCodeChallenge)) {
                        return false;
                    }
                } catch (NoSuchAlgorithmException e) {
                    if (log.isDebugEnabled()) {
                        log.debug("Failed to create SHA256 Message Digest.");
                    }
                    return false;
                }
            } else {
                //Invalid OAuth2 token response
                throw new IdentityOAuth2Exception("Invalid OAuth2 Token Response. Invalid PKCE Code Challenge Method '"
                        + challenge_method + "'");
            }
        }
        //pkce validation successful
        return true;
    }

    public static boolean isPKCESupportEnabled() {

        return OAuth2ServiceComponentHolder.isPkceEnabled();
    }

    public static boolean isImplicitResponseType(String responseType) {

        if (StringUtils.isNotBlank(responseType) && (responseType.contains(ResponseType.TOKEN.toString()) ||
                responseType.contains(OAuthConstants.ID_TOKEN))) {
            return true;
        }
        return false;
    }

    /**
     * To populate the database in the very first server startup.
     *
     * @param tenantId tenant id
     */
    public static void initiateOIDCScopes(int tenantId) {

        List<Scope> scopeClaimsList = loadScopeConfigFile();
        try {
            OAuthTokenPersistenceFactory.getInstance().getScopeClaimMappingDAO().insertAllScopesAndClaims(tenantId,
                    scopeClaimsList);
        } catch (IdentityOAuth2Exception e) {
            log.error(e.getMessage(), e);
        }

    }

    public static List<String> getOIDCScopes(String tenantDomain) {

        try {
            int tenantId = OAuthComponentServiceHolder.getInstance().getRealmService().getTenantManager()
                    .getTenantId(tenantDomain);
            Registry registry = OAuth2ServiceComponentHolder.getRegistryService().getConfigSystemRegistry(tenantId);

            if (registry.resourceExists(OAuthConstants.SCOPE_RESOURCE_PATH)) {
                Resource resource = registry.get(OAuthConstants.SCOPE_RESOURCE_PATH);
                Properties properties = resource.getProperties();
                Enumeration e = properties.propertyNames();
                List<String> scopes = new ArrayList<>();
                while (e.hasMoreElements()) {
                    scopes.add((String) e.nextElement());
                }
                return scopes;
            }
        } catch (RegistryException | UserStoreException e) {
            log.error("Error while retrieving registry collection for :" + OAuthConstants.SCOPE_RESOURCE_PATH, e);
        }
        return new ArrayList<>();
    }

    public static AccessTokenDO getAccessTokenDOfromTokenIdentifier(String accessTokenIdentifier) throws
            IdentityOAuth2Exception {

        boolean cacheHit = false;
        AccessTokenDO accessTokenDO = null;

        // check the cache, if caching is enabled.
        OAuthCacheKey cacheKey = new OAuthCacheKey(accessTokenIdentifier);
        CacheEntry result = OAuthCache.getInstance().getValueFromCache(cacheKey);
        // cache hit, do the type check.
        if (result != null && result instanceof AccessTokenDO) {
            accessTokenDO = (AccessTokenDO) result;
            cacheHit = true;
        }

        // cache miss, load the access token info from the database.
        if (accessTokenDO == null) {
            accessTokenDO = OAuthTokenPersistenceFactory.getInstance().getAccessTokenDAO()
                    .getAccessToken(accessTokenIdentifier, false);
        }

        if (accessTokenDO == null) {
            // this means the token is not active so we can't proceed further
            throw new IllegalArgumentException("Invalid Access Token. Access token is not ACTIVE.");
        }

        // add the token back to the cache in the case of a cache miss
        if (!cacheHit) {
            cacheKey = new OAuthCacheKey(accessTokenIdentifier);
            OAuthCache.getInstance().addToCache(cacheKey, accessTokenDO);
            if (log.isDebugEnabled()) {
                log.debug("Access Token Info object was added back to the cache.");
            }
        }

        return accessTokenDO;
    }

    public static String getClientIdForAccessToken(String accessTokenIdentifier) throws IdentityOAuth2Exception {

        AccessTokenDO accessTokenDO = getAccessTokenDOfromTokenIdentifier(accessTokenIdentifier);
        return accessTokenDO.getConsumerKey();
    }

    /***
     * Read the configuration file at server start up.
     * @param tenantId
     * @deprecated due to UI implementation.
     */
    @Deprecated
    public static void initTokenExpiryTimesOfSps(int tenantId) {

        try {
            Registry registry = OAuth2ServiceComponentHolder.getRegistryService().getConfigSystemRegistry(tenantId);
            if (!registry.resourceExists(OAuthConstants.TOKEN_EXPIRE_TIME_RESOURCE_PATH)) {
                Resource resource = registry.newResource();
                registry.put(OAuthConstants.TOKEN_EXPIRE_TIME_RESOURCE_PATH, resource);
            }
        } catch (RegistryException e) {
            log.error("Error while creating registry collection for :" + OAuthConstants.TOKEN_EXPIRE_TIME_RESOURCE_PATH, e);
        }
    }

    /***
     * Return the SP-token Expiry time configuration object when consumer key is given.
     * @param consumerKey
     * @param tenantId
     * @return A SpOAuth2ExpiryTimeConfiguration Object
     * @deprecated due to UI implementation
     */
    @Deprecated
    public static SpOAuth2ExpiryTimeConfiguration getSpTokenExpiryTimeConfig(String consumerKey, int tenantId) {

        SpOAuth2ExpiryTimeConfiguration spTokenTimeObject = new SpOAuth2ExpiryTimeConfiguration();
        try {
            if (log.isDebugEnabled()) {
                log.debug("SP wise token expiry time feature is applied for tenant id : " + tenantId
                        + "and consumer key : " + consumerKey);
            }
            IdentityTenantUtil.initializeRegistry(tenantId, getTenantDomain(tenantId));
            Registry registry = IdentityTenantUtil.getConfigRegistry(tenantId);
            if (registry.resourceExists(OAuthConstants.TOKEN_EXPIRE_TIME_RESOURCE_PATH)) {
                Resource resource = registry.get(OAuthConstants.TOKEN_EXPIRE_TIME_RESOURCE_PATH);
                String jsonString = "{}";
                Object consumerKeyObject = resource.getProperties().get(consumerKey);
                if (consumerKeyObject instanceof List) {
                    if (!((List) consumerKeyObject).isEmpty()) {
                        jsonString = ((List) consumerKeyObject).get(0).toString();
                    }
                }
                JSONObject spTimeObject = new JSONObject(jsonString);
                if (spTimeObject.length() > 0) {
                    if (spTimeObject.has(USER_ACCESS_TOKEN_EXP_TIME_IN_MILLISECONDS) &&
                            !spTimeObject.isNull(USER_ACCESS_TOKEN_EXP_TIME_IN_MILLISECONDS)) {
                        try {
                            spTokenTimeObject.setUserAccessTokenExpiryTime(Long.parseLong(spTimeObject
                                    .get(USER_ACCESS_TOKEN_EXP_TIME_IN_MILLISECONDS).toString()));
                            if (log.isDebugEnabled()) {
                                log.debug("The user access token expiry time :" + spTimeObject
                                        .get(USER_ACCESS_TOKEN_EXP_TIME_IN_MILLISECONDS).toString() +
                                        "  for application id : " + consumerKey);
                            }
                        } catch (NumberFormatException e) {
                            String errorMsg = String.format("Invalid value provided as user access token expiry time for consumer key %s," +
                                    " tenant id : %d. Given value: %s, Expected a long value", consumerKey, tenantId, spTimeObject
                                    .get(USER_ACCESS_TOKEN_EXP_TIME_IN_MILLISECONDS).toString());
                            log.error(errorMsg, e);
                        }
                    } else {
                        spTokenTimeObject.setUserAccessTokenExpiryTime(OAuthServerConfiguration.getInstance()
                                .getUserAccessTokenValidityPeriodInSeconds() * 1000);
                    }

                    if (spTimeObject.has(APPLICATION_ACCESS_TOKEN_EXP_TIME_IN_MILLISECONDS) &&
                            !spTimeObject.isNull(APPLICATION_ACCESS_TOKEN_EXP_TIME_IN_MILLISECONDS)) {
                        try {
                            spTokenTimeObject.setApplicationAccessTokenExpiryTime(Long.parseLong(spTimeObject
                                    .get(APPLICATION_ACCESS_TOKEN_EXP_TIME_IN_MILLISECONDS).toString()));
                            if (log.isDebugEnabled()) {
                                log.debug("The application access token expiry time :" + spTimeObject
                                        .get(APPLICATION_ACCESS_TOKEN_EXP_TIME_IN_MILLISECONDS).toString() +
                                        "  for application id : " + consumerKey);
                            }
                        } catch (NumberFormatException e) {
                            String errorMsg = String.format("Invalid value provided as application access token expiry time for " +
                                    "consumer key %s, tenant id : %d. Given value: %s, Expected a long value ", consumerKey, tenantId, spTimeObject
                                    .get(APPLICATION_ACCESS_TOKEN_EXP_TIME_IN_MILLISECONDS).toString());
                            log.error(errorMsg, e);
                        }
                    } else {
                        spTokenTimeObject.setApplicationAccessTokenExpiryTime(OAuthServerConfiguration.getInstance()
                                .getApplicationAccessTokenValidityPeriodInSeconds() * 1000);
                    }

                    if (spTimeObject.has(REFRESH_TOKEN_EXP_TIME_IN_MILLISECONDS) &&
                            !spTimeObject.isNull(REFRESH_TOKEN_EXP_TIME_IN_MILLISECONDS)) {
                        try {
                            spTokenTimeObject.setRefreshTokenExpiryTime(Long.parseLong(spTimeObject
                                    .get(REFRESH_TOKEN_EXP_TIME_IN_MILLISECONDS).toString()));
                            if (log.isDebugEnabled()) {
                                log.debug("The refresh token expiry time :" + spTimeObject
                                        .get(REFRESH_TOKEN_EXP_TIME_IN_MILLISECONDS).toString() +
                                        " for application id : " + consumerKey);
                            }

                        } catch (NumberFormatException e) {
                            String errorMsg = String.format("Invalid value provided as refresh token expiry time for consumer key %s," +
                                    " tenant id : %d. Given value: %s, Expected a long value", consumerKey, tenantId, spTimeObject
                                    .get(REFRESH_TOKEN_EXP_TIME_IN_MILLISECONDS).toString());
                            log.error(errorMsg, e);
                        }
                    } else {
                        spTokenTimeObject.setRefreshTokenExpiryTime(OAuthServerConfiguration.getInstance()
                                .getRefreshTokenValidityPeriodInSeconds() * 1000);
                    }
                }
            }
        } catch (RegistryException e) {
            log.error("Error while getting data from the registry.", e);
        } catch (IdentityException e) {
            log.error("Error while getting the tenant domain from tenant id : " + tenantId, e);
        }
        return spTokenTimeObject;
    }

    private static List<Scope> loadScopeConfigFile() {

        List<Scope> listOIDCScopesClaims = new ArrayList<>();
        String configDirPath = CarbonUtils.getCarbonConfigDirPath();
        String confXml =
                Paths.get(configDirPath, "identity", OAuthConstants.OIDC_SCOPE_CONFIG_PATH)
                        .toString();
        File configfile = new File(confXml);
        if (!configfile.exists()) {
            log.warn("OIDC scope-claim Configuration File is not present at: " + confXml);
        }

        XMLStreamReader parser = null;
        InputStream stream = null;

        try {
            stream = new FileInputStream(configfile);
            parser = XMLInputFactory.newInstance()
                    .createXMLStreamReader(stream);
            StAXOMBuilder builder = new StAXOMBuilder(parser);
            OMElement documentElement = builder.getDocumentElement();
            Iterator iterator = documentElement.getChildElements();
            while (iterator.hasNext()) {
                Scope scope = new Scope();
                OMElement omElement = (OMElement) iterator.next();
                String configType = omElement.getAttributeValue(new QName(
                        "id"));
                scope.setName(configType);
                scope.setClaim(loadClaimConfig(omElement));
                listOIDCScopesClaims.add(scope);
            }
        } catch (XMLStreamException e) {
            log.warn("Error while loading scope config.", e);
        } catch (FileNotFoundException e) {
            log.warn("Error while loading email config.", e);
        } finally {
            try {
                if (parser != null) {
                    parser.close();
                }
                if (stream != null) {
                    IdentityIOStreamUtils.closeInputStream(stream);
                }
            } catch (XMLStreamException e) {
                log.error("Error while closing XML stream", e);
            }
        }
        return listOIDCScopesClaims;
    }

    private static List<String> loadClaimConfig(OMElement configElement) {

        StringBuilder claimConfig = new StringBuilder();
        Iterator it = configElement.getChildElements();
        while (it.hasNext()) {
            OMElement element = (OMElement) it.next();
            if ("Claim".equals(element.getLocalName())) {
                String commaSeparatedClaimNames = element.getText();
                if (StringUtils.isNotBlank(commaSeparatedClaimNames)) {
                    claimConfig.append(commaSeparatedClaimNames.trim());
                }
            }
        }
        return Arrays.asList(claimConfig.toString().split(","));
    }

    /**
     * Get Oauth application information
     *
     * @param clientId
     * @return Oauth app information
     * @throws IdentityOAuth2Exception
     * @throws InvalidOAuthClientException
     */
    public static OAuthAppDO getAppInformationByClientId(String clientId)
            throws IdentityOAuth2Exception, InvalidOAuthClientException {

        OAuthAppDO oAuthAppDO = AppInfoCache.getInstance().getValueFromCache(clientId);
        if (oAuthAppDO != null) {
            return oAuthAppDO;
        } else {
            oAuthAppDO = new OAuthAppDAO().getAppInformation(clientId);
            AppInfoCache.getInstance().addToCache(clientId, oAuthAppDO);
            return oAuthAppDO;
        }
    }

    /**
     * Get the tenant domain of an oauth application
     *
     * @param oAuthAppDO
     * @return
     */
    public static String getTenantDomainOfOauthApp(OAuthAppDO oAuthAppDO) {

        String tenantDomain = MultitenantConstants.SUPER_TENANT_DOMAIN_NAME;
        if (oAuthAppDO != null) {
            AuthenticatedUser appDeveloper = oAuthAppDO.getUser();
            tenantDomain = appDeveloper.getTenantDomain();
        }
        return tenantDomain;
    }

    /**
     * This is used to get the tenant domain of an application by clientId.
     *
     * @param clientId Consumer key of Application
     * @return Tenant Domain
     * @throws IdentityOAuth2Exception
     * @throws InvalidOAuthClientException
     */
    public static String getTenantDomainOfOauthApp(String clientId)
            throws IdentityOAuth2Exception, InvalidOAuthClientException {

        OAuthAppDO oAuthAppDO = getAppInformationByClientId(clientId);
        return getTenantDomainOfOauthApp(oAuthAppDO);
    }

    /**
     * This method map signature algorithm define in identity.xml to nimbus
     * signature algorithm
     *
     * @param signatureAlgorithm name of the signature algorithm
     * @return mapped JWSAlgorithm name
     * @throws IdentityOAuth2Exception
     */
    @Deprecated
    public static String mapSignatureAlgorithm(String signatureAlgorithm) throws IdentityOAuth2Exception {

        return mapSignatureAlgorithmForJWSAlgorithm(signatureAlgorithm).getName();
    }

    /**
     * This method maps the encryption algorithm name defined in identity.xml to a respective
     * nimbus encryption algorithm.
     *
     * @param encryptionAlgorithm name of the encryption algorithm
     * @return mapped JWEAlgorithm
     * @throws IdentityOAuth2Exception
     */
    public static JWEAlgorithm mapEncryptionAlgorithmForJWEAlgorithm(String encryptionAlgorithm)
            throws IdentityOAuth2Exception {

        // Parse method in JWEAlgorithm is used to get a JWEAlgorithm object from the algorithm name.
        JWEAlgorithm jweAlgorithm = JWEAlgorithm.parse(encryptionAlgorithm);

        // Parse method returns a new JWEAlgorithm with requirement set to null if unknown algorithm name is passed.
        if (jweAlgorithm.getRequirement() != null) {
            return jweAlgorithm;
        } else {
            throw new IdentityOAuth2Exception("Unsupported Encryption Algorithm: " + encryptionAlgorithm);
        }
    }

    /**
     * This method maps the encryption method name defined in identity.xml to a respective nimbus
     * encryption method.
     *
     * @param encryptionMethod name of the encryption method
     * @return mapped EncryptionMethod
     * @throws IdentityOAuth2Exception
     */
    public static EncryptionMethod mapEncryptionMethodForJWEAlgorithm(String encryptionMethod)
            throws IdentityOAuth2Exception {

        // Parse method in EncryptionMethod is used to get a EncryptionMethod object from the method name.
        EncryptionMethod method = EncryptionMethod.parse(encryptionMethod);

        // Parse method returns a new EncryptionMethod with requirement set to null if unknown method name is passed.
        if (method.getRequirement() != null) {
            return method;
        } else {
            log.error("Unsupported Encryption Method in identity.xml");
            throw new IdentityOAuth2Exception("Unsupported Encryption Method: " + encryptionMethod);
        }
    }

    /**
     * This method map signature algorithm define in identity.xml to nimbus
     * signature algorithm
     *
     * @param signatureAlgorithm name of the signature algorithm
     * @return mapped JWSAlgorithm
     * @throws IdentityOAuth2Exception
     */
    public static JWSAlgorithm mapSignatureAlgorithmForJWSAlgorithm(String signatureAlgorithm) throws IdentityOAuth2Exception {

        if (NONE.equalsIgnoreCase(signatureAlgorithm)) {
            return new JWSAlgorithm(JWSAlgorithm.NONE.getName());
        } else if (SHA256_WITH_RSA.equals(signatureAlgorithm)) {
            return JWSAlgorithm.RS256;
        } else if (SHA384_WITH_RSA.equals(signatureAlgorithm)) {
            return JWSAlgorithm.RS384;
        } else if (SHA512_WITH_RSA.equals(signatureAlgorithm)) {
            return JWSAlgorithm.RS512;
        } else if (SHA256_WITH_HMAC.equals(signatureAlgorithm)) {
            return JWSAlgorithm.HS256;
        } else if (SHA384_WITH_HMAC.equals(signatureAlgorithm)) {
            return JWSAlgorithm.HS384;
        } else if (SHA512_WITH_HMAC.equals(signatureAlgorithm)) {
            return JWSAlgorithm.HS512;
        } else if (SHA256_WITH_EC.equals(signatureAlgorithm)) {
            return JWSAlgorithm.ES256;
        } else if (SHA384_WITH_EC.equals(signatureAlgorithm)) {
            return JWSAlgorithm.ES384;
        } else if (SHA512_WITH_EC.equals(signatureAlgorithm)) {
            return JWSAlgorithm.ES512;
        } else {
            log.error("Unsupported Signature Algorithm in identity.xml");
            throw new IdentityOAuth2Exception("Unsupported Signature Algorithm in identity.xml");
        }
    }

    /**
     * Check if audiences are enabled by reading configuration file at server startup.
     *
     * @return
     */
    public static boolean checkAudienceEnabled() {

        boolean isAudienceEnabled = false;
        IdentityConfigParser configParser = IdentityConfigParser.getInstance();
        OMElement oauthElem = configParser.getConfigElement(CONFIG_ELEM_OAUTH);

        if (oauthElem == null) {
            log.warn("Error in OAuth Configuration. OAuth element is not available.");
            return isAudienceEnabled;
        }
        OMElement configOpenIDConnect = oauthElem.getFirstChildWithName(new QName(IdentityCoreConstants.IDENTITY_DEFAULT_NAMESPACE, OPENID_CONNECT));

        if (configOpenIDConnect == null) {
            log.warn("Error in OAuth Configuration. OpenID element is not available.");
            return isAudienceEnabled;
        }
        OMElement configAudience = configOpenIDConnect.
                getFirstChildWithName(new QName(IdentityCoreConstants.IDENTITY_DEFAULT_NAMESPACE, ENABLE_OPENID_CONNECT_AUDIENCES));

        if (configAudience != null) {
            String configAudienceValue = configAudience.getText();
            if (StringUtils.isNotBlank(configAudienceValue)) {
                isAudienceEnabled = Boolean.parseBoolean(configAudienceValue);
            }
        }
        return isAudienceEnabled;
    }

    /**
     * Generate the unique user domain value in the format of "FEDERATED:idp_name".
     *
     * @param authenticatedIDP : Name of the IDP, which authenticated the user.
     * @return
     */
    public static String getFederatedUserDomain(String authenticatedIDP) {

        if (IdentityUtil.isNotBlank(authenticatedIDP)) {
            return OAuthConstants.UserType.FEDERATED_USER_DOMAIN_PREFIX + OAuthConstants.UserType.FEDERATED_USER_DOMAIN_SEPARATOR +
                    authenticatedIDP;
        } else {
            return OAuthConstants.UserType.FEDERATED_USER_DOMAIN_PREFIX;
        }
    }

    /**
     * Validate Id token signature
     *
     * @param idToken Id token
     * @return validation state
     */
    public static boolean validateIdToken(String idToken) {

        boolean isJWTSignedWithSPKey = OAuthServerConfiguration.getInstance().isJWTSignedWithSPKey();
        String tenantDomain;
        try {
            String clientId = SignedJWT.parse(idToken).getJWTClaimsSet().getAudience().get(0);
            if (isJWTSignedWithSPKey) {
                OAuthAppDO oAuthAppDO = OAuth2Util.getAppInformationByClientId(clientId);
                tenantDomain = OAuth2Util.getTenantDomainOfOauthApp(oAuthAppDO);
            } else {
                //It is not sending tenant domain with the subject in id_token by default, So to work this as
                //expected, need to enable the option "Use tenant domain in local subject identifier" in SP config
                tenantDomain = MultitenantUtils.getTenantDomain(SignedJWT.parse(idToken).getJWTClaimsSet().getSubject());
            }
            if (StringUtils.isEmpty(tenantDomain)) {
                return false;
            }
            int tenantId = IdentityTenantUtil.getTenantId(tenantDomain);
            RSAPublicKey publicKey;
            KeyStoreManager keyStoreManager = KeyStoreManager.getInstance(tenantId);

            if (!tenantDomain.equals(org.wso2.carbon.base.MultitenantConstants.SUPER_TENANT_DOMAIN_NAME)) {
                String ksName = tenantDomain.trim().replace(".", "-");
                String jksName = ksName + ".jks";
                publicKey = (RSAPublicKey) keyStoreManager.getKeyStore(jksName).getCertificate(tenantDomain)
                        .getPublicKey();
            } else {
                publicKey = (RSAPublicKey) keyStoreManager.getDefaultPublicKey();
            }
            SignedJWT signedJWT = SignedJWT.parse(idToken);
            JWSVerifier verifier = new RSASSAVerifier(publicKey);

            return signedJWT.verify(verifier);
        } catch (JOSEException | ParseException e) {
            log.error("Error occurred while validating id token signature.");
            return false;
        } catch (Exception e) {
            log.error("Error occurred while validating id token signature.");
            return false;
        }
    }

    /**
     * This method maps signature algorithm define in identity.xml to digest algorithms to generate the at_hash
     *
     * @param signatureAlgorithm
     * @return the mapped digest algorithm
     * @throws IdentityOAuth2Exception
     */
    public static String mapDigestAlgorithm(Algorithm signatureAlgorithm) throws IdentityOAuth2Exception {

        if (JWSAlgorithm.RS256.equals(signatureAlgorithm) || JWSAlgorithm.HS256.equals(signatureAlgorithm) ||
                JWSAlgorithm.ES256.equals(signatureAlgorithm)) {
            return SHA256;
        } else if (JWSAlgorithm.RS384.equals(signatureAlgorithm) || JWSAlgorithm.HS384.equals(signatureAlgorithm) ||
                JWSAlgorithm.ES384.equals(signatureAlgorithm)) {
            return SHA384;
        } else if (JWSAlgorithm.RS512.equals(signatureAlgorithm) || JWSAlgorithm.HS512.equals(signatureAlgorithm) ||
                JWSAlgorithm.ES512.equals(signatureAlgorithm)) {
            return SHA512;
        } else {
            throw new RuntimeException("Provided signature algorithm: " + signatureAlgorithm +
                    " is not supported");
        }
    }

    /**
     * This is the generic Encryption function which calls algorithm specific encryption function
     * depending on the algorithm name.
     *
     * @param jwtClaimsSet        contains JWT body
     * @param encryptionAlgorithm JWT encryption algorithm
     * @param spTenantDomain      Service provider tenant domain
     * @param clientId            ID of the client
     * @return encrypted JWT token
     * @throws IdentityOAuth2Exception
     */
    public static JWT encryptJWT(JWTClaimsSet jwtClaimsSet, JWEAlgorithm encryptionAlgorithm,
                                 EncryptionMethod encryptionMethod, String spTenantDomain, String clientId)
            throws IdentityOAuth2Exception {

        if (isRSAAlgorithm(encryptionAlgorithm)) {
            return encryptWithRSA(jwtClaimsSet, encryptionAlgorithm, encryptionMethod, spTenantDomain, clientId);
        } else {
            throw new RuntimeException("Provided encryption algorithm: " + encryptionAlgorithm +
                    " is not supported");
        }
    }

    /**
     * Encrypt JWT id token using RSA algorithm.
     *
     * @param jwtClaimsSet        contains JWT body
     * @param encryptionAlgorithm JWT signing algorithm
     * @param spTenantDomain      Service provider tenant domain
     * @param clientId            ID of the client
     * @return encrypted JWT token
     * @throws IdentityOAuth2Exception
     */
    private static JWT encryptWithRSA(JWTClaimsSet jwtClaimsSet, JWEAlgorithm encryptionAlgorithm,
                                      EncryptionMethod encryptionMethod, String spTenantDomain, String clientId)
            throws IdentityOAuth2Exception {

        try {
            if (StringUtils.isBlank(spTenantDomain)) {
                spTenantDomain = MultitenantConstants.SUPER_TENANT_DOMAIN_NAME;
                if (log.isDebugEnabled()) {
                    log.debug("Assigned super tenant domain as signing domain when encrypting id token for " +
                            "client_id: " + clientId);
                }
            }

            Certificate publicCert = getX509CertOfOAuthApp(clientId, spTenantDomain);
            Key publicKey = publicCert.getPublicKey();

            JWEHeader.Builder headerBuilder = new JWEHeader.Builder(encryptionAlgorithm, encryptionMethod);
            String thumbPrint = getThumbPrint(publicCert);
            headerBuilder.keyID(thumbPrint);
            headerBuilder.x509CertThumbprint(new Base64URL(thumbPrint));
            JWEHeader header = headerBuilder.build();
            EncryptedJWT encryptedJWT = new EncryptedJWT(header, jwtClaimsSet);

            if (log.isDebugEnabled()) {
                log.debug("Encrypting JWT using the algorithm: " + encryptionAlgorithm + ", method: " +
                        encryptionMethod + ", tenant: " + spTenantDomain + " & header: " + header.toString());
            }

            JWEEncrypter encrypter = new RSAEncrypter((RSAPublicKey) publicKey);
            encryptedJWT.encrypt(encrypter);

            return encryptedJWT;
        } catch (JOSEException | NoSuchAlgorithmException | CertificateEncodingException e) {
            throw new IdentityOAuth2Exception("Error occurred while encrypting JWT for the client_id: " + clientId
                    + " with the tenant domain: " + spTenantDomain, e);
        }
    }

    /**
     * Generic Signing function
     *
     * @param jwtClaimsSet       contains JWT body
     * @param signatureAlgorithm JWT signing algorithm
     * @param tenantDomain       tenant domain
     * @return signed JWT token
     * @throws IdentityOAuth2Exception
     */
    public static JWT signJWT(JWTClaimsSet jwtClaimsSet, JWSAlgorithm signatureAlgorithm, String tenantDomain)
            throws IdentityOAuth2Exception {

        if (JWSAlgorithm.RS256.equals(signatureAlgorithm) || JWSAlgorithm.RS384.equals(signatureAlgorithm) ||
                JWSAlgorithm.RS512.equals(signatureAlgorithm)) {
            return signJWTWithRSA(jwtClaimsSet, signatureAlgorithm, tenantDomain);
        } else if (JWSAlgorithm.HS256.equals(signatureAlgorithm) || JWSAlgorithm.HS384.equals(signatureAlgorithm) ||
                JWSAlgorithm.HS512.equals(signatureAlgorithm)) {
            // return signWithHMAC(jwtClaimsSet,jwsAlgorithm,request); implementation need to be done
            throw new RuntimeException("Provided signature algorithm: " + signatureAlgorithm +
                    " is not supported");
        } else {
            // return signWithEC(jwtClaimsSet,jwsAlgorithm,request); implementation need to be done
            throw new RuntimeException("Provided signature algorithm: " + signatureAlgorithm +
                    " is not supported");
        }
    }

    /**
     * sign JWT token from RSA algorithm
     *
     * @param jwtClaimsSet       contains JWT body
     * @param signatureAlgorithm JWT signing algorithm
     * @param tenantDomain       tenant domain
     * @return signed JWT token
     * @throws IdentityOAuth2Exception
     */
    //TODO: Can make this private after removing deprecated "signJWTWithRSA" methods in DefaultIDTokenBuilder
    public static JWT signJWTWithRSA(JWTClaimsSet jwtClaimsSet, JWSAlgorithm signatureAlgorithm, String tenantDomain)
            throws IdentityOAuth2Exception {

        try {
            if (StringUtils.isBlank(tenantDomain)) {
                tenantDomain = MultitenantConstants.SUPER_TENANT_DOMAIN_NAME;
                if (log.isDebugEnabled()) {
                    log.debug("Assign super tenant domain as signing domain.");
                }
            }

            if (log.isDebugEnabled()) {
                log.debug("Signing JWT using the algorithm: " + signatureAlgorithm + " & key of the tenant: " +
                        tenantDomain);
            }

            int tenantId = IdentityTenantUtil.getTenantId(tenantDomain);
            Key privateKey = getPrivateKey(tenantDomain, tenantId);
            JWSSigner signer = new RSASSASigner((RSAPrivateKey) privateKey);
            JWSHeader.Builder headerBuilder = new JWSHeader.Builder((JWSAlgorithm) signatureAlgorithm);
            headerBuilder.keyID(getThumbPrint(tenantDomain, tenantId));
            headerBuilder.x509CertThumbprint(new Base64URL(getThumbPrint(tenantDomain, tenantId)));
            SignedJWT signedJWT = new SignedJWT(headerBuilder.build(), jwtClaimsSet);
            signedJWT.sign(signer);
            return signedJWT;
        } catch (JOSEException e) {
            throw new IdentityOAuth2Exception("Error occurred while signing JWT", e);
        }
    }

    public static Key getPrivateKey(String tenantDomain, int tenantId) throws IdentityOAuth2Exception {

        Key privateKey;
        if (!(privateKeys.containsKey(tenantId))) {

            try {
                IdentityTenantUtil.initializeRegistry(tenantId, tenantDomain);
            } catch (IdentityException e) {
                throw new IdentityOAuth2Exception("Error occurred while loading registry for tenant " + tenantDomain,
                        e);
            }

            // get tenant's key store manager
            KeyStoreManager tenantKSM = KeyStoreManager.getInstance(tenantId);

            if (!tenantDomain.equals(MultitenantConstants.SUPER_TENANT_DOMAIN_NAME)) {
                // derive key store name
                String ksName = tenantDomain.trim().replace(".", "-");
                String jksName = ksName + ".jks";
                // obtain private key
                privateKey = tenantKSM.getPrivateKey(jksName, tenantDomain);

            } else {
                try {
                    privateKey = tenantKSM.getDefaultPrivateKey();
                } catch (Exception e) {
                    throw new IdentityOAuth2Exception("Error while obtaining private key for super tenant", e);
                }
            }
            //privateKey will not be null always
            privateKeys.put(tenantId, privateKey);
        } else {
            //privateKey will not be null because containsKey() true says given key is exist and ConcurrentHashMap
            // does not allow to store null values
            privateKey = privateKeys.get(tenantId);
        }
        return privateKey;
    }

    /**
     * Helper method to add public certificate to JWT_HEADER to signature verification.
     *
     * @param tenantDomain
     * @param tenantId
     * @throws IdentityOAuth2Exception
     */
    public static String getThumbPrint(String tenantDomain, int tenantId) throws IdentityOAuth2Exception {

        try {

            Certificate certificate = getCertificate(tenantDomain, tenantId);

            // TODO: maintain a hashmap with tenants' pubkey thumbprints after first initialization
            return getThumbPrint(certificate);

        } catch (Exception e) {
            String error = "Error in obtaining certificate for tenant " + tenantDomain;
            throw new IdentityOAuth2Exception(error, e);
        }
    }

    private static String getThumbPrint(Certificate certificate) throws NoSuchAlgorithmException, CertificateEncodingException {
        // Generate the SHA-1 thumbprint of the certificate.
        MessageDigest digestValue = MessageDigest.getInstance("SHA-1");
        byte[] der = certificate.getEncoded();
        digestValue.update(der);
        byte[] digestInBytes = digestValue.digest();

        String publicCertThumbprint = hexify(digestInBytes);
        return new String(new Base64(0, null, true).encode(
                publicCertThumbprint.getBytes(Charsets.UTF_8)), Charsets.UTF_8);
    }

    private static boolean isRSAAlgorithm(JWEAlgorithm algorithm) {

        return (JWEAlgorithm.RSA_OAEP.equals(algorithm) || JWEAlgorithm.RSA1_5.equals(algorithm) ||
                JWEAlgorithm.RSA_OAEP_256.equals(algorithm));
    }

    private static Certificate getCertificate(String tenantDomain, int tenantId) throws Exception {

        Certificate publicCert = null;

        if (!(publicCerts.containsKey(tenantId))) {

            try {
                IdentityTenantUtil.initializeRegistry(tenantId, tenantDomain);
            } catch (IdentityException e) {
                throw new IdentityOAuth2Exception("Error occurred while loading registry for tenant " + tenantDomain, e);
            }

            // get tenant's key store manager
            KeyStoreManager tenantKSM = KeyStoreManager.getInstance(tenantId);

            KeyStore keyStore = null;
            if (!tenantDomain.equals(MultitenantConstants.SUPER_TENANT_DOMAIN_NAME)) {
                // derive key store name
                String ksName = tenantDomain.trim().replace(".", "-");
                String jksName = ksName + ".jks";
                keyStore = tenantKSM.getKeyStore(jksName);
                publicCert = keyStore.getCertificate(tenantDomain);
            } else {
                publicCert = tenantKSM.getDefaultPrimaryCertificate();
            }
            if (publicCert != null) {
                publicCerts.put(tenantId, publicCert);
            }
        } else {
            publicCert = publicCerts.get(tenantId);
        }
        return publicCert;
    }

    /**
     * Helper method to hexify a byte array.
     * TODO:need to verify the logic
     *
     * @param bytes
     * @return hexadecimal representation
     */
    private static String hexify(byte bytes[]) {

        char[] hexDigits = {'0', '1', '2', '3', '4', '5', '6', '7',
                +'8', '9', 'a', 'b', 'c', 'd', 'e', 'f'};

        StringBuilder buf = new StringBuilder(bytes.length * 2);

        for (int i = 0; i < bytes.length; ++i) {
            buf.append(hexDigits[(bytes[i] & 0xf0) >> 4]);
            buf.append(hexDigits[bytes[i] & 0x0f]);
        }

        return buf.toString();
    }

    public static List<String> getEssentialClaims(String essentialClaims, String claimType) {

        JSONObject jsonObjectClaims = new JSONObject(essentialClaims);
        List<String> essentialClaimsList = new ArrayList<>();
        if (jsonObjectClaims.toString().contains(claimType)) {
            JSONObject newJSON = jsonObjectClaims.getJSONObject(claimType);
            if (newJSON != null) {
                Iterator<?> keys = newJSON.keys();
                while (keys.hasNext()) {
                    String key = (String) keys.next();
                    if (!newJSON.isNull(key)) {
                        String value = newJSON.get(key).toString();
                        JSONObject jsonObjectValues = new JSONObject(value);
                        Iterator<?> claimKeyValues = jsonObjectValues.keys();
                        while (claimKeyValues.hasNext()) {
                            String claimKey = (String) claimKeyValues.next();
                            String claimValue = jsonObjectValues.get(claimKey).toString();
                            if (Boolean.parseBoolean(claimValue) && claimKey.equals(OAuthConstants.OAuth20Params.ESSENTIAL)) {
                                essentialClaimsList.add(key);
                            }
                        }
                    }
                }
            }
        }

        return essentialClaimsList;
    }

    /**
     * Returns the domain name convert to upper case if the domain is not not empty, else return primary domain name.
     *
     * @param userStoreDomain
     * @return
     */
    public static String getSanitizedUserStoreDomain(String userStoreDomain) {

        if (StringUtils.isNotBlank(userStoreDomain)) {
            userStoreDomain = userStoreDomain.toUpperCase();
        } else {
            userStoreDomain = IdentityUtil.getPrimaryDomainName();
        }
        return userStoreDomain;
    }

    /**
     * Returns the mapped user store domain representation federated users according to the MapFederatedUsersToLocal
     * configuration in the identity.xml file.
     *
     * @param authenticatedUser
     * @return
     * @throws IdentityOAuth2Exception
     */
    public static String getUserStoreForFederatedUser(AuthenticatedUser authenticatedUser) throws
            IdentityOAuth2Exception {

        if (authenticatedUser == null) {
            throw new IllegalArgumentException("Authenticated user cannot be null");
        }

        String userStoreDomain = OAuth2Util.getUserStoreDomainFromUserId(authenticatedUser.toString());
        if (!OAuthServerConfiguration.getInstance().isMapFederatedUsersToLocal() && authenticatedUser.
                isFederatedUser()) {
            userStoreDomain = OAuth2Util.getFederatedUserDomain(authenticatedUser.getFederatedIdPName());
        }
        return userStoreDomain;
    }

    /**
     * Returns Base64 encoded token which have username appended.
     *
     * @param authenticatedUser
     * @param token
     * @return
     */
    public static String addUsernameToToken(AuthenticatedUser authenticatedUser, String token) {

        if (authenticatedUser == null) {
            throw new IllegalArgumentException("Authenticated user cannot be null");
        }

        if (StringUtils.isBlank(token)) {
            throw new IllegalArgumentException("Token cannot be blank");
        }

        String usernameForToken = authenticatedUser.toString();
        if (!OAuthServerConfiguration.getInstance().isMapFederatedUsersToLocal() && authenticatedUser.isFederatedUser()) {
            usernameForToken = OAuth2Util.getFederatedUserDomain(authenticatedUser.getFederatedIdPName());
            usernameForToken = usernameForToken + UserCoreConstants.DOMAIN_SEPARATOR + authenticatedUser.
                    getAuthenticatedSubjectIdentifier();
        }

        //use ':' for token & userStoreDomain separation
        String tokenStrToEncode = token + ":" + usernameForToken;
        return Base64Utils.encode(tokenStrToEncode.getBytes(Charsets.UTF_8));
    }

    /**
     * Validates the json provided.
     *
     * @param redirectURL redirect url
     * @return true if a valid json
     */
    public static boolean isValidJson(String redirectURL) {

        try {
            new JSONObject(redirectURL);
        } catch (JSONException ex) {
            return false;
        }
        return true;
    }

    /**
     * This method returns essential:true claims list from the request parameter of OIDC authorization request
     *
     * @param claimRequestor                  claimrequestor is either id_token or  userinfo
     * @param requestedClaimsFromRequestParam claims defined in the value of the request parameter
     * @return the claim list which have attribute vale essentail :true
     */
    public static List<String> essentialClaimsFromRequestParam(String claimRequestor, Map<String, List<RequestedClaim>>
            requestedClaimsFromRequestParam) {

        List<String> essentialClaimsfromRequestParam = new ArrayList<>();
        List<RequestedClaim> claimsforClaimRequestor = requestedClaimsFromRequestParam.get(claimRequestor);
        if (CollectionUtils.isNotEmpty(claimsforClaimRequestor)) {
            for (RequestedClaim claimforClaimRequestor : claimsforClaimRequestor) {
                String claim = claimforClaimRequestor.getName();
                if (claimforClaimRequestor.isEssential()) {
                    essentialClaimsfromRequestParam.add(claim);
                }
            }
        }
        return essentialClaimsfromRequestParam;
    }

    /* Get authorized user from the {@link AccessTokenDO}. When getting authorized user we also make sure flag to
     * determine whether the user is federated or not is set.
     *
     * @param accessTokenDO accessTokenDO
     * @return user
     */
    public static AuthenticatedUser getAuthenticatedUser(AccessTokenDO accessTokenDO) {

        AuthenticatedUser authenticatedUser = accessTokenDO.getAuthzUser();
        if (authenticatedUser != null) {
            authenticatedUser.setFederatedUser(isFederatedUser(authenticatedUser));
        }
        return authenticatedUser;
    }

    /**
     * Determine whether the user represented by {@link AuthenticatedUser} object is a federated user.
     *
     * @param authenticatedUser
     * @return true if user is federated, false otherwise.
     */
    public static boolean isFederatedUser(AuthenticatedUser authenticatedUser) {

        String userStoreDomain = authenticatedUser.getUserStoreDomain();

        // We consider a user federated if the flag for federated user is set or the user store domain contain the
        // federated user store domain prefix.
        boolean isExplicitlyFederatedUser =
                StringUtils.startsWith(userStoreDomain, OAuthConstants.UserType.FEDERATED_USER_DOMAIN_PREFIX) ||
                        authenticatedUser.isFederatedUser();

        // Flag to make sure federated user is not mapped to local users.
        boolean isFederatedUserNotMappedToLocalUser =
                !OAuthServerConfiguration.getInstance().isMapFederatedUsersToLocal();

        return isExplicitlyFederatedUser && isFederatedUserNotMappedToLocalUser;
    }

    /**
     * Returns the service provider associated with the OAuth clientId.
     *
     * @param clientId     OAuth2/OIDC Client Identifier
     * @param tenantDomain
     * @return
     * @throws IdentityOAuth2Exception
     */
    public static ServiceProvider getServiceProvider(String clientId,
                                                     String tenantDomain) throws IdentityOAuth2Exception {

        ApplicationManagementService applicationMgtService = OAuth2ServiceComponentHolder.getApplicationMgtService();
        try {
            // Get the Service Provider.
            return applicationMgtService.getServiceProviderByClientId(
                    clientId, IdentityApplicationConstants.OAuth2.NAME, tenantDomain);
        } catch (IdentityApplicationManagementException e) {
            throw new IdentityOAuth2Exception("Error while obtaining the service provider for client_id: " +
                    clientId + " of tenantDomain: " + tenantDomain, e);
        }
    }

    /**
     * Returns the service provider associated with the OAuth clientId.
     *
     * @param clientId OAuth2/OIDC Client Identifier
     * @return
     * @throws IdentityOAuth2Exception
     */
    public static ServiceProvider getServiceProvider(String clientId) throws IdentityOAuth2Exception {

        ApplicationManagementService applicationMgtService = OAuth2ServiceComponentHolder.getApplicationMgtService();
        String tenantDomain = null;
        try {
            tenantDomain = getTenantDomainOfOauthApp(clientId);
            // Get the Service Provider.
            return applicationMgtService.getServiceProviderByClientId(
                    clientId, IdentityApplicationConstants.OAuth2.NAME, tenantDomain);
        } catch (IdentityApplicationManagementException e) {
            throw new IdentityOAuth2Exception("Error while obtaining the service provider for client_id: " +
                    clientId + " of tenantDomain: " + tenantDomain, e);
        } catch (InvalidOAuthClientException e) {
            throw new IdentityOAuth2Exception("Could not find an existing app for clientId: " + clientId, e);
        }
    }

    /**
     * Returns the public certificate of the service provider associated with the OAuth consumer app as
     * an X509 @{@link Certificate} object.
     *
     * @param clientId     OAuth2/OIDC Client Identifier
     * @param tenantDomain
     * @return
     * @throws IdentityOAuth2Exception
     */
    public static Certificate getX509CertOfOAuthApp(String clientId,
                                                    String tenantDomain) throws IdentityOAuth2Exception {

        try {
            ServiceProvider serviceProvider = OAuth2Util.getServiceProvider(clientId, tenantDomain);
            // Get the certificate content.
            String certificateContent = serviceProvider.getCertificateContent();
            if (StringUtils.isNotBlank(certificateContent)) {
                // Build the Certificate object from cert content.
                return IdentityUtil.convertPEMEncodedContentToCertificate(certificateContent);
            } else {
                throw new IdentityOAuth2Exception("Public certificate not configured for Service Provider with " +
                        "client_id: " + clientId + " of tenantDomain: " + tenantDomain);
            }
        } catch (CertificateException e) {
            throw new IdentityOAuth2Exception("Error while building X509 cert of oauth app with client_id: "
                    + clientId + " of tenantDomain: " + tenantDomain, e);
        }
    }
}
<|MERGE_RESOLUTION|>--- conflicted
+++ resolved
@@ -457,8 +457,6 @@
     }
 
     /**
-<<<<<<< HEAD
-=======
      * Check whether hashing oauth keys (consumer secret, access token, refresh token and authorization code)
      * configuration is disabled or not in identity.xml file.
      *
@@ -476,7 +474,6 @@
      * Authenticate the OAuth consumer and return the username of user which own the provided client id and client
      * secret.
      *
->>>>>>> 7be10e1b
      * @param clientId             Consumer Key/Id
      * @param clientSecretProvided Consumer Secret issued during the time of registration
      * @return Username of the user which own client id and client secret if authentication is
