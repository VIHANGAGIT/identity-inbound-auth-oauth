--- conflicted
+++ resolved
@@ -17,16 +17,9 @@
  */
 package org.wso2.carbon.identity.openidconnect;
 
-import com.nimbusds.jose.Algorithm;
-import com.nimbusds.jose.JOSEException;
 import com.nimbusds.jose.JWSAlgorithm;
-import com.nimbusds.jose.JWSHeader;
-import com.nimbusds.jose.JWSSigner;
-import com.nimbusds.jose.crypto.RSASSASigner;
-import com.nimbusds.jose.util.Base64URL;
 import com.nimbusds.jwt.JWTClaimsSet;
 import com.nimbusds.jwt.PlainJWT;
-import com.nimbusds.jwt.SignedJWT;
 import org.apache.axiom.om.OMElement;
 import org.apache.commons.codec.binary.Base64;
 import org.apache.commons.collections.CollectionUtils;
@@ -36,9 +29,7 @@
 import org.apache.commons.logging.LogFactory;
 import org.apache.oltu.oauth2.common.message.types.GrantType;
 import org.wso2.carbon.base.MultitenantConstants;
-import org.wso2.carbon.core.util.KeyStoreManager;
 import org.wso2.carbon.identity.application.common.IdentityApplicationManagementException;
-import org.wso2.carbon.identity.application.common.model.Claim;
 import org.wso2.carbon.identity.application.common.model.ClaimConfig;
 import org.wso2.carbon.identity.application.common.model.ClaimMapping;
 import org.wso2.carbon.identity.application.common.model.FederatedAuthenticatorConfig;
@@ -55,19 +46,14 @@
 import org.wso2.carbon.identity.oauth.cache.AuthorizationGrantCache;
 import org.wso2.carbon.identity.oauth.cache.AuthorizationGrantCacheEntry;
 import org.wso2.carbon.identity.oauth.cache.AuthorizationGrantCacheKey;
-import org.wso2.carbon.identity.oauth.cache.CacheEntry;
-import org.wso2.carbon.identity.oauth.cache.OAuthCache;
-import org.wso2.carbon.identity.oauth.cache.OAuthCacheKey;
 import org.wso2.carbon.identity.oauth.common.OAuthConstants;
 import org.wso2.carbon.identity.oauth.config.OAuthServerConfiguration;
 import org.wso2.carbon.identity.oauth2.IDTokenValidationFailureException;
 import org.wso2.carbon.identity.oauth2.IdentityOAuth2Exception;
 import org.wso2.carbon.identity.oauth2.authz.OAuthAuthzReqMessageContext;
-import org.wso2.carbon.identity.oauth2.dao.TokenMgtDAO;
 import org.wso2.carbon.identity.oauth2.dto.OAuth2AccessTokenRespDTO;
 import org.wso2.carbon.identity.oauth2.dto.OAuth2AuthorizeRespDTO;
 import org.wso2.carbon.identity.oauth2.internal.OAuth2ServiceComponentHolder;
-import org.wso2.carbon.identity.oauth2.model.AccessTokenDO;
 import org.wso2.carbon.identity.oauth2.token.OAuthTokenReqMessageContext;
 import org.wso2.carbon.identity.oauth2.util.OAuth2Util;
 import org.wso2.carbon.idp.mgt.IdentityProviderManagementException;
@@ -77,11 +63,9 @@
 import org.wso2.carbon.user.core.UserStoreManager;
 
 import java.security.Key;
-import java.security.KeyStore;
 import java.security.MessageDigest;
 import java.security.NoSuchAlgorithmException;
 import java.security.cert.Certificate;
-import java.security.interfaces.RSAPrivateKey;
 import java.util.ArrayList;
 import java.util.Calendar;
 import java.util.Collections;
@@ -98,18 +82,7 @@
  * IDToken Generator utilizes the Nimbus SDK to build the IDToken.
  */
 public class DefaultIDTokenBuilder implements org.wso2.carbon.identity.openidconnect.IDTokenBuilder {
-
-    private static final String NONE = "NONE";
-    private static final String SHA256_WITH_RSA = "SHA256withRSA";
-    private static final String SHA384_WITH_RSA = "SHA384withRSA";
-    private static final String SHA512_WITH_RSA = "SHA512withRSA";
-    private static final String SHA256_WITH_HMAC = "SHA256withHMAC";
-    private static final String SHA384_WITH_HMAC = "SHA384withHMAC";
-    private static final String SHA512_WITH_HMAC = "SHA512withHMAC";
-    private static final String SHA256_WITH_EC = "SHA256withEC";
-    private static final String SHA384_WITH_EC = "SHA384withEC";
-    private static final String SHA512_WITH_EC = "SHA512withEC";
-    private static final String SHA256 = "SHA-256";
+    
     private static final String SHA384 = "SHA-384";
     private static final String SHA512 = "SHA-512";
     private static final String AUTHORIZATION_CODE = "AuthorizationCode";
@@ -454,273 +427,6 @@
         return authorizationGrantCacheEntry;
     }
 
-<<<<<<< HEAD
-    private long getAccessTokenIssuedTime(String accessToken, OAuthTokenReqMessageContext request)
-            throws IdentityOAuth2Exception {
-
-        AccessTokenDO accessTokenDO = null;
-        TokenMgtDAO tokenMgtDAO = new TokenMgtDAO();
-
-        OAuthCache oauthCache = OAuthCache.getInstance();
-        String authorizedUser = request.getAuthorizedUser().toString();
-        boolean isUsernameCaseSensitive = IdentityUtil.isUserStoreInUsernameCaseSensitive(authorizedUser);
-        if (!isUsernameCaseSensitive) {
-            authorizedUser = authorizedUser.toLowerCase();
-        }
-
-        OAuthCacheKey cacheKey = new OAuthCacheKey(
-                request.getOauth2AccessTokenReqDTO().getClientId() + ":" + authorizedUser +
-                        ":" + OAuth2Util.buildScopeString(request.getScope()));
-        CacheEntry result = oauthCache.getValueFromCache(cacheKey);
-
-        // cache hit, do the type check.
-        if (result instanceof AccessTokenDO) {
-            accessTokenDO = (AccessTokenDO) result;
-        }
-
-        // Cache miss, load the access token info from the database.
-        if (accessTokenDO == null) {
-            accessTokenDO = tokenMgtDAO.retrieveAccessToken(accessToken, false);
-        }
-
-        // if the access token or client id is not valid
-        if (accessTokenDO == null) {
-            throw new IdentityOAuth2Exception("Access token based information is not available in cache or database");
-        }
-
-        return accessTokenDO.getIssuedTime().getTime();
-    }
-
-    private long getAccessTokenIssuedTime(String accessToken, OAuthAuthzReqMessageContext request)
-            throws IdentityOAuth2Exception {
-
-        AccessTokenDO accessTokenDO = null;
-        TokenMgtDAO tokenMgtDAO = new TokenMgtDAO();
-
-        OAuthCache oauthCache = OAuthCache.getInstance();
-        String authorizedUser = request.getAuthorizationReqDTO().getUser().toString();
-        boolean isUsernameCaseSensitive = IdentityUtil.isUserStoreInUsernameCaseSensitive(authorizedUser);
-        if (!isUsernameCaseSensitive){
-            authorizedUser = authorizedUser.toLowerCase();
-        }
-
-        OAuthCacheKey cacheKey = new OAuthCacheKey(
-                request.getAuthorizationReqDTO().getConsumerKey() + ":" + authorizedUser +
-                        ":" + OAuth2Util.buildScopeString(request.getApprovedScope()));
-        CacheEntry result = oauthCache.getValueFromCache(cacheKey);
-
-        // cache hit, do the type check.
-        if (result instanceof AccessTokenDO) {
-            accessTokenDO = (AccessTokenDO) result;
-        }
-
-        // Cache miss, load the access token info from the database.
-        if (accessTokenDO == null) {
-            accessTokenDO = tokenMgtDAO.retrieveAccessToken(accessToken, false);
-        }
-
-        // if the access token or client id is not valid
-        if (accessTokenDO == null) {
-            throw new IdentityOAuth2Exception("Access token based information is not available in cache or database");
-        }
-
-        return accessTokenDO.getIssuedTime().getTime();
-=======
-    /**
-     * Generic Signing function
-     *
-     * @param jwtClaimsSet contains JWT body
-     * @param request
-     * @return
-     * @throws IdentityOAuth2Exception
-     */
-    protected String signJWT(JWTClaimsSet jwtClaimsSet, OAuthTokenReqMessageContext request)
-            throws IdentityOAuth2Exception {
-
-        if (JWSAlgorithm.RS256.equals(signatureAlgorithm) || JWSAlgorithm.RS384.equals(signatureAlgorithm) ||
-                JWSAlgorithm.RS512.equals(signatureAlgorithm)) {
-            return signJWTWithRSA(jwtClaimsSet, request);
-        } else if (JWSAlgorithm.HS256.equals(signatureAlgorithm) || JWSAlgorithm.HS384.equals(signatureAlgorithm) ||
-                JWSAlgorithm.HS512.equals(signatureAlgorithm)) {
-            // return signWithHMAC(jwtClaimsSet,jwsAlgorithm,request); implementation need to be done
-            return null;
-        } else {
-            // return signWithEC(jwtClaimsSet,jwsAlgorithm,request); implementation need to be done
-            return null;
-        }
-    }
-
-    protected String signJWT(JWTClaimsSet jwtClaimsSet, OAuthAuthzReqMessageContext request)
-            throws IdentityOAuth2Exception {
-
-        if (JWSAlgorithm.RS256.equals(signatureAlgorithm) || JWSAlgorithm.RS384.equals(signatureAlgorithm) ||
-                JWSAlgorithm.RS512.equals(signatureAlgorithm)) {
-            return signJWTWithRSA(jwtClaimsSet, request);
-        } else if (JWSAlgorithm.HS256.equals(signatureAlgorithm) || JWSAlgorithm.HS384.equals(signatureAlgorithm) ||
-                JWSAlgorithm.HS512.equals(signatureAlgorithm)) {
-            // return signWithHMAC(jwtClaimsSet,jwsAlgorithm,request); implementation need to be done
-            return null;
-        } else {
-            // return signWithEC(jwtClaimsSet,jwsAlgorithm,request); implementation need to be done
-            return null;
-        }
-    }
-
-    /**
-     * This method map signature algorithm define in identity.xml to nimbus
-     * signature algorithm
-     * format, Strings are defined inline hence there are not being used any
-     * where
-     *
-     * @param signatureAlgorithm
-     * @return
-     * @throws IdentityOAuth2Exception
-     */
-    protected JWSAlgorithm mapSignatureAlgorithm(String signatureAlgorithm) throws IdentityOAuth2Exception {
-
-        if (NONE.equalsIgnoreCase(signatureAlgorithm)) {
-            return new JWSAlgorithm(JWSAlgorithm.NONE.getName());
-        } else if (SHA256_WITH_RSA.equals(signatureAlgorithm)) {
-            return JWSAlgorithm.RS256;
-        } else if (SHA384_WITH_RSA.equals(signatureAlgorithm)) {
-            return JWSAlgorithm.RS384;
-        } else if (SHA512_WITH_RSA.equals(signatureAlgorithm)) {
-            return JWSAlgorithm.RS512;
-        } else if (SHA256_WITH_HMAC.equals(signatureAlgorithm)) {
-            return JWSAlgorithm.HS256;
-        } else if (SHA384_WITH_HMAC.equals(signatureAlgorithm)) {
-            return JWSAlgorithm.HS384;
-        } else if (SHA512_WITH_HMAC.equals(signatureAlgorithm)) {
-            return JWSAlgorithm.HS512;
-        } else if (SHA256_WITH_EC.equals(signatureAlgorithm)) {
-            return JWSAlgorithm.ES256;
-        } else if (SHA384_WITH_EC.equals(signatureAlgorithm)) {
-            return JWSAlgorithm.ES384;
-        } else if (SHA512_WITH_EC.equals(signatureAlgorithm)) {
-            return JWSAlgorithm.ES512;
-        }
-        throw new IdentityOAuth2Exception("Unsupported Signature Algorithm in identity.xml");
-    }
-
-    /**
-     * This method maps signature algorithm define in identity.xml to digest algorithms to generate the at_hash
-     *
-     * @param signatureAlgorithm
-     * @return
-     * @throws IdentityOAuth2Exception
-     */
-    protected String mapDigestAlgorithm(Algorithm signatureAlgorithm) throws IdentityOAuth2Exception {
-
-        if (JWSAlgorithm.RS256.equals(signatureAlgorithm) || JWSAlgorithm.HS256.equals(signatureAlgorithm) ||
-            JWSAlgorithm.ES256.equals(signatureAlgorithm)) {
-            return SHA256;
-        } else if (JWSAlgorithm.RS384.equals(signatureAlgorithm) || JWSAlgorithm.HS384.equals(signatureAlgorithm) ||
-                   JWSAlgorithm.ES384.equals(signatureAlgorithm)) {
-            return SHA384;
-        } else if (JWSAlgorithm.RS512.equals(signatureAlgorithm) || JWSAlgorithm.HS512.equals(signatureAlgorithm) ||
-                   JWSAlgorithm.ES512.equals(signatureAlgorithm)) {
-            return SHA512;
-        }
-        throw new RuntimeException("Cannot map Signature Algorithm in identity.xml to hashing algorithm");
-    }
-
-    /**
-     * Helper method to add public certificate to JWT_HEADER to signature verification.
-     *
-     * @param tenantDomain
-     * @param tenantId
-     * @throws IdentityOAuth2Exception
-     */
-    private String getThumbPrint(String tenantDomain, int tenantId) throws IdentityOAuth2Exception {
-
-        try {
-
-            Certificate certificate = getCertificate(tenantDomain, tenantId);
-
-            // TODO: maintain a hashmap with tenants' pubkey thumbprints after first initialization
-
-            //generate the SHA-1 thumbprint of the certificate
-            MessageDigest digestValue = MessageDigest.getInstance("SHA-1");
-            byte[] der = certificate.getEncoded();
-            digestValue.update(der);
-            byte[] digestInBytes = digestValue.digest();
-
-            String publicCertThumbprint = hexify(digestInBytes);
-            String base64EncodedThumbPrint = new String(new Base64(0, null, true).encode(
-                    publicCertThumbprint.getBytes(Charsets.UTF_8)), Charsets.UTF_8);
-            return base64EncodedThumbPrint;
-
-        } catch (Exception e) {
-            String error = "Error in obtaining certificate for tenant " + tenantDomain;
-            throw new IdentityOAuth2Exception(error, e);
-        }
-    }
-
-    private Certificate getCertificate(String tenantDomain, int tenantId) throws Exception {
-
-        if (tenantDomain == null) {
-            tenantDomain = MultitenantConstants.SUPER_TENANT_DOMAIN_NAME;
-        }
-
-        if (tenantId == 0) {
-            tenantId = OAuth2Util.getTenantId(tenantDomain);
-        }
-
-        Certificate publicCert = null;
-
-        if (!(publicCerts.containsKey(tenantId))) {
-
-            try {
-                IdentityTenantUtil.initializeRegistry(tenantId, tenantDomain);
-            } catch (IdentityException e) {
-                throw new IdentityOAuth2Exception("Error occurred while loading registry for tenant " + tenantDomain, e);
-            }
-
-            // get tenant's key store manager
-            KeyStoreManager tenantKSM = KeyStoreManager.getInstance(tenantId);
-
-            KeyStore keyStore = null;
-            if (!tenantDomain.equals(MultitenantConstants.SUPER_TENANT_DOMAIN_NAME)) {
-                // derive key store name
-                String ksName = tenantDomain.trim().replace(".", "-");
-                String jksName = ksName + ".jks";
-                keyStore = tenantKSM.getKeyStore(jksName);
-                publicCert = keyStore.getCertificate(tenantDomain);
-            } else {
-                publicCert = tenantKSM.getDefaultPrimaryCertificate();
-            }
-            if (publicCert != null) {
-                publicCerts.put(tenantId, publicCert);
-            }
-        } else {
-            publicCert = publicCerts.get(tenantId);
-        }
-        return publicCert;
-    }
-
-    /**
-     * Helper method to hexify a byte array.
-     * TODO:need to verify the logic
-     *
-     * @param bytes
-     * @return  hexadecimal representation
-     */
-    private String hexify(byte bytes[]) {
-
-        char[] hexDigits = {'0', '1', '2', '3', '4', '5', '6', '7',
-                    +                            '8', '9', 'a', 'b', 'c', 'd', 'e', 'f'};
-
-        StringBuilder buf = new StringBuilder(bytes.length * 2);
-
-        for (int i = 0; i < bytes.length; ++i) {
-            buf.append(hexDigits[(bytes[i] & 0xf0) >> 4]);
-            buf.append(hexDigits[bytes[i] & 0x0f]);
-        }
-
-        return buf.toString();
->>>>>>> 560fd464
-    }
-
     private List<String> getOIDCEndpointUrl() {
         List<String> OIDCEntityId = getOIDCAudiences();
         return OIDCEntityId;
