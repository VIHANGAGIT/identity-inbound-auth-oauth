--- conflicted
+++ resolved
@@ -147,7 +147,6 @@
             long expirationTimeInMillis = expirationTime.getTime();
             long currentTimeInMillis = System.currentTimeMillis();
             if ((currentTimeInMillis + timeStampSkewMillis) > expirationTimeInMillis) {
-<<<<<<< HEAD
                 String msg = "Request Object is expired." +
                         ", Expiration Time(ms) : " + expirationTimeInMillis +
                         ", TimeStamp Skew : " + timeStampSkewMillis +
@@ -159,14 +158,6 @@
                     LoggerUtils.triggerDiagnosticLogEvent(OAuthConstants.LogConstants.OAUTH_INBOUND_SERVICE, params,
                             OAuthConstants.LogConstants.FAILED, "Request Object is Expired.", "validate-request-object",
                             null);
-=======
-                if (log.isDebugEnabled()) {
-                    String msg = "Request Object is expired." +
-                            ", Expiration Time(ms) : " + expirationTimeInMillis +
-                            ", TimeStamp Skew : " + timeStampSkewMillis +
-                            ", Current Time : " + currentTimeInMillis + ". Token Rejected.";
-                    log.debug(msg);
->>>>>>> 5adfa1cd
                 }
                 throw new RequestObjectException(RequestObjectException.ERROR_CODE_INVALID_REQUEST, "Request Object " +
                         "is Expired.");
@@ -296,7 +287,6 @@
                 return true;
             }
         }
-<<<<<<< HEAD
         if (LoggerUtils.isDiagnosticLogsEnabled()) {
             Map<String, Object> params = new HashMap<>();
             params.put("audience", audience);
@@ -309,12 +299,6 @@
                     configs);
         }
         return logAndReturnFalse("None of the audience values matched the tokenEndpoint Alias: " + currentAudience);
-=======
-        if (log.isDebugEnabled()) {
-            log.debug("None of the audience values matched the tokenEndpoint Alias: " + currentAudience);
-        }
-        return false;
->>>>>>> 5adfa1cd
     }
 
     /**
