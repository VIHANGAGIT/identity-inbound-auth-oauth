/*
 * Copyright (c) 2017, WSO2 Inc. (http://www.wso2.org) All Rights Reserved.
 * 
 * WSO2 Inc. licenses this file to you under the Apache License,
 * Version 2.0 (the "License"); you may not use this file except
 * in compliance with the License.
 * You may obtain a copy of the License at
 * 
 * http://www.apache.org/licenses/LICENSE-2.0
 * 
 * Unless required by applicable law or agreed to in writing,
 * software distributed under the License is distributed on an
 * "AS IS" BASIS, WITHOUT WARRANTIES OR CONDITIONS OF ANY
 * KIND, either express or implied. See the License for the
 * specific language governing permissions and limitations
 * under the License.
 */
package org.wso2.carbon.identity.openidconnect;

import com.nimbusds.jose.JOSEObject;
import com.nimbusds.jose.JWSAlgorithm;
import com.nimbusds.jwt.PlainJWT;
import com.nimbusds.jwt.SignedJWT;
import org.apache.commons.logging.Log;
import org.apache.commons.logging.LogFactory;
import org.wso2.carbon.identity.oauth.common.OAuth2ErrorCodes;
import org.wso2.carbon.identity.oauth.config.OAuthServerConfiguration;
import org.wso2.carbon.identity.oauth2.RequestObjectException;
import org.wso2.carbon.identity.oauth2.model.OAuth2Parameters;
<<<<<<< HEAD
=======
import org.wso2.carbon.identity.oauth2.util.OAuth2Util;
import org.wso2.carbon.identity.openidconnect.model.Claim;
>>>>>>> e85d8fcd
import org.wso2.carbon.identity.openidconnect.model.RequestObject;

import static org.apache.commons.lang.StringUtils.isEmpty;

/**
 * This class is used to build request object parameter value which comes with the OIDC authorization request as an optional
 * parameter
 */
public class RequestParamRequestObjectBuilder implements RequestObjectBuilder {

    private static Log log = LogFactory.getLog(RequestParamRequestObjectBuilder.class);

    /**
     * Builds request object which comes as the value of the request query parameter of OIDC authorization request
     *
     * @param requestObjectParamValue request object
     * @throws RequestObjectException
     */
    @Override
    public void buildRequestObject(String requestObjectParamValue, OAuth2Parameters oAuth2Parameters,
                                   RequestObject requestObjectInstance) throws RequestObjectException {

<<<<<<< HEAD
        RequestObjectValidator requestObjectValidator = OAuthServerConfiguration.getInstance()
                .getRequestObjectValidator();
        if (requestObjectValidator.isEncrypted(requestObjectParamValue)) {
            requestObjectParamValue = requestObjectValidator.decrypt(requestObjectParamValue, oAuth2Parameters);
=======
        JSONParser parser = new JSONParser();
        try {
            OAuthServerConfiguration.getInstance().getRequestObjectValidator().validateRequestObject(requestObject,
                    oAuth2Parameters);
            if (StringUtils.isNotBlank(OAuthServerConfiguration.getInstance().getRequestObjectValidator().getPayload())) {
                requestObject = OAuthServerConfiguration.getInstance().getRequestObjectValidator().getPayload();
            }
            if (!OAuth2Util.isValidJson(requestObject)) {
                throw new RequestObjectException(RequestObjectException.ERROR_CODE_INVALID_REQUEST, "Error occured while " +
                        "processing the request parameter value json object.");
            }
            JSONObject jsonObjectRequestedClaims = (JSONObject) parser.parse(requestObject);
            processClaims(jsonObjectRequestedClaims, requestObjectInstance);

        } catch (ParseException e) {
            throw new RequestObjectException(RequestObjectException.ERROR_CODE_INVALID_REQUEST, "Error occured while " +
                    "processing the request parameter value json object.");
>>>>>>> e85d8fcd
        }
        setRequestObjectValues(requestObjectParamValue, requestObjectInstance);
    }


    private void setRequestObjectValues(String requestObjectString, RequestObject requestObjectInstance) throws RequestObjectException {
        if (isEmpty(requestObjectString)) {
            return;
        }
        try {
            JOSEObject jwt = JOSEObject.parse(requestObjectString);
            if (jwt.getHeader().getAlgorithm() == null || jwt.getHeader().getAlgorithm().equals(JWSAlgorithm.NONE)) {
                requestObjectInstance.setPlainJWT(PlainJWT.parse(requestObjectString));
            } else {
                requestObjectInstance.setSignedJWT(SignedJWT.parse(requestObjectString));
            }
        } catch (java.text.ParseException e) {
            String errorMessage = "No Valid Request Object is found in the request.";
            if(log.isDebugEnabled()){
                log.debug(errorMessage, e);
            }
            throw new RequestObjectException(OAuth2ErrorCodes.INVALID_REQUEST, errorMessage);
        }
    }

}<|MERGE_RESOLUTION|>--- conflicted
+++ resolved
@@ -21,17 +21,19 @@
 import com.nimbusds.jose.JWSAlgorithm;
 import com.nimbusds.jwt.PlainJWT;
 import com.nimbusds.jwt.SignedJWT;
+import net.minidev.json.JSONObject;
+import net.minidev.json.parser.JSONParser;
+import org.apache.commons.lang.StringUtils;
 import org.apache.commons.logging.Log;
 import org.apache.commons.logging.LogFactory;
 import org.wso2.carbon.identity.oauth.common.OAuth2ErrorCodes;
 import org.wso2.carbon.identity.oauth.config.OAuthServerConfiguration;
 import org.wso2.carbon.identity.oauth2.RequestObjectException;
 import org.wso2.carbon.identity.oauth2.model.OAuth2Parameters;
-<<<<<<< HEAD
-=======
+
 import org.wso2.carbon.identity.oauth2.util.OAuth2Util;
-import org.wso2.carbon.identity.openidconnect.model.Claim;
->>>>>>> e85d8fcd
+import org.wso2.carbon.identity.openidconnect.model.RequestedClaim;
+
 import org.wso2.carbon.identity.openidconnect.model.RequestObject;
 
 import static org.apache.commons.lang.StringUtils.isEmpty;
@@ -54,30 +56,10 @@
     public void buildRequestObject(String requestObjectParamValue, OAuth2Parameters oAuth2Parameters,
                                    RequestObject requestObjectInstance) throws RequestObjectException {
 
-<<<<<<< HEAD
         RequestObjectValidator requestObjectValidator = OAuthServerConfiguration.getInstance()
                 .getRequestObjectValidator();
         if (requestObjectValidator.isEncrypted(requestObjectParamValue)) {
             requestObjectParamValue = requestObjectValidator.decrypt(requestObjectParamValue, oAuth2Parameters);
-=======
-        JSONParser parser = new JSONParser();
-        try {
-            OAuthServerConfiguration.getInstance().getRequestObjectValidator().validateRequestObject(requestObject,
-                    oAuth2Parameters);
-            if (StringUtils.isNotBlank(OAuthServerConfiguration.getInstance().getRequestObjectValidator().getPayload())) {
-                requestObject = OAuthServerConfiguration.getInstance().getRequestObjectValidator().getPayload();
-            }
-            if (!OAuth2Util.isValidJson(requestObject)) {
-                throw new RequestObjectException(RequestObjectException.ERROR_CODE_INVALID_REQUEST, "Error occured while " +
-                        "processing the request parameter value json object.");
-            }
-            JSONObject jsonObjectRequestedClaims = (JSONObject) parser.parse(requestObject);
-            processClaims(jsonObjectRequestedClaims, requestObjectInstance);
-
-        } catch (ParseException e) {
-            throw new RequestObjectException(RequestObjectException.ERROR_CODE_INVALID_REQUEST, "Error occured while " +
-                    "processing the request parameter value json object.");
->>>>>>> e85d8fcd
         }
         setRequestObjectValues(requestObjectParamValue, requestObjectInstance);
     }
@@ -102,5 +84,4 @@
             throw new RequestObjectException(OAuth2ErrorCodes.INVALID_REQUEST, errorMessage);
         }
     }
-
 }