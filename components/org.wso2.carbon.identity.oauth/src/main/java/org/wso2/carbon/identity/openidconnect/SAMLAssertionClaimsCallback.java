--- conflicted
+++ resolved
@@ -89,10 +89,7 @@
     private static final String PHONE_NUMBER_VERIFIED = "phone_number_verified";
     private static final String EMAIL_VERIFIED = "email_verified";
     private static final String ADDRESS_PREFIX = "address.";
-<<<<<<< HEAD
-=======
     private static final String ADDRESS = "address";
->>>>>>> 9e9e3aff
 
     private static String userAttributeSeparator = IdentityCoreConstants.MULTI_ATTRIBUTE_SEPARATOR_DEFAULT;
 
@@ -597,7 +594,7 @@
                                                        Map<String, Object> claims) {
         Resource oidcScopesResource = null;
         String requestedScopeClaims = null;
-        String addressValues = null;
+        String addressScopeClaims = null;
         String[] arrRequestedScopeClaims = null;
         Map<String, Object> returnClaims = new HashMap<>();
         Map<String, Object> claimsforAddressScope = new HashMap<>();
@@ -615,11 +612,7 @@
             PrivilegedCarbonContext.endTenantFlow();
         }
         if (oidcScopesResource != null && oidcScopesResource.getProperties() != null) {
-<<<<<<< HEAD
-            addressValues = oidcScopesResource.getProperty("address");
-=======
-            addressValues = oidcScopesResource.getProperty(ADDRESS);
->>>>>>> 9e9e3aff
+            addressScopeClaims = oidcScopesResource.getProperty(ADDRESS);
         }
 
         for (String requestedScope : requestedScopes) {
@@ -636,17 +629,13 @@
                             arrRequestedScopeClaims[0] = requestedScopeClaims;
                         }
                         for (Map.Entry<String, Object> entry : claims.entrySet()) {
-                            String requestedClaims = entry.getKey();
-                            if (Arrays.asList(arrRequestedScopeClaims).contains(requestedClaims)) {
+                            String requestedClaim = entry.getKey();
+                            if (Arrays.asList(arrRequestedScopeClaims).contains(requestedClaim)) {
                                 // Address claim is handled for both ways, where address claims are sent as "address."
                                 // prefix or in address scope.
-                                if (requestedClaims.contains(ADDRESS_PREFIX)) {
+                                if (requestedClaim.contains(ADDRESS_PREFIX)) {
                                     claimsforAddressScope.put(entry.getKey().substring(ADDRESS_PREFIX.length()), claims.get(entry.getKey()));
-<<<<<<< HEAD
-                                } else if (addressValues.contains(requestedClaims)) {
-=======
-                                } else if (addressValues != null && addressValues.contains(requestedClaims)) {
->>>>>>> 9e9e3aff
+                                } else if (addressScopeClaims != null && addressScopeClaims.contains(requestedClaim)) {
                                     claimsforAddressScope.put(entry.getKey(), claims.get(entry.getKey()));
                                 } else {
                                     returnClaims.put(entry.getKey(), claims.get(entry.getKey()));
