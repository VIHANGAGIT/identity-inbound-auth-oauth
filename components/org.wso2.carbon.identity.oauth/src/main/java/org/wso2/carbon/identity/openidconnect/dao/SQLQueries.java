--- conflicted
+++ resolved
@@ -45,12 +45,9 @@
 
     public static final String REFRESH_REQUEST_OBJECT = "UPDATE IDN_OIDC_REQ_OBJECT_REFERENCE SET " +
             "TOKEN_ID=? WHERE TOKEN_ID=?";
-<<<<<<< HEAD
 
     public static final String DELETE_REQ_OBJECT_TOKEN_FOR_CODE = "DELETE FROM IDN_OIDC_REQ_OBJECT_REFERENCE WHERE TOKEN_ID =" +
             " ?";
-=======
->>>>>>> 055db2cc
 
     public static final String UPDATE_REQUEST_OBJECT_TOKEN_FOR_CODE = "UPDATE IDN_OIDC_REQ_OBJECT_REFERENCE SET " +
             "TOKEN_ID=? WHERE CODE_ID=?";
