/*
 *
 *   Copyright (c) 2018, WSO2 Inc. (http://www.wso2.org) All Rights Reserved.
 *
 *   WSO2 Inc. licenses this file to you under the Apache License,
 *   Version 2.0 (the "License"); you may not use this file except
 *   in compliance with the License.
 *   You may obtain a copy of the License at
 *
 *     http://www.apache.org/licenses/LICENSE-2.0
 *
 *   Unless required by applicable law or agreed to in writing,
 *   software distributed under the License is distributed on an
 *   "AS IS" BASIS, WITHOUT WARRANTIES OR CONDITIONS OF ANY
 *   KIND, either express or implied.  See the License for the
 *   specific language governing permissions and limitations
 *   under the License.
 * /
 */

package org.wso2.carbon.identity.openidconnect.dao;

import org.apache.commons.collections.CollectionUtils;
import org.apache.commons.lang.ArrayUtils;
import org.apache.commons.logging.Log;
import org.apache.commons.logging.LogFactory;
import org.wso2.carbon.database.utils.jdbc.JdbcTemplate;
import org.wso2.carbon.database.utils.jdbc.RowMapper;
import org.wso2.carbon.database.utils.jdbc.exceptions.DataAccessException;
import org.wso2.carbon.database.utils.jdbc.exceptions.TransactionException;
import org.wso2.carbon.identity.oauth.dto.ScopeDTO;
import org.wso2.carbon.identity.oauth2.IdentityOAuth2Exception;
import org.wso2.carbon.identity.oauth2.util.JdbcUtils;

import java.sql.SQLIntegrityConstraintViolationException;
import java.util.ArrayList;
import java.util.Arrays;
import java.util.HashMap;
import java.util.HashSet;
import java.util.List;
import java.util.Map;
import java.util.Set;

import static org.wso2.carbon.identity.core.util.LambdaExceptionUtils.rethrowConsumer;

/**
 * Default implementation of {@link ScopeClaimMappingDAO}. This handles {@link ScopeDTO} related db layer operations.
 */
public class ScopeClaimMappingDAOImpl implements ScopeClaimMappingDAO {

    private static final Log log = LogFactory.getLog(ScopeClaimMappingDAOImpl.class);
    private static final String OIDC_DIALECT_URI = "http://wso2.org/oidc/claim";

    @Override
    public void addScopes(int tenantId, List<ScopeDTO> scopeClaimsList) throws IdentityOAuth2Exception {

        JdbcTemplate jdbcTemplate = JdbcUtils.getNewTemplate();

        scopeClaimsList.forEach(rethrowConsumer(scopeDTO -> {
            String scope = scopeDTO.getName();
            String[] claims = scopeDTO.getClaim();
            if (!isScopeExist(scope, tenantId)) {
                try {
                    int scopeClaimMappingId = jdbcTemplate.executeInsert(SQLQueries.STORE_IDN_OIDC_SCOPES,
                            (preparedStatement -> {
                                preparedStatement.setString(1, scope);
                                preparedStatement.setInt(2, tenantId);
                            }), null, true);
                    if (scopeClaimMappingId > 0 && ArrayUtils.isNotEmpty(claims)) {
                        Set<String> claimsSet = new HashSet<>(Arrays.asList(claims));
                        insertClaims(tenantId, scopeClaimMappingId, claimsSet);
                    }
                    if (log.isDebugEnabled() && ArrayUtils.isNotEmpty(claims)) {
<<<<<<< HEAD
                        log.debug("The scope: " + scope + " and the claims: " + Arrays.asList(claims) + "are " +
                                "successfully inserted for the tenant: " + tenantId);
                    }
                } catch (DataAccessException e) {
                    if (e.getCause() instanceof SQLIntegrityConstraintViolationException) {
                        int scopeClaimMappingId = getScopeId(scope, tenantId);
                        if (scopeClaimMappingId > 0) {
                            log.warn("Scope " + scope + " already exist in tenant " + tenantId + " , hence ignoring");
                            return;
                        }
                    } else {
                        String errorMessage =
                                "Error while persisting scope:" + scope + "for the tenant :" + tenantId;
                        throw new IdentityOAuth2Exception(errorMessage, e);
                    }
=======
                        log.debug("The scope: " + scope + " and the claims: " + Arrays.asList(claims) +
                                " are successfully inserted for the tenant: " + tenantId);
                    }
                } else {
                    String errorMessage =
                            "Error while adding scopes. Duplicate scopes can not be added for the tenant: " + tenantId;
                    throw new IdentityOAuth2Exception(errorMessage);
>>>>>>> ae11a3e2
                }

            } else {
                log.warn("Scope " + scope + " already exist in tenant " + tenantId + " , hence ignoring");
            }

        }));
    }

    @Override
    public void addScope(int tenantId, String scope, String[] claims) throws IdentityOAuth2Exception {

        if (!isScopeExist(scope, tenantId)) {
            JdbcTemplate jdbcTemplate = JdbcUtils.getNewTemplate();
            try {
                int scopeClaimMappingId = jdbcTemplate.executeInsert(SQLQueries.STORE_IDN_OIDC_SCOPES,
                        (preparedStatement -> {
                            preparedStatement.setString(1, scope);
                            preparedStatement.setInt(2, tenantId);
                        }), null, true);
                if (scopeClaimMappingId > 0 && ArrayUtils.isNotEmpty(claims)) {
                    Set<String> claimsSet = new HashSet<>(Arrays.asList(claims));
                    insertClaims(tenantId, scopeClaimMappingId, claimsSet);
                }
                if (log.isDebugEnabled() && ArrayUtils.isNotEmpty(claims)) {
                    log.debug("The scope: " + scope + " and the claims: " + Arrays.asList(claims) + "are successfully" +
                            " inserted for the tenant: " + tenantId);
                }
            } catch (DataAccessException e) {
                String errorMessage = "Error while persisting scopes for the tenant: " + tenantId;
                throw new IdentityOAuth2Exception(errorMessage, e);
            }
        } else {
            String errorMessage = "The Scope: " + scope + " is already existing.";
            throw new IdentityOAuth2Exception(errorMessage);
        }
    }

    @Override
    public List<ScopeDTO> getScopes(int tenantId) throws IdentityOAuth2Exception {

        String sql = SQLQueries.GET_IDN_OIDC_SCOPES_CLAIMS;
        JdbcTemplate jdbcTemplate = JdbcUtils.getNewTemplate();
        List<ScopeDTO> oidcScopeClaimList;
        try {
            Map<String, List<String>> scopeClaimMap = new HashMap<>();
            jdbcTemplate.executeQuery(sql, (RowMapper<ScopeDTO>) (resultSet, i) -> {
                List<String> claimsList;

                String scope = resultSet.getString(1);
                if (!scopeClaimMap.containsKey(scope)) {
                    claimsList = new ArrayList<>();
                    claimsList.add(resultSet.getString(2));
                    scopeClaimMap.put(scope, claimsList);
                } else {
                    claimsList = scopeClaimMap.get(scope);
                    claimsList.add(resultSet.getString(2));
                    scopeClaimMap.put(scope, claimsList);
                }
                return null;
            }, preparedStatement -> {
                preparedStatement.setInt(1, tenantId);
                preparedStatement.setInt(2, tenantId);
                preparedStatement.setString(3, OIDC_DIALECT_URI);
            });
            oidcScopeClaimList = buildScopeDTO(scopeClaimMap, tenantId);
        } catch (DataAccessException e) {
            String errorMessage = "Error occured while loading scopes claims mapping.";
            throw new IdentityOAuth2Exception(errorMessage, e);
        }
        return oidcScopeClaimList;
    }

    @Override
    public List<String> getScopeNames(int tenantId) throws IdentityOAuth2Exception {

        String sql = SQLQueries.GET_IDN_OIDC_SCOPES;
        JdbcTemplate jdbcTemplate = JdbcUtils.getNewTemplate();
        try {
            List<String> scopeList = jdbcTemplate.executeQuery(sql, (resultSet, i) -> resultSet.getString(1),
                    preparedStatement -> preparedStatement.setInt(1, tenantId));
            if (log.isDebugEnabled()) {
                log.debug("The scopes: " + String.join(",", scopeList) + " are successfully loaded for the tenant: " +
                        tenantId);
            }
            return scopeList;
        } catch (DataAccessException e) {
            String errorMessage = "Error while loading OIDC scopes.";
            throw new IdentityOAuth2Exception(errorMessage, e);
        }
    }

    @Override
    public ScopeDTO getClaims(String scope, int tenantId) throws IdentityOAuth2Exception {

        String sql = SQLQueries.GET_IDN_OIDC_CLAIMS;
        JdbcTemplate jdbcTemplate = JdbcUtils.getNewTemplate();
        ScopeDTO scopeDTO = new ScopeDTO();
        try {
            List<String> claimsList = jdbcTemplate.executeQuery(sql, (resultSet, i) -> resultSet.getString(1)
                    , preparedStatement -> {
                        preparedStatement.setString(1, scope);
                        preparedStatement.setInt(2, tenantId);
                    });
            scopeDTO.setName(scope);
            String[] claimsArr = new String[claimsList.size()];
            scopeDTO.setClaim(claimsList.toArray(claimsArr));
        } catch (DataAccessException e) {
            String errorMessage = "Error while loading OIDC claims for the scope: " + scope;
            throw new IdentityOAuth2Exception(errorMessage, e);
        }
        return scopeDTO;
    }

    @Override
    public void deleteScope(String scope, int tenantId) throws IdentityOAuth2Exception {

        JdbcTemplate jdbcTemplate = JdbcUtils.getNewTemplate();
        try {
            if (isScopeExist(scope, tenantId)) {
                jdbcTemplate.executeUpdate(SQLQueries.DELETE_SCOPE_CLAIM_MAPPING, preparedStatement -> {
                            preparedStatement.setString(1, scope);
                            preparedStatement.setInt(2, tenantId);
                        }
                );
                if (log.isDebugEnabled()) {
                    log.debug("The scope: " + scope + "in the tenant: " + tenantId + "is successfully deleted.");
                }
            } else {
                String errorMessage = "The scope: " + scope + "does not exist to delete.";
                throw new IdentityOAuth2Exception(errorMessage);
            }
        } catch (DataAccessException e) {
            throw new IdentityOAuth2Exception("Error while deleting the scope: " + scope + " and related claims.", e);
        }
    }

    @Override
    public void updateScope(String scope, int tenantId, List<String> addClaims, List<String> deleteClaims)
            throws IdentityOAuth2Exception {

        JdbcTemplate jdbcTemplate = JdbcUtils.getNewTemplate();
        int scopeClaimMappingId = -1;
        try {
            if (CollectionUtils.isNotEmpty(addClaims)) {
                int scopeId = getScopeId(scope, tenantId);
                addClaimsByScope(scopeId, tenantId, addClaims, jdbcTemplate, scopeClaimMappingId);
            }
            if (CollectionUtils.isNotEmpty(deleteClaims)) {
                deleteClaimsByScope(scope, tenantId, deleteClaims, jdbcTemplate, scopeClaimMappingId);
            }
        } catch (TransactionException e) {
            String errorMsg = "Error while inserting new claims for the scope: " + scope;
            throw new IdentityOAuth2Exception(errorMsg, e);
        }
    }

    private void addClaimsByScope(int scopeId, int tenantId, List<String> claims, JdbcTemplate jdbcTemplate, int
            scopeClaimMappingId) throws TransactionException {

        jdbcTemplate.withTransaction(template -> {
            template.executeBatchInsert(SQLQueries.INSERT_NEW_CLAIMS_FOR_SCOPE, (preparedStatement -> {

                try {
                    for (String claim : claims) {
                        //Get the claim id for the related claim_uri
                        int claimId = loadOIDCClaimId(claim, tenantId);

                        preparedStatement.setInt(1, scopeId);
                        preparedStatement.setInt(2, claimId);
                        preparedStatement.addBatch();
                    }
                } catch (IdentityOAuth2Exception e) {
                    String errorMessage = "Error while fetching claims id. ";
                    log.error(errorMessage, e);
                }

            }), scopeClaimMappingId);
            return null;
        });
    }

    private void deleteClaimsByScope(String scope, int tenantId, List<String> claims, JdbcTemplate jdbcTemplate,
                                     int scopeClaimMappingId) throws TransactionException {

        jdbcTemplate.withTransaction(template -> {
            template.executeBatchInsert(SQLQueries.DELETE_CLAIMS_FROM_SCOPE, (preparedStatement -> {
                //Get the scope id of the existing scope.
                for (String claim : claims) {
                    preparedStatement.setString(1, scope);
                    preparedStatement.setString(2, claim);
                    preparedStatement.setInt(3, tenantId);
                    preparedStatement.setString(4, scope);
                    preparedStatement.addBatch();
                }

            }), scopeClaimMappingId);
            return null;
        });
    }

    public boolean hasScopesPopulated(int tenantId) throws IdentityOAuth2Exception {

        Integer id;
        JdbcTemplate jdbcTemplate = JdbcUtils.getNewTemplate();
        try {
            id = jdbcTemplate.withTransaction(template -> template.fetchSingleRecord
                    (SQLQueries.GET_ALL_IDN_OIDC_SCOPES, (resultSet, rowNumber) ->
                            resultSet.getInt(1), preparedStatement -> {
                        preparedStatement.setInt(1, tenantId);
                    }));
            if (id == 0) {
                return false;
            }
            if (log.isDebugEnabled()) {
                log.debug("Scope id: " + id + "is returned for the tenant: " + tenantId);
            }
        } catch (TransactionException e) {
            String errorMessage = "Error while loading the top scope id for the tenant: " + tenantId;
            throw new IdentityOAuth2Exception(errorMessage, e);
        }
        return true;
    }

    @Override
    public boolean isScopeExist(String scope, int tenantId) throws IdentityOAuth2Exception {

        Integer scopeId;
        try {
            JdbcTemplate jdbcTemplate = JdbcUtils.getNewTemplate();
            scopeId = jdbcTemplate.withTransaction(template -> template.fetchSingleRecord
                    (SQLQueries.GET_IDN_OIDC_SCOPE_ID, (resultSet, rowNumber) ->
                            resultSet.getInt(1), preparedStatement -> {
                        preparedStatement.setString(1, scope);
                        preparedStatement.setInt(2, tenantId);
                    }));
            if (scopeId == null) {
                return false;
            }
            if (log.isDebugEnabled()) {
                log.debug("Scope id: " + scopeId + "is returned for the tenant: " + tenantId + "and scope: " + scope);
            }
        } catch (TransactionException e) {
            String errorMessage = "Error fetching data for oidc scope: " + scope;
            throw new IdentityOAuth2Exception(errorMessage, e);
        }
        return true;
    }

    private int getScopeId(String scope, int tenantId) throws IdentityOAuth2Exception {

        Integer scopeId;
        try {
            JdbcTemplate jdbcTemplate = JdbcUtils.getNewTemplate();
            scopeId = jdbcTemplate.withTransaction(template -> template.fetchSingleRecord
                    (SQLQueries.GET_IDN_OIDC_SCOPE_ID, (resultSet, rowNumber) ->
                            resultSet.getInt(1), preparedStatement -> {
                        preparedStatement.setString(1, scope);
                        preparedStatement.setInt(2, tenantId);
                    }));
            if (scopeId == null) {
                scopeId = -1;
            }
            if (log.isDebugEnabled()) {
                log.debug("Scope id: " + scopeId + "is returned for the tenant: " + tenantId + "and scope: " + scope);
            }
        } catch (TransactionException e) {
            String errorMessage = "Error fetching data for oidc scope: " + scope;
            throw new IdentityOAuth2Exception(errorMessage, e);
        }
        return scopeId;
    }

    private int loadOIDCClaimId(String claim, int tenantId) throws IdentityOAuth2Exception {

        Integer oidcClaimId;
        try {
            JdbcTemplate jdbcTemplate = JdbcUtils.getNewTemplate();
            oidcClaimId = jdbcTemplate.withTransaction(template -> template.fetchSingleRecord
                    (SQLQueries.GET_OIDC_CLAIM_ID, (resultSet, rowNumber) ->
                            resultSet.getInt(1), preparedStatement -> {
                        preparedStatement.setString(1, claim);
                        preparedStatement.setInt(2, tenantId);
                        preparedStatement.setString(3, OIDC_DIALECT_URI);
                        preparedStatement.setInt(4, tenantId);
                    }));
            if (oidcClaimId == null) {
                oidcClaimId = -1;
            }
            if (log.isDebugEnabled()) {
                log.debug("Claim id: " + oidcClaimId + "is returned.");
            }
        } catch (TransactionException e) {
            String errorMessage = "Error fetching data for oidc scope: " + claim;
            throw new IdentityOAuth2Exception(errorMessage, e);
        }
        return oidcClaimId;
    }

    private void insertClaims(int tenantId, int scopeId, Set<String> claimsList) throws IdentityOAuth2Exception {

        JdbcTemplate jdbcTemplate = JdbcUtils.getNewTemplate();
        int scopeClaimMappingId = -1;
        try {
            jdbcTemplate.withTransaction(template -> {
                template.executeBatchInsert(SQLQueries.STORE_IDN_OIDC_CLAIMS, (preparedStatement -> {
                    if (CollectionUtils.isNotEmpty(claimsList)) {
                        for (String claim : claimsList) {
                            preparedStatement.setInt(1, scopeId);
                            preparedStatement.setString(2, claim);
                            preparedStatement.setInt(3, tenantId);
                            preparedStatement.addBatch();
                            if (log.isDebugEnabled()) {
                                log.debug("Claim value :" + claim + " is added to the batch.");
                            }
                        }
                    }

                }), scopeClaimMappingId);
                return null;
            });
        } catch (TransactionException e) {
            String errorMessage = "Error when storing oidc claims for tenant: " + tenantId;
            throw new IdentityOAuth2Exception(errorMessage, e);
        }
    }

    private List<ScopeDTO> buildScopeDTO(Map<String, List<String>> scopeClaimMap, int tenantId) {

        List<ScopeDTO> oidcScopeClaimList = new ArrayList<>();
        for (Map.Entry<String, List<String>> scopeClaimEntry : scopeClaimMap.entrySet()) {
            ScopeDTO scopeDTO = new ScopeDTO();
            String scopeName = scopeClaimEntry.getKey();
            List<String> claimsList = scopeClaimEntry.getValue();
            scopeDTO.setName(scopeClaimEntry.getKey());
            if (CollectionUtils.isNotEmpty(claimsList)) {
                scopeDTO.setClaim(claimsList.toArray(new String[claimsList.size()]));
            }
            oidcScopeClaimList.add(scopeDTO);
            if (log.isDebugEnabled()) {
                log.debug("The scope: " + scopeName + " and the claims: " + String.join(",", claimsList)
                        + " are successfully loaded for the tenant: " + tenantId);
            }
        }
        return oidcScopeClaimList;
    }
}<|MERGE_RESOLUTION|>--- conflicted
+++ resolved
@@ -71,7 +71,6 @@
                         insertClaims(tenantId, scopeClaimMappingId, claimsSet);
                     }
                     if (log.isDebugEnabled() && ArrayUtils.isNotEmpty(claims)) {
-<<<<<<< HEAD
                         log.debug("The scope: " + scope + " and the claims: " + Arrays.asList(claims) + "are " +
                                 "successfully inserted for the tenant: " + tenantId);
                     }
@@ -83,19 +82,9 @@
                             return;
                         }
                     } else {
-                        String errorMessage =
-                                "Error while persisting scope:" + scope + "for the tenant :" + tenantId;
+                        String errorMessage = "Error while persisting new claims for the scope for the tenant: " + tenantId;
                         throw new IdentityOAuth2Exception(errorMessage, e);
                     }
-=======
-                        log.debug("The scope: " + scope + " and the claims: " + Arrays.asList(claims) +
-                                " are successfully inserted for the tenant: " + tenantId);
-                    }
-                } else {
-                    String errorMessage =
-                            "Error while adding scopes. Duplicate scopes can not be added for the tenant: " + tenantId;
-                    throw new IdentityOAuth2Exception(errorMessage);
->>>>>>> ae11a3e2
                 }
 
             } else {
