--- conflicted
+++ resolved
@@ -175,56 +175,13 @@
     public void testBuildJWTTokenFromTokenMsgContext(String requestScopes[],
                                                      List<String> expectedJWTAudiences) throws Exception {
 
-<<<<<<< HEAD
-        OAuth2AccessTokenReqDTO accessTokenReqDTO = new OAuth2AccessTokenReqDTO();
-        accessTokenReqDTO.setGrantType(USER_ACCESS_TOKEN_GRANT_TYPE);
-        accessTokenReqDTO.setClientId(DUMMY_CLIENT_ID);
-        HttpServletRequestWrapper httpServletRequestWrapper = mock(HttpServletRequestWrapper.class);
-        when(httpServletRequestWrapper.getRequestURL()).thenReturn(new StringBuffer(DUMMY_TOKEN_ENDPOINT));
-        accessTokenReqDTO.setHttpServletRequestWrapper(httpServletRequestWrapper);
-        OAuthTokenReqMessageContext reqMessageContext = new OAuthTokenReqMessageContext(accessTokenReqDTO);
-        reqMessageContext.setScope(requestScopes);
-        reqMessageContext.addProperty(OAuthConstants.UserType.USER_TYPE, OAuthConstants.UserType.APPLICATION_USER);
-        AuthenticatedUser authenticatedUser = new AuthenticatedUser();
-        authenticatedUser.setUserName("DUMMY_USERNAME");
-        authenticatedUser.setTenantDomain("DUMMY_TENANT.COM");
-        authenticatedUser.setUserStoreDomain("DUMMY_DOMAIN");
-        authenticatedUser.setUserId(DUMMY_USER_ID);
-        reqMessageContext.setAuthorizedUser(authenticatedUser);
-
-        TokenBinding tokenBinding = new TokenBinding();
-        tokenBinding.setBindingType(OAuth2Constants.TokenBinderType.CERTIFICATE_BASED_TOKEN_BINDER);
-        tokenBinding.setBindingReference("test_binding_reference");
-        tokenBinding.setBindingValue("R4Hj_0nNdIzVvPdCdsWlxNKm6a74cszp4Za4M1iE8P9");
-        reqMessageContext.setTokenBinding(tokenBinding);
-
-        OAuth2ServiceComponentHolder.getInstance().addJWTAccessTokenClaimProvider(
-                new DummyTestJWTAccessTokenClaimProvider());
-        OAuth2ServiceComponentHolder.getInstance().addJWTAccessTokenClaimProvider(
-                new DummyErrornousJWTAccessTokenClaimProvider());
-
-        prepareForBuildJWTToken();
-        JWTTokenIssuer jwtTokenIssuer = getJWTTokenIssuer(NONE);
-        String jwtToken = jwtTokenIssuer.buildJWTToken(reqMessageContext);
-
-        PlainJWT plainJWT = PlainJWT.parse(jwtToken);
-        assertNotNull(plainJWT);
-        assertNotNull(plainJWT.getJWTClaimsSet());
-        assertEquals(plainJWT.getJWTClaimsSet().getAudience(), expectedJWTAudiences);
-        assertNotNull(plainJWT.getJWTClaimsSet().getClaim(TOKEN_FLOW_CUSTOM_CLAIM),
-                "Custom claim injected by the claim provider not found.");
-        assertEquals(plainJWT.getJWTClaimsSet().getClaim(TOKEN_FLOW_CUSTOM_CLAIM), TOKEN_FLOW_CUSTOM_CLAIM_VALUE,
-                "Custom claim value injected by claim provider value mismatch.");
-        assertEquals(plainJWT.getJWTClaimsSet().getClaim("binding_type"),
-                OAuth2Constants.TokenBinderType.CERTIFICATE_BASED_TOKEN_BINDER);
-        assertEquals(plainJWT.getJWTClaimsSet().getClaim("binding_ref"), "test_binding_reference");
-        assertEquals(((Map<String, String>) plainJWT.getJWTClaimsSet().getClaim(OAuthConstants.CNF))
-                .get(OAuthConstants.X5T_S256), "R4Hj_0nNdIzVvPdCdsWlxNKm6a74cszp4Za4M1iE8P9");
-=======
         try (MockedStatic<OAuth2Util> oAuth2Util = mockStatic(OAuth2Util.class)) {
             OAuth2AccessTokenReqDTO accessTokenReqDTO = new OAuth2AccessTokenReqDTO();
             accessTokenReqDTO.setGrantType(USER_ACCESS_TOKEN_GRANT_TYPE);
             accessTokenReqDTO.setClientId(DUMMY_CLIENT_ID);
+            HttpServletRequestWrapper httpServletRequestWrapper = mock(HttpServletRequestWrapper.class);
+            when(httpServletRequestWrapper.getRequestURL()).thenReturn(new StringBuffer(DUMMY_TOKEN_ENDPOINT));
+            accessTokenReqDTO.setHttpServletRequestWrapper(httpServletRequestWrapper);
             OAuthTokenReqMessageContext reqMessageContext = new OAuthTokenReqMessageContext(accessTokenReqDTO);
             reqMessageContext.setScope(requestScopes);
             reqMessageContext.addProperty(OAuthConstants.UserType.USER_TYPE, OAuthConstants.UserType.APPLICATION_USER);
@@ -264,7 +221,6 @@
             assertEquals(((Map<String, String>) plainJWT.getJWTClaimsSet().getClaim(OAuthConstants.CNF))
                     .get(OAuthConstants.X5T_S256), "R4Hj_0nNdIzVvPdCdsWlxNKm6a74cszp4Za4M1iE8P9");
         }
->>>>>>> 4a1ed728
     }
 
     /**
@@ -412,27 +368,6 @@
                                       String sub,
                                       long expectedExpiry, boolean ppidEnabled) throws Exception {
 
-<<<<<<< HEAD
-        OAuthAppDO appDO = spy(new OAuthAppDO());
-        appDO.setSubjectType("pairwise");
-        appDO.setSectorIdentifierURI(DUMMY_SECTOR_IDENTIFIER);
-        appDO.setOauthConsumerKey(DUMMY_CLIENT_ID);
-        mockGrantHandlers();
-        mockCustomClaimsCallbackHandler();
-        mockStatic(OAuth2Util.class);
-        when(OAuth2Util.getAppInformationByClientId(anyString())).thenReturn(appDO);
-        when(OAuth2Util.getIDTokenIssuer()).thenReturn(ID_TOKEN_ISSUER);
-        when(OAuth2Util.getIdTokenIssuer(anyString(), anyBoolean())).thenReturn(ID_TOKEN_ISSUER);
-        when(OAuth2Util.getOIDCAudience(anyString(), anyObject())).thenReturn(Collections.singletonList
-                (DUMMY_CLIENT_ID));
-        when(OAuth2Util.isTokenPersistenceEnabled()).thenReturn(true);
-
-        when(oAuthServerConfiguration.getSignatureAlgorithm()).thenReturn(SHA256_WITH_HMAC);
-        when(oAuthServerConfiguration.getUserAccessTokenValidityPeriodInSeconds())
-                .thenReturn(DEFAULT_USER_ACCESS_TOKEN_EXPIRY_TIME);
-        when(oAuthServerConfiguration.getApplicationAccessTokenValidityPeriodInSeconds())
-                .thenReturn(DEFAULT_APPLICATION_ACCESS_TOKEN_EXPIRY_TIME);
-=======
         try (MockedStatic<OAuth2Util> oAuth2Util = mockStatic(OAuth2Util.class);
              MockedStatic<IdentityUtil> identityUtil = mockStatic(IdentityUtil.class)) {
             OAuthAppDO appDO = spy(new OAuthAppDO());
@@ -443,11 +378,10 @@
             mockCustomClaimsCallbackHandler();
             oAuth2Util.when(() -> OAuth2Util.getAppInformationByClientId(anyString())).thenReturn(appDO);
             oAuth2Util.when(OAuth2Util::getIDTokenIssuer).thenReturn(ID_TOKEN_ISSUER);
-            oAuth2Util.when(() -> OAuth2Util.getIdTokenIssuer(anyString())).thenReturn(ID_TOKEN_ISSUER);
+            oAuth2Util.when(() -> OAuth2Util.getIdTokenIssuer(anyString(), anyBoolean())).thenReturn(ID_TOKEN_ISSUER);
             oAuth2Util.when(() -> OAuth2Util.getOIDCAudience(anyString(), any())).thenReturn(Collections.singletonList
                     (DUMMY_CLIENT_ID));
             oAuth2Util.when(OAuth2Util::isTokenPersistenceEnabled).thenReturn(true);
->>>>>>> 4a1ed728
 
             when(mockOAuthServerConfiguration.getSignatureAlgorithm()).thenReturn(SHA256_WITH_HMAC);
             when(mockOAuthServerConfiguration.getUserAccessTokenValidityPeriodInSeconds())
