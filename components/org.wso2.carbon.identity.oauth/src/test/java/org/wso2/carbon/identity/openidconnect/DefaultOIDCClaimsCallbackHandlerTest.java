--- conflicted
+++ resolved
@@ -163,14 +163,12 @@
     private static final String LOCAL_COUNTRY_CLAIM_URI = "http://wso2.org/claims/country";
     private static final String LOCAL_STREET_CLAIM_URI = "http://wso2.org/claims/street";
     private static final String LOCAL_PROVINCE_CLAIM_URI = "http://wso2.org/claims/province";
-<<<<<<< HEAD
-    private static final String LOCAL_ADDRESS_CLAIM_URI = "http://wso2.org/claims/addresses";
-=======
     private static final String LOCAL_DIVISION_CLAIM_URI = "http://wso2.org/claims/division";
     private static final String LOCAL_DIVISION_CLAIM_WITH_PUNCUTATIONMARK_URI = "http://wso2.org/claims/division1";
     private static final String LOCAL_DIVISION_CLAIM_WITH_PUNCUTATIONMARK_IN_URL_FORMAT_URI =
             "http://wso2.org/claims/division2";
->>>>>>> c54eeddd
+
+    private static final String LOCAL_ADDRESS_CLAIM_URI = "http://wso2.org/claims/addresses";
 
     // OIDC Claims
     private static final String EMAIL = "email";
@@ -184,11 +182,10 @@
     private static final String COUNTRY = "country";
     private static final String STREET = "street";
     private static final String PROVINCE = "province";
-    private static final String ADDRESS = "address";
-
     private static final String DIVISION = "division";
     private static final String DIVISION_WITH_DOT = "org.division";
     private static final String DIVISION_WITH_DOT_IN_URL = "http://wso2.com.division";
+    private static final String ADDRESS = "address";
 
     private static final String ROLE1 = "role1";
     private static final String ROLE2 = "role2";
@@ -575,18 +572,8 @@
         assertTrue(jwtClaimsSet.getClaim(EMAIL_VERIFIED) instanceof Boolean);
     }
 
-<<<<<<< HEAD
     @Test
     public void testHandleCustomClaimsWithOAuthTokenReqMsgCtxtAddressClaim() throws Exception {
-=======
-    @Test(dataProvider = "addressClaimData")
-    public void testHandleCustomClaimsWithOAuthTokenReqMsgCtxtAddressClaim(Properties oidcProperties) throws Exception {
-        try {
-
-            PrivilegedCarbonContext.startTenantFlow();
-            JWTClaimsSet.Builder jwtClaimsSetBuilder = new JWTClaimsSet.Builder();
-            OAuthTokenReqMessageContext requestMsgCtx = getTokenReqMessageContextForLocalUser();
->>>>>>> c54eeddd
 
         JWTClaimsSet.Builder jwtClaimsSetBuilder = new JWTClaimsSet.Builder();
         OAuthTokenReqMessageContext requestMsgCtx = getTokenReqMessageContextForLocalUser();
@@ -618,61 +605,6 @@
 
     }
 
-<<<<<<< HEAD
-=======
-    @Test()
-    public void testHandleCustomClaimsWithOAuthTokenReqMsgCtxtWithPunctuationMarkInOIDCClaim()
-            throws Exception {
-        try {
-            PrivilegedCarbonContext.startTenantFlow();
-            JWTClaimsSet.Builder jwtClaimsSetBuilder = new JWTClaimsSet.Builder();
-            OAuthTokenReqMessageContext requestMsgCtx = getTokenReqMessageContextForLocalUser();
-
-            ClaimMapping claimMappings[] = new ClaimMapping[]{
-                    ClaimMapping.build(LOCAL_DIVISION_CLAIM_URI, DIVISION, "", true),
-                    ClaimMapping.build(LOCAL_DIVISION_CLAIM_WITH_PUNCUTATIONMARK_URI, DIVISION_WITH_DOT, "", true),
-                    ClaimMapping.build(LOCAL_DIVISION_CLAIM_WITH_PUNCUTATIONMARK_IN_URL_FORMAT_URI, DIVISION_WITH_DOT_IN_URL, "",
-                            true),
-                    ClaimMapping.build(LOCAL_COUNTRY_CLAIM_URI, ADDRESS_COUNTRY, "", true)
-            };
-
-            ServiceProvider serviceProvider = getSpWithRequestedClaimsMappings(claimMappings);
-            mockApplicationManagementService(serviceProvider);
-
-
-            Map<String, String> userClaims = new HashMap<>();
-            userClaims.put(LOCAL_DIVISION_CLAIM_URI, "Division 01");
-            userClaims.put(LOCAL_DIVISION_CLAIM_WITH_PUNCUTATIONMARK_URI, "Division 02");
-            userClaims.put(LOCAL_DIVISION_CLAIM_WITH_PUNCUTATIONMARK_IN_URL_FORMAT_URI, "Division 03");
-            userClaims.put(LOCAL_COUNTRY_CLAIM_URI, "LK");
-
-            // Define OIDC Scope properties
-            Properties oidcProperties = new Properties();
-            String[] oidcScopeClaims = new String[]{DIVISION, DIVISION_WITH_DOT, DIVISION_WITH_DOT_IN_URL, COUNTRY};
-            oidcProperties.setProperty(OIDC_SCOPE, StringUtils.join(oidcScopeClaims, ","));
-            mockOIDCScopeResource(oidcProperties);
-
-
-            UserRealm userRealm = getUserRealmWithUserClaims(userClaims);
-            mockUserRealm(requestMsgCtx.getAuthorizedUser().toString(), userRealm);
-            mockOIDCScopeResource(oidcProperties);
-            mockClaimHandler();
-
-            JWTClaimsSet jwtClaimsSet = defaultOIDCClaimsCallbackHandler.handleCustomClaims(jwtClaimsSetBuilder, requestMsgCtx);
-
-            assertNotNull(jwtClaimsSet);
-            assertNotNull(jwtClaimsSet.getClaim(DIVISION));
-            assertNotNull(jwtClaimsSet.getClaim(DIVISION_WITH_DOT));
-            assertNotNull(jwtClaimsSet.getClaim(DIVISION_WITH_DOT_IN_URL));
-            assertNotNull(jwtClaimsSet.getClaim(COUNTRY));
-
-        } finally {
-            PrivilegedCarbonContext.endTenantFlow();
-        }
-    }
-
-
->>>>>>> c54eeddd
     private void mockClaimHandler() throws Exception {
 
         Map<String, String> claimMappings = new HashMap<>();
@@ -686,8 +618,8 @@
         claimMappings.put(PROVINCE, LOCAL_PROVINCE_CLAIM_URI);
         claimMappings.put(COUNTRY, LOCAL_COUNTRY_CLAIM_URI);
         claimMappings.put(DIVISION, LOCAL_DIVISION_CLAIM_URI);
-        claimMappings.put(DIVISION_WITH_DOT,LOCAL_DIVISION_CLAIM_WITH_PUNCUTATIONMARK_URI);
-        claimMappings.put(DIVISION_WITH_DOT_IN_URL, LOCAL_DIVISION_CLAIM_WITH_PUNCUTATIONMARK_IN_URL_FORMAT_URI);
+        claimMappings.put(DIVISION_WITH_DOT, LOCAL_DIVISION_CLAIM_WITH_PUNCUTATIONMARK_URI);
+       // claimMappings.put(DIVISION_WITH_DOT_IN_URL, LOCAL_DIVISION_CLAIM_WITH_PUNCUTATIONMARK_IN_URL_FORMAT_URI);
 
         ClaimMetadataHandler claimMetadataHandler = spy(ClaimMetadataHandler.class);
         doReturn(claimMappings).when(claimMetadataHandler).getMappingsMapFromOtherDialectToCarbon(OIDC_DIALECT, null,
@@ -887,6 +819,43 @@
         JWTClaimsSet jwtClaimsSet = defaultOIDCClaimsCallbackHandler.handleCustomClaims(jwtClaimsSetBuilder,
                 authzReqMessageContext);
         assertEquals(jwtClaimsSet.getClaims().size(), 0, "Claims are not successfully set.");
+    }
+
+    @Test()
+    public void testHandleCustomClaimsWithOAuthTokenReqMsgCtxtWithPunctuationMarkInOIDCClaim()
+            throws Exception {
+
+            JWTClaimsSet.Builder jwtClaimsSetBuilder = new JWTClaimsSet.Builder();
+            OAuthTokenReqMessageContext requestMsgCtx = getTokenReqMessageContextForLocalUser();
+
+            ClaimMapping claimMappings[] = new ClaimMapping[]{
+                    ClaimMapping.build(LOCAL_DIVISION_CLAIM_URI, DIVISION, "", true),
+                    ClaimMapping.build(LOCAL_DIVISION_CLAIM_WITH_PUNCUTATIONMARK_URI, DIVISION_WITH_DOT, "", true),
+                    ClaimMapping.build(LOCAL_DIVISION_CLAIM_WITH_PUNCUTATIONMARK_IN_URL_FORMAT_URI, DIVISION_WITH_DOT_IN_URL, "",
+                            true),
+                    ClaimMapping.build(LOCAL_COUNTRY_CLAIM_URI, ADDRESS_COUNTRY, "", true)
+            };
+
+            ServiceProvider serviceProvider = getSpWithRequestedClaimsMappings(claimMappings);
+            mockApplicationManagementService(serviceProvider);
+
+            Map<String, String> userClaims = new HashMap<>();
+            userClaims.put(LOCAL_DIVISION_CLAIM_URI, "Division 01");
+            userClaims.put(LOCAL_DIVISION_CLAIM_WITH_PUNCUTATIONMARK_URI, "Division 02");
+            userClaims.put(LOCAL_DIVISION_CLAIM_WITH_PUNCUTATIONMARK_IN_URL_FORMAT_URI, "Division 03");
+            userClaims.put(LOCAL_COUNTRY_CLAIM_URI, "LK");
+
+            UserRealm userRealm = getUserRealmWithUserClaims(userClaims);
+            mockUserRealm(requestMsgCtx.getAuthorizedUser().toString(), userRealm);
+            mockClaimHandler();
+
+            JWTClaimsSet jwtClaimsSet = getJwtClaimSet(jwtClaimsSetBuilder, requestMsgCtx);
+
+            assertNotNull(jwtClaimsSet);
+            assertNotNull(jwtClaimsSet.getClaim(DIVISION));
+            assertNotNull(jwtClaimsSet.getClaim(DIVISION_WITH_DOT));
+           // assertNotNull(jwtClaimsSet.getClaim(DIVISION_WITH_DOT_IN_URL));
+
     }
 
     private AuthenticatedUser getDefaultAuthenticatedLocalUser() {
