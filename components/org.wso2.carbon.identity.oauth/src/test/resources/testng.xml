--- conflicted
+++ resolved
@@ -1,4 +1,4 @@
-<?xml version="1.0" encoding="utf-8"?>
+<!DOCTYPE suite SYSTEM "http://testng.org/testng-1.0.dtd" >
 <!--
   ~ Copyright (c) 2017, WSO2 Inc. (http://www.wso2.org) All Rights Reserved.
   ~
@@ -16,17 +16,10 @@
   ~ specific language governing permissions and limitations
   ~ under the License.
   -->
-<<<<<<< HEAD
-<!DOCTYPE suite SYSTEM "http://testng.org/testng-1.0.dtd" >
-<suite name="org.wso2.carbon.identity.oauth.test.suite" verbose="1" >
-    <test name="OAuthTestsWithInfoEnabled" preserve-order="false" parallel="false">
-        <parameter name="log-level" value="info"/>
-=======
 
 <suite name="Suite1" verbose="1" >
 
     <test name="Regression1">
->>>>>>> 4e1ab94c
         <classes>
             <class name="org.wso2.carbon.identity.oauth2.util.OAuth2UtilTest" />
             <class name="org.wso2.carbon.identity.oauth2.token.AccessTokenIssuerTest" />
