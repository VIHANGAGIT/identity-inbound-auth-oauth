<?xml version="1.0" encoding="utf-8"?>
<!--
  ~ Copyright (c) 2017-2024, WSO2 Inc. (http://www.wso2.org) All Rights Reserved.
  ~
  ~ WSO2 Inc. licenses this file to you under the Apache License,
  ~ Version 2.0 (the "License"); you may not use this file except
  ~ in compliance with the License.
  ~ You may obtain a copy of the License at
  ~
  ~ http://www.apache.org/licenses/LICENSE-2.0
  ~
  ~ Unless required by applicable law or agreed to in writing,
  ~ software distributed under the License is distributed on an
  ~ "AS IS" BASIS, WITHOUT WARRANTIES OR CONDITIONS OF ANY
  ~ KIND, either express or implied. See the License for the
  ~ specific language governing permissions and limitations
  ~ under the License.
  -->
<!DOCTYPE suite SYSTEM "http://testng.org/testng-1.0.dtd" >
<suite name="org.wso2.carbon.identity.oauth.test.suite" verbose="1">
    <listeners>
        <listener class-name="org.wso2.carbon.identity.common.testng.CarbonBasedTestListener"/>
        <listener class-name="org.wso2.carbon.identity.common.testng.LogLevelChangeListener"/>
    </listeners>
    <test name="using-own-test-framework" preserve-order="true" parallel="false">
        <parameter name="log-levels" value="debug, info" />
        <classes>
            <class name="org.wso2.carbon.identity.oauth.OAuthUtilTest"/>
            <class name="org.wso2.carbon.identity.oauth2.token.handlers.grant.AbstractAuthorizationGrantHandlerTest"/>
            <class name="org.wso2.carbon.identity.oauth2.validators.JDBCScopeValidatorTest"/>
            <class name="org.wso2.carbon.identity.oauth2.validators.OIDCScopeHandlerTest"/>
            <class name="org.wso2.carbon.identity.oauth2.validators.TokenValidationHandlerTest"/>
            <class name="org.wso2.carbon.identity.oauth2.validators.DefaultOAuth2TokenValidatorTest"/>
            <class name="org.wso2.carbon.identity.oauth2.validators.OAuth2TokenValidationMessageContextTest"/>
            <class name="org.wso2.carbon.identity.oauth2.authz.handlers.CodeResponseTypeHandlerTest"/>
            <class name="org.wso2.carbon.identity.oauth2.device.grant.DeviceFlowGrantTest"/>
            <class name="org.wso2.carbon.identity.oauth2.device.response.DeviceFlowResponseTypeHandlerTest"/>
            <class name="org.wso2.carbon.identity.oauth2.authz.AuthorizationHandlerManagerTest"/>
            <class name="org.wso2.carbon.identity.oauth2.authz.handlers.AbstractResponseTypeHandlerTest"/>
            <class name="org.wso2.carbon.identity.oauth2.authz.handlers.TokenResponseTypeHandlerTest"/>
            <class name="org.wso2.carbon.identity.oauth2.authz.handlers.NoneResponseTypeHandlerTest"/>
            <class name="org.wso2.carbon.identity.oauth2.authcontext.JWTTokenGeneratorTest"/>
            <class name="org.wso2.carbon.identity.oauth2.token.SubjectTokenIssuerTest"/>
            <class name="org.wso2.carbon.identity.oauth2.impersonation.ImpersonatorPermissionValidatorTest"/>
            <class name="org.wso2.carbon.identity.oauth2.impersonation.SubjectScopeValidatorTest"/>
            <class name="org.wso2.carbon.identity.oauth2.impersonation.ImpersonationConfigMgtTest"/>
            <class name="org.wso2.carbon.identity.openidconnect.RememberMeStoreTest"/>
            <class name="org.wso2.carbon.identity.openidconnect.RequestObjectValidatorImplTest"/>
            <class name="org.wso2.carbon.identity.openidconnect.RequestParamRequestObjectBuilderTest"/>
            <class name="org.wso2.carbon.identity.openidconnect.OIDCRequestObjectUtilTest"/>
            <class name="org.wso2.carbon.identity.openidconnect.dao.RequestObjectDAOImplTest"/>
            <class name="org.wso2.carbon.identity.openidconnect.handlers.RequestObjectHandlerTest"/>
            <class name="org.wso2.carbon.identity.oauth2.client.authentication.BasicAuthClientAuthenticatorTest"/>
            <class name="org.wso2.carbon.identity.oauth2.client.authentication.OAuthClientAuthnServiceTest"/>
            <class name="org.wso2.carbon.identity.oauth2.client.authentication.PublicClientAuthenticatorTest"/>
        </classes>
    </test>
    <test name="oauth.tests.with.debug.disabled" preserve-order="true" parallel="false">
        <parameter name="log-level" value="info"/>
        <classes>
            <class name="org.wso2.carbon.identity.oauth.cache.AppInfoCacheTest"/>
            <class name="org.wso2.carbon.identity.oauth.cache.AuthorizationGrantCacheKeyTest"/>
            <class name="org.wso2.carbon.identity.oauth.cache.OAuthCacheKeyTest"/>
            <class name="org.wso2.carbon.identity.oauth.cache.OAuthCacheTest"/>
            <class name="org.wso2.carbon.identity.oauth.cache.OAuthScopeCacheKeyTest"/>
            <class name="org.wso2.carbon.identity.oauth.cache.SessionDataCacheKeyTest"/>
            <class name="org.wso2.carbon.identity.oauth.cache.SessionDataCacheTest"/>
            <class name="org.wso2.carbon.identity.oauth.callback.DefaultCallbackHandlerTest"/>
            <class name="org.wso2.carbon.identity.oauth.callback.OAuthCallbackHandlerRegistryTest"/>
            <class name="org.wso2.carbon.identity.oauth.callback.OAuthCallbackManagerTest"/>
            <class name="org.wso2.carbon.identity.oauth.config.OAuthCallbackHandlerMetaDataTest"/>
            <class name="org.wso2.carbon.identity.oauth.config.OAuthServerConfigurationTest"/>
            <class name="org.wso2.carbon.identity.oauth.dao.OAuthAppDAOTest"/>
            <class name="org.wso2.carbon.identity.oauth.dao.OAuthConsumerDAOTest"/>
            <class name="org.wso2.carbon.identity.oauth.event.AbstractOAuthEventInterceptorTest"/>
            <class name="org.wso2.carbon.identity.oauth.listener.ClaimCacheRemoveListenerTest"/>
            <class name="org.wso2.carbon.identity.oauth.listener.ClaimMetaDataCacheRemoveListenerTest"/>
            <class name="org.wso2.carbon.identity.oauth.listener.IdentityOathEventListenerTest"/>
            <class name="org.wso2.carbon.identity.oauth.OAuthAdminServiceImplTest"/>
            <class name="org.wso2.carbon.identity.oauth.OAuthServiceTest"/>
            <class name="org.wso2.carbon.identity.oauth.tokenprocessor.EncryptionDecryptionPersistenceProcessorTest"/>
            <class name="org.wso2.carbon.identity.oauth.tokenprocessor.PlainTextPersistenceProcessorTest"/>
            <class name="org.wso2.carbon.identity.oauth.tokenvaluegenerator.SHA256GeneratorTest"/>
            <class name="org.wso2.carbon.identity.oauth.user.UserInfoEndpointExceptionTest"/>
            <class name="org.wso2.carbon.identity.oauth.util.ClaimCacheKeyTest"/>
            <class name="org.wso2.carbon.identity.oauth.util.ClaimCacheTest"/>
            <class name="org.wso2.carbon.identity.oauth.util.ClaimMetaDataCacheEntryTest"/>
            <class name="org.wso2.carbon.identity.oauth.util.ClaimMetaDataCacheKeyTest"/>
            <class name="org.wso2.carbon.identity.oauth.util.ClaimMetaDataCacheTest"/>
            <class name="org.wso2.carbon.identity.oauth.util.UserClaimsTest"/>
            <class name="org.wso2.carbon.identity.oauth2.authcontext.DefaultClaimsRetrieverTest"/>
            <class name="org.wso2.carbon.identity.oauth2.authz.OAuthAuthzReqMessageContextTest"/>
            <class name="org.wso2.carbon.identity.oauth2.bean.ScopeTest"/>
            <class name="org.wso2.carbon.identity.oauth2.cache.JWKSCacheKeyTest"/>
            <class name="org.wso2.carbon.identity.oauth2.cache.JWKSCacheTest"/>
            <class name="org.wso2.carbon.identity.oauth2.dao.AccessContextTokenDOTest"/>
            <class name="org.wso2.carbon.identity.oauth2.dao.AuthContextTokenDOTest"/>
            <class name="org.wso2.carbon.identity.oauth2.dao.ScopeMgtDAOTest"/>
            <class name="org.wso2.carbon.identity.oauth2.dao.AuthorizationCodeDAOImplTest"/>
            <!--<class name="org.wso2.carbon.identity.oauth2.internal.OAuthApplicationMgtListenerTest"/>-->
            <!--<class name="org.wso2.carbon.identity.oauth2.internal.OAuthTenantMgtListenerImplTest"/>-->
            <!--<class name="org.wso2.carbon.identity.oauth2.internal.OAuthUserStoreConfigListenerImplTest"/>-->
            <class name="org.wso2.carbon.identity.oauth2.listener.TenantCreationEventListenerTest"/>
            <class name="org.wso2.carbon.identity.oauth2.OAuth2ScopeServiceTest"/>
            <class name="org.wso2.carbon.identity.oauth2.OAuth2ServiceTest"/>
            <class name="org.wso2.carbon.identity.oauth2.OAuth2TokenValidationServiceTest"/>
            <!--<class name="org.wso2.carbon.identity.oauth2.token.AccessTokenIssuerTest"/>-->
            <class name="org.wso2.carbon.identity.oauth2.token.handlers.grant.AbstractValidatorTest"/>
            <!--<class name="org.wso2.carbon.identity.oauth2.token.handlers.grant.AuthorizationCodeGrantHandlerTest"/>-->
            <class name="org.wso2.carbon.identity.oauth2.token.handlers.grant.ClientCredentialsGrantHandlerTest"/>
<!--            <class name="org.wso2.carbon.identity.oauth2.token.handlers.grant.iwa.ntlm.NTLMAuthenticationGrantHandlerTest"/>-->
            <class name="org.wso2.carbon.identity.oauth2.token.handlers.grant.PasswordGrantHandlerTest"/>
            <class name="org.wso2.carbon.identity.oauth2.token.handlers.grant.RefreshGrantHandlerTest"/>
            <class name="org.wso2.carbon.identity.oauth2.token.handlers.grant.saml.SAML2BearerGrantHandlerTest"/>
            <class name="org.wso2.carbon.identity.oauth2.token.handlers.grant.saml.SAML1BearerGrantHandlerTest"/>
            <class name="org.wso2.carbon.identity.oauth2.token.JWTTokenIssuerTest"/>
            <class name="org.wso2.carbon.identity.oauth2.token.OauthTokenIssuerImplTest"/>
            <class name="org.wso2.carbon.identity.oauth2.util.OAuth2UtilTest"/>
            <!--<class name="org.wso2.carbon.identity.openidconnect.DefaultIDTokenBuilderTest"/>-->
            <class name="org.wso2.carbon.identity.openidconnect.DefaultOIDCClaimsCallbackHandlerTest"/>
            <class name="org.wso2.carbon.identity.openidconnect.JWTAccessTokenOIDCClaimsHandler"/>
            <class name="org.wso2.carbon.identity.oauth2.validators.jwt.JWKSBasedJWTValidatorTest"/>
            <class name="org.wso2.carbon.identity.oauth2.device.codegenerator.GenerateKeysTest"/>
            <class name="org.wso2.carbon.identity.oauth2.responsemode.provider.ResponseModeProviderTest"/>
            <class name="org.wso2.carbon.identity.oauth2.token.handlers.claims.ImpersonatedAccessTokenClaimProviderTest"/>
            <class name="org.wso2.carbon.identity.oauth2.rar.AuthorizationDetailsServiceTest" />
            <class name="org.wso2.carbon.identity.oauth2.rar.token.AccessTokenResponseRARHandlerTest"/>
            <class name="org.wso2.carbon.identity.oauth2.rar.token.IntrospectionRARDataProviderTest"/>
            <class name="org.wso2.carbon.identity.oauth2.rar.token.JWTAccessTokenRARClaimProviderTest"/>
            <class name="org.wso2.carbon.identity.oauth2.rar.validator.DefaultAuthorizationDetailsValidatorTest"/>
        </classes>
    </test>

    <test name="oauth.tests.with.debug.enabled" preserve-order="true" parallel="false">
        <parameter name="log-level" value="debug"/>
        <classes>
            <class name="org.wso2.carbon.identity.oauth.cache.AppInfoCacheTest"/>
            <class name="org.wso2.carbon.identity.oauth.cache.AuthorizationGrantCacheKeyTest"/>
            <class name="org.wso2.carbon.identity.oauth.cache.OAuthCacheKeyTest"/>
            <class name="org.wso2.carbon.identity.oauth.cache.OAuthCacheTest"/>
            <class name="org.wso2.carbon.identity.oauth.cache.OAuthScopeCacheKeyTest"/>
            <class name="org.wso2.carbon.identity.oauth.cache.SessionDataCacheKeyTest"/>
            <class name="org.wso2.carbon.identity.oauth.cache.SessionDataCacheTest"/>
            <class name="org.wso2.carbon.identity.oauth.cache.TestUtil"/>
            <class name="org.wso2.carbon.identity.oauth.callback.DefaultCallbackHandlerTest"/>
            <class name="org.wso2.carbon.identity.oauth.callback.OAuthCallbackHandlerRegistryTest"/>
            <class name="org.wso2.carbon.identity.oauth.callback.OAuthCallbackManagerTest"/>
            <class name="org.wso2.carbon.identity.oauth.config.OAuthCallbackHandlerMetaDataTest"/>
            <class name="org.wso2.carbon.identity.oauth.config.OAuthServerConfigurationTest"/>
            <class name="org.wso2.carbon.identity.oauth.dao.OAuthAppDAOTest"/>
            <class name="org.wso2.carbon.identity.oauth.dao.OAuthConsumerDAOTest"/>
            <class name="org.wso2.carbon.identity.oauth.event.AbstractOAuthEventInterceptorTest"/>
            <class name="org.wso2.carbon.identity.oauth.listener.ClaimCacheRemoveListenerTest"/>
            <class name="org.wso2.carbon.identity.oauth.listener.ClaimMetaDataCacheRemoveListenerTest"/>
            <!--<class name="org.wso2.carbon.identity.oauth.listener.IdentityOathEventListenerTest"/>-->
            <class name="org.wso2.carbon.identity.oauth.OAuthAdminServiceImplTest"/>
            <class name="org.wso2.carbon.identity.oauth.OAuthServiceTest"/>
            <class name="org.wso2.carbon.identity.oauth.tokenprocessor.EncryptionDecryptionPersistenceProcessorTest"/>
            <class name="org.wso2.carbon.identity.oauth.tokenprocessor.PlainTextPersistenceProcessorTest"/>
            <class name="org.wso2.carbon.identity.oauth.tokenvaluegenerator.SHA256GeneratorTest"/>
            <class name="org.wso2.carbon.identity.oauth.user.UserInfoEndpointExceptionTest"/>
            <class name="org.wso2.carbon.identity.oauth.util.ClaimCacheKeyTest"/>
            <class name="org.wso2.carbon.identity.oauth.util.ClaimCacheTest"/>
            <class name="org.wso2.carbon.identity.oauth.util.ClaimMetaDataCacheEntryTest"/>
            <class name="org.wso2.carbon.identity.oauth.util.ClaimMetaDataCacheKeyTest"/>
            <class name="org.wso2.carbon.identity.oauth.util.ClaimMetaDataCacheTest"/>
            <class name="org.wso2.carbon.identity.oauth.util.UserClaimsTest"/>
            <class name="org.wso2.carbon.identity.oauth2.authcontext.DefaultClaimsRetrieverTest"/>
            <class name="org.wso2.carbon.identity.oauth2.authz.OAuthAuthzReqMessageContextTest"/>
            <class name="org.wso2.carbon.identity.oauth2.bean.ScopeTest"/>
            <class name="org.wso2.carbon.identity.oauth2.cache.JWKSCacheKeyTest"/>
            <class name="org.wso2.carbon.identity.oauth2.cache.JWKSCacheTest"/>
            <class name="org.wso2.carbon.identity.oauth2.dao.AccessContextTokenDOTest"/>
            <class name="org.wso2.carbon.identity.oauth2.dao.AuthContextTokenDOTest"/>
            <class name="org.wso2.carbon.identity.oauth2.dao.ScopeMgtDAOTest"/>
            <!--<class name="org.wso2.carbon.identity.oauth2.internal.OAuthApplicationMgtListenerTest"/>-->
            <!--<class name="org.wso2.carbon.identity.oauth2.internal.OAuthTenantMgtListenerImplTest"/>-->
            <!--<class name="org.wso2.carbon.identity.oauth2.internal.OAuthUserStoreConfigListenerImplTest"/>-->
            <class name="org.wso2.carbon.identity.oauth2.listener.TenantCreationEventListenerTest"/>
            <class name="org.wso2.carbon.identity.openidconnect.RequestObjectServiceTest"/>
            <class name="org.wso2.carbon.identity.oauth2.OAuth2ScopeServiceTest"/>
            <class name="org.wso2.carbon.identity.oauth2.OAuth2ServiceTest"/>
            <class name="org.wso2.carbon.identity.oauth2.OAuth2TokenValidationServiceTest"/>
            <!--<class name="org.wso2.carbon.identity.oauth2.token.AccessTokenIssuerTest"/>-->
            <class name="org.wso2.carbon.identity.oauth2.token.handlers.grant.AbstractValidatorTest"/>
            <!--<class name="org.wso2.carbon.identity.oauth2.token.handlers.grant.AuthorizationCodeGrantHandlerTest"/>-->
            <class name="org.wso2.carbon.identity.oauth2.token.handlers.grant.ClientCredentialsGrantHandlerTest"/>
<!--            <class name="org.wso2.carbon.identity.oauth2.token.handlers.grant.iwa.ntlm.NTLMAuthenticationGrantHandlerTest"/>-->
            <class name="org.wso2.carbon.identity.oauth2.token.handlers.grant.PasswordGrantHandlerTest"/>
            <class name="org.wso2.carbon.identity.oauth2.token.handlers.grant.RefreshGrantHandlerTest"/>
            <class name="org.wso2.carbon.identity.oauth2.token.handlers.grant.saml.SAML2BearerGrantHandlerTest"/>
            <class name="org.wso2.carbon.identity.oauth2.token.handlers.grant.saml.SAML1BearerGrantHandlerTest"/>
            <class name="org.wso2.carbon.identity.oauth2.token.JWTTokenIssuerTest"/>
            <class name="org.wso2.carbon.identity.oauth2.token.SubjectTokenIssuerTest"/>
            <class name="org.wso2.carbon.identity.oauth2.impersonation.ImpersonatorPermissionValidatorTest"/>
            <class name="org.wso2.carbon.identity.oauth2.impersonation.SubjectScopeValidatorTest"/>
            <class name="org.wso2.carbon.identity.oauth2.impersonation.ImpersonationConfigMgtTest"/>
            <class name="org.wso2.carbon.identity.oauth2.token.OauthTokenIssuerImplTest"/>
            <class name="org.wso2.carbon.identity.oauth2.util.OAuth2UtilTest"/>
            <class name="org.wso2.carbon.identity.openidconnect.DefaultIDTokenBuilderTest"/>
            <class name="org.wso2.carbon.identity.openidconnect.DefaultOIDCClaimsCallbackHandlerTest"/>
            <class name="org.wso2.carbon.identity.openidconnect.JWTAccessTokenOIDCClaimsHandler"/>
            <class name="org.wso2.carbon.identity.openidconnect.OpenIDConnectSystemClaimImplTest"/>
            <class name="org.wso2.carbon.identity.openidconnect.OpenIDConnectClaimFilterImplTest"/>
<<<<<<< HEAD
            <class name="org.wso2.carbon.identity.oauth2.rar.AuthorizationDetailsServiceTest" />
            <class name="org.wso2.carbon.identity.oauth2.rar.token.AccessTokenResponseRARHandlerTest"/>
            <class name="org.wso2.carbon.identity.oauth2.rar.token.IntrospectionRARDataProviderTest"/>
            <class name="org.wso2.carbon.identity.oauth2.rar.token.JWTAccessTokenRARClaimProviderTest"/>
            <class name="org.wso2.carbon.identity.oauth2.rar.validator.DefaultAuthorizationDetailsValidatorTest"/>
=======
            <class name="org.wso2.carbon.identity.openidconnect.util.ClaimHandlerUtilTest"/>
>>>>>>> 5ce7f41f
        </classes>
    </test>
</suite><|MERGE_RESOLUTION|>--- conflicted
+++ resolved
@@ -202,15 +202,12 @@
             <class name="org.wso2.carbon.identity.openidconnect.JWTAccessTokenOIDCClaimsHandler"/>
             <class name="org.wso2.carbon.identity.openidconnect.OpenIDConnectSystemClaimImplTest"/>
             <class name="org.wso2.carbon.identity.openidconnect.OpenIDConnectClaimFilterImplTest"/>
-<<<<<<< HEAD
+            <class name="org.wso2.carbon.identity.openidconnect.util.ClaimHandlerUtilTest"/>
             <class name="org.wso2.carbon.identity.oauth2.rar.AuthorizationDetailsServiceTest" />
             <class name="org.wso2.carbon.identity.oauth2.rar.token.AccessTokenResponseRARHandlerTest"/>
             <class name="org.wso2.carbon.identity.oauth2.rar.token.IntrospectionRARDataProviderTest"/>
             <class name="org.wso2.carbon.identity.oauth2.rar.token.JWTAccessTokenRARClaimProviderTest"/>
             <class name="org.wso2.carbon.identity.oauth2.rar.validator.DefaultAuthorizationDetailsValidatorTest"/>
-=======
-            <class name="org.wso2.carbon.identity.openidconnect.util.ClaimHandlerUtilTest"/>
->>>>>>> 5ce7f41f
         </classes>
     </test>
 </suite>