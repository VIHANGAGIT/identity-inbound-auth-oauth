--- conflicted
+++ resolved
@@ -204,15 +204,12 @@
             <class name="org.wso2.carbon.identity.openidconnect.OpenIDConnectSystemClaimImplTest"/>
             <class name="org.wso2.carbon.identity.openidconnect.OpenIDConnectClaimFilterImplTest"/>
             <class name="org.wso2.carbon.identity.openidconnect.util.ClaimHandlerUtilTest"/>
-<<<<<<< HEAD
+            <class name="org.wso2.carbon.identity.openidconnect.JWTAccessTokenOIDCClaimsHandlerTest"/>
             <class name="org.wso2.carbon.identity.oauth2.rar.AuthorizationDetailsServiceTest" />
             <class name="org.wso2.carbon.identity.oauth2.rar.token.AccessTokenResponseRARHandlerTest"/>
             <class name="org.wso2.carbon.identity.oauth2.rar.token.IntrospectionRARDataProviderTest"/>
             <class name="org.wso2.carbon.identity.oauth2.rar.token.JWTAccessTokenRARClaimProviderTest"/>
             <class name="org.wso2.carbon.identity.oauth2.rar.validator.DefaultAuthorizationDetailsValidatorTest"/>
-=======
-            <class name="org.wso2.carbon.identity.openidconnect.JWTAccessTokenOIDCClaimsHandlerTest"/>
->>>>>>> 64f0341f
         </classes>
     </test>
 </suite>