--- conflicted
+++ resolved
@@ -29,15 +29,12 @@
             <class name="org.wso2.carbon.identity.oauth.callback.OAuthCallbackManagerTest"/>
             <class name="org.wso2.carbon.identity.oauth.callback.DefaultCallbackHandlerTest"/>
             <class name="org.wso2.carbon.identity.oauth.callback.OAuthCallbackHandlerRegistryTest"/>
-<<<<<<< HEAD
             <class name="org.wso2.carbon.identity.oauth.tokenvaluegenerator.SHA256GeneratorTest"/>
             <class name="org.wso2.carbon.identity.oauth.OAuthUtilTest"/>
-=======
             <class name="org.wso2.carbon.identity.oauth2.dao.AccessContextTokenDOTest" />
             <class name="org.wso2.carbon.identity.oauth2.dao.AuthContextTokenDOTest" />
             <class name="org.wso2.carbon.identity.oauth2.dao.ScopeMgtDAOTest" />
             <class name="org.wso2.carbon.identity.oauth2.dao.TokenMgtDAOTest" />
->>>>>>> c9223908
         </classes>
     </test>
 </suite>