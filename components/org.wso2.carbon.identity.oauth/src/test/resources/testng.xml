--- conflicted
+++ resolved
@@ -35,12 +35,9 @@
     </test>
     <test name="org.wso2.carbon.identity.oauth">
         <classes>
-<<<<<<< HEAD
-=======
             <class name="org.wso2.carbon.identity.openidconnect.SAMLAssertionClaimsCallbackTest" />
             <class name="org.wso2.carbon.identity.openidconnect.DefaultIDTokenBuilderTest" />
 
->>>>>>> 9f8cc8eb
             <class name="org.wso2.carbon.identity.oauth.event.AbstractOAuthEventInterceptorTest"/>
 
             <class name="org.wso2.carbon.identity.oauth.tokenprocessor.EncryptionDecryptionPersistenceProcessorTest"/>
@@ -58,11 +55,6 @@
             <class name="org.wso2.carbon.identity.oauth2.OAuth2ScopeServiceTest"/>
             <class name="org.wso2.carbon.identity.oauth.tokenvaluegenerator.SHA256GeneratorTest"/>
             <class name="org.wso2.carbon.identity.oauth.OAuthUtilTest"/>
-<<<<<<< HEAD
-            <class name="org.wso2.carbon.identity.oauth.dao.OAuthConsumerDAOTest"/>
-            <class name="org.wso2.carbon.identity.oauth.config.OAuthCallbackHandlerMetaDataTest"/>
-            <class name="org.wso2.carbon.identity.oauth.config.OAuthServerConfigurationTest"/>
-=======
             <class name="org.wso2.carbon.identity.oauth.OAuthServiceTest"/>
             <class name="org.wso2.carbon.identity.oauth.dao.OAuthConsumerDAOTest"/>
             <class name="org.wso2.carbon.identity.oauth.config.OAuthCallbackHandlerMetaDataTest"/>
@@ -70,7 +62,6 @@
             <class name="org.wso2.carbon.identity.oauth.listener.ClaimCacheRemoveListenerTest"/>
             <class name="org.wso2.carbon.identity.oauth.listener.ClaimMetaDataCacheRemoveListenerTest"/>
             <class name="org.wso2.carbon.identity.oauth.listener.IdentityOathEventListenerTest"/>
->>>>>>> 9f8cc8eb
         </classes>
     </test>
     <test name="org.wso2.carbon.identity.oauth2.token">
@@ -81,12 +72,6 @@
             <class name="org.wso2.carbon.identity.oauth2.token.handlers.grant.PasswordGrantHandlerTest"/>
             <class name="org.wso2.carbon.identity.oauth2.token.JWTTokenIssuerTest"/>
             <class name="org.wso2.carbon.identity.oauth2.token.OauthTokenIssuerImplTest"/>
-<<<<<<< HEAD
-            <class name="org.wso2.carbon.identity.oauth2.token.AccessTokenIssuerTest"/>
-
-            <class name="org.wso2.carbon.identity.oauth2.token.handlers.grant.AbstractAuthorizationGrantHandlerTest"/>
-            <class name="org.wso2.carbon.identity.oauth2.token.handlers.grant.PasswordGrantHandlerTest"/>
-=======
 
             <class name="org.wso2.carbon.identity.oauth2.token.handlers.clientauth.BasicAuthClientAuthHandlerTest"/>
             <class name="org.wso2.carbon.identity.oauth2.token.handlers.grant.RefreshGrantHandlerTest"/>
@@ -103,7 +88,6 @@
             <class name="org.wso2.carbon.identity.oauth2.token.JWTTokenIssuerTest"/>
             <class name="org.wso2.carbon.identity.oauth2.token.OauthTokenIssuerImplTest"/>
 
->>>>>>> 9f8cc8eb
             <class name="org.wso2.carbon.identity.oauth2.token.handlers.clientauth.BasicAuthClientAuthHandlerTest"/>
             <class name="org.wso2.carbon.identity.oauth2.token.handlers.grant.RefreshGrantHandlerTest"/>
             <class name="org.wso2.carbon.identity.oauth2.token.handlers.grant.ClientCredentialsGrantHandlerTest"/>
