--- conflicted
+++ resolved
@@ -35,6 +35,8 @@
     </test>
     <test name="org.wso2.carbon.identity.oauth">
         <classes>
+            <class name="org.wso2.carbon.identity.openidconnect.SAMLAssertionClaimsCallbackTest" />
+
             <class name="org.wso2.carbon.identity.oauth.event.AbstractOAuthEventInterceptorTest"/>
 
             <class name="org.wso2.carbon.identity.oauth.tokenprocessor.EncryptionDecryptionPersistenceProcessorTest"/>
@@ -59,13 +61,6 @@
     <test name="org.wso2.carbon.identity.oauth2.token">
         <parameter name="log-level" value="info"/>
         <classes>
-<<<<<<< HEAD
-            <class name="org.wso2.carbon.identity.oauth.config.OAuthCallbackHandlerMetaDataTest" />
-            <class name="org.wso2.carbon.identity.oauth.config.OAuthServerConfigurationTest"/>
-            <class name="org.wso2.carbon.identity.openidconnect.SAMLAssertionClaimsCallbackTest" />
-            <class name="org.wso2.carbon.identity.oauth2.util.OAuth2UtilTest"/>
-=======
->>>>>>> fa3ec038
             <class name="org.wso2.carbon.identity.oauth2.token.AccessTokenIssuerTest"/>
             <class name="org.wso2.carbon.identity.oauth2.token.handlers.grant.AbstractAuthorizationGrantHandlerTest"/>
             <class name="org.wso2.carbon.identity.oauth2.token.handlers.grant.PasswordGrantHandlerTest"/>
