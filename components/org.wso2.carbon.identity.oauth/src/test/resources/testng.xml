--- conflicted
+++ resolved
@@ -17,43 +17,24 @@
   ~ under the License.
   -->
 <!DOCTYPE suite SYSTEM "http://testng.org/testng-1.0.dtd" >
-<suite name="org.wso2.carbon.identity.oauth.test.suite" verbose="1" >
+<suite name="org.wso2.carbon.identity.oauth.test.suite" verbose="1">
     <test name="OAuthTestsWithInfoEnabled" preserve-order="false" parallel="false">
         <parameter name="log-level" value="info"/>
         <classes>
-            <class name="org.wso2.carbon.identity.oauth2.util.OAuth2UtilTest" />
-
-            <class name="org.wso2.carbon.identity.oauth2.token.AccessTokenIssuerTest" />
-            <class name="org.wso2.carbon.identity.oauth2.token.handlers.grant.AbstractAuthorizationGrantHandlerTest" />
-            <class name="org.wso2.carbon.identity.oauth2.token.handlers.grant.PasswordGrantHandlerTest" />
-            <class name="org.wso2.carbon.identity.oauth2.token.JWTTokenIssuerTest"/>
-            <class name="org.wso2.carbon.identity.oauth2.token.OauthTokenIssuerImplTest"/>
-            <class name="org.wso2.carbon.identity.oauth2.token.AccessTokenIssuerTest"/>
-            <class name="org.wso2.carbon.identity.oauth2.token.handlers.grant.AbstractAuthorizationGrantHandlerTest"/>
-            <class name="org.wso2.carbon.identity.oauth2.token.handlers.grant.PasswordGrantHandlerTest"/>
-            <class name="org.wso2.carbon.identity.oauth2.token.handlers.clientauth.BasicAuthClientAuthHandlerTest"/>
-            <class name="org.wso2.carbon.identity.oauth2.token.handlers.grant.RefreshGrantHandlerTest"/>
-
-            <class name="org.wso2.carbon.identity.oauth2.OAuth2ServiceTest" />
-
-            <class name="org.wso2.carbon.identity.oauth.callback.OAuthCallbackManagerTest"/>
-            <class name="org.wso2.carbon.identity.oauth.callback.DefaultCallbackHandlerTest"/>
-            <class name="org.wso2.carbon.identity.oauth.callback.OAuthCallbackHandlerRegistryTest"/>
-            <class name="org.wso2.carbon.identity.oauth.tokenvaluegenerator.SHA256GeneratorTest"/>
-            <class name="org.wso2.carbon.identity.oauth.OAuthUtilTest"/>
-
-            <class name="org.wso2.carbon.identity.oauth2.dao.AccessContextTokenDOTest" />
-            <class name="org.wso2.carbon.identity.oauth2.dao.AuthContextTokenDOTest" />
-            <class name="org.wso2.carbon.identity.oauth2.dao.ScopeMgtDAOTest" />
-            <class name="org.wso2.carbon.identity.oauth2.dao.TokenMgtDAOTest" />
-            <class name="org.wso2.carbon.identity.oauth.dao.OAuthConsumerDAOTest" />
-
-            <class name="org.wso2.carbon.identity.oauth.config.OAuthCallbackHandlerMetaDataTest" />
-            <class name="org.wso2.carbon.identity.oauth.config.OAuthServerConfigurationTest"/>
-
             <class name="org.wso2.carbon.identity.oauth2.util.OAuth2UtilTest"/>
-
-
+            <class name="org.wso2.carbon.identity.oauth2.OAuth2ServiceTest"/>
+        </classes>
+    </test>
+    <test name="org.wso2.carbon.identity.oauth2.dao">
+        <classes>
+            <class name="org.wso2.carbon.identity.oauth2.dao.AccessContextTokenDOTest"/>
+            <class name="org.wso2.carbon.identity.oauth2.dao.AuthContextTokenDOTest"/>
+            <class name="org.wso2.carbon.identity.oauth2.dao.ScopeMgtDAOTest"/>
+            <class name="org.wso2.carbon.identity.oauth2.dao.TokenMgtDAOTest"/>
+        </classes>
+    </test>
+    <test name="org.wso2.carbon.identity.oauth">
+        <classes>
             <class name="org.wso2.carbon.identity.oauth.event.AbstractOAuthEventInterceptorTest"/>
 
             <class name="org.wso2.carbon.identity.oauth.tokenprocessor.EncryptionDecryptionPersistenceProcessorTest"/>
@@ -64,13 +45,32 @@
             <class name="org.wso2.carbon.identity.oauth.util.ClaimMetaDataCacheKeyTest"/>
             <class name="org.wso2.carbon.identity.oauth.util.ClaimMetaDataCacheTest"/>
             <class name="org.wso2.carbon.identity.oauth.util.UserClaimsTest"/>
-<<<<<<< HEAD
 
-=======
+            <class name="org.wso2.carbon.identity.oauth.callback.OAuthCallbackManagerTest"/>
+            <class name="org.wso2.carbon.identity.oauth.callback.DefaultCallbackHandlerTest"/>
+            <class name="org.wso2.carbon.identity.oauth.callback.OAuthCallbackHandlerRegistryTest"/>
+            <class name="org.wso2.carbon.identity.oauth.tokenvaluegenerator.SHA256GeneratorTest"/>
+            <class name="org.wso2.carbon.identity.oauth.OAuthUtilTest"/>
+            <class name="org.wso2.carbon.identity.oauth.dao.OAuthConsumerDAOTest"/>
+            <class name="org.wso2.carbon.identity.oauth.config.OAuthCallbackHandlerMetaDataTest"/>
+            <class name="org.wso2.carbon.identity.oauth.config.OAuthServerConfigurationTest"/>
+        </classes>
+    </test>
+    <test name="org.wso2.carbon.identity.oauth2.token">
+        <parameter name="log-level" value="info"/>
+        <classes>
+            <class name="org.wso2.carbon.identity.oauth2.token.AccessTokenIssuerTest"/>
+            <class name="org.wso2.carbon.identity.oauth2.token.handlers.grant.AbstractAuthorizationGrantHandlerTest"/>
+            <class name="org.wso2.carbon.identity.oauth2.token.handlers.grant.PasswordGrantHandlerTest"/>
+            <class name="org.wso2.carbon.identity.oauth2.token.JWTTokenIssuerTest"/>
+            <class name="org.wso2.carbon.identity.oauth2.token.OauthTokenIssuerImplTest"/>
+            <class name="org.wso2.carbon.identity.oauth2.token.AccessTokenIssuerTest"/>
+
+            <class name="org.wso2.carbon.identity.oauth2.token.handlers.grant.AbstractAuthorizationGrantHandlerTest"/>
+            <class name="org.wso2.carbon.identity.oauth2.token.handlers.grant.PasswordGrantHandlerTest"/>
             <class name="org.wso2.carbon.identity.oauth2.token.handlers.clientauth.BasicAuthClientAuthHandlerTest"/>
             <class name="org.wso2.carbon.identity.oauth2.token.handlers.grant.RefreshGrantHandlerTest"/>
             <class name="org.wso2.carbon.identity.oauth2.token.handlers.grant.ClientCredentialsGrantHandlerTest"/>
->>>>>>> 4db3bf8c
         </classes>
     </test>
 </suite>