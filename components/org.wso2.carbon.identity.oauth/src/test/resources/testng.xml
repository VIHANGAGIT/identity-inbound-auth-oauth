--- conflicted
+++ resolved
@@ -200,11 +200,8 @@
             <class name="org.wso2.carbon.identity.openidconnect.OpenIDConnectSystemClaimImplTest"/>
             <class name="org.wso2.carbon.identity.openidconnect.OpenIDConnectClaimFilterImplTest"/>
             <class name="org.wso2.carbon.identity.openidconnect.util.ClaimHandlerUtilTest"/>
-<<<<<<< HEAD
             <class name="org.wso2.carbon.identity.oauth.cache.AuthorizationGrantCacheTest"/>
-=======
             <class name="org.wso2.carbon.identity.openidconnect.JWTAccessTokenOIDCClaimsHandlerTest"/>
->>>>>>> 2f31dda2
         </classes>
     </test>
 </suite>