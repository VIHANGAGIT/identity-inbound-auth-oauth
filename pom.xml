<?xml version="1.0" encoding="utf-8"?>
<!--
  ~ Copyright (c) 2015-2024, WSO2 LLC. (http://www.wso2.com).
  ~
  ~ WSO2 LLC. licenses this file to you under the Apache License,
  ~ Version 2.0 (the "License"); you may not use this file except
  ~ in compliance with the License.
  ~ You may obtain a copy of the License at
  ~
  ~ http://www.apache.org/licenses/LICENSE-2.0
  ~
  ~ Unless required by applicable law or agreed to in writing,
  ~ software distributed under the License is distributed on an
  ~ "AS IS" BASIS, WITHOUT WARRANTIES OR CONDITIONS OF ANY
  ~ KIND, either express or implied.  See the License for the
  ~ specific language governing permissions and limitations
  ~ under the License.
  -->

<project xmlns="http://maven.apache.org/POM/4.0.0" xmlns:xsi="http://www.w3.org/2001/XMLSchema-instance" xsi:schemaLocation="http://maven.apache.org/POM/4.0.0 http://maven.apache.org/maven-v4_0_0.xsd">

    <parent>
        <groupId>org.wso2</groupId>
        <artifactId>wso2</artifactId>
        <version>1.4</version>
    </parent>

    <modelVersion>4.0.0</modelVersion>
    <groupId>org.wso2.carbon.identity.inbound.auth.oauth2</groupId>
    <artifactId>identity-inbound-auth-oauth</artifactId>
    <version>7.0.173-SNAPSHOT</version>
    <packaging>pom</packaging>
    <name>WSO2 Carbon OAuth module</name>
    <url>http://wso2.org</url>

    <scm>
        <url>https://github.com/wso2-extensions/identity-inbound-auth-oauth.git</url>
        <developerConnection>scm:git:https://github.com/wso2-extensions/identity-inbound-auth-oauth.git</developerConnection>
        <connection>scm:git:https://github.com/wso2-extensions/identity-inbound-auth-oauth.git</connection>
        <tag>HEAD</tag>
    </scm>

    <modules>
        <module>service-stubs/org.wso2.carbon.claim.metadata.mgt.stub</module>
        <module>test-utils/org.wso2.carbon.identity.oauth.common.testng</module>
        <module>components/org.wso2.carbon.identity.oauth.extension</module>
        <module>components/org.wso2.carbon.identity.oauth.common</module>
        <module>components/org.wso2.carbon.identity.oauth</module>
        <module>components/org.wso2.carbon.identity.oauth.endpoint</module>
        <module>components/org.wso2.carbon.identity.oauth.ui</module>
        <module>components/org.wso2.carbon.identity.oauth.stub</module>
        <module>components/org.wso2.carbon.identity.oidc.session</module>
        <module>components/org.wso2.carbon.identity.oauth.dcr</module>
        <module>components/org.wso2.carbon.identity.oauth.par</module>
        <module>components/org.wso2.carbon.identity.oidc.dcr</module>
        <module>components/org.wso2.carbon.identity.discovery</module>
        <module>components/org.wso2.carbon.identity.api.server.oauth.scope</module>
        <module>components/org.wso2.carbon.identity.oauth.scope.endpoint</module>
        <module>components/org.wso2.carbon.identity.webfinger</module>
        <module>components/org.wso2.carbon.identity.api.server.dcr</module>
        <module>components/org.wso2.carbon.identity.oauth.dcr.endpoint</module>
        <module>components/org.wso2.carbon.identity.oauth.client.authn.filter</module>
        <module>components/org.wso2.carbon.identity.oauth.ciba</module>
        <module>components/org.wso2.carbon.identity.client.attestation.filter</module>
        <module>features/org.wso2.carbon.identity.oauth.common.feature</module>
        <module>features/org.wso2.carbon.identity.oauth.feature</module>
        <module>features/org.wso2.carbon.identity.oauth.server.feature</module>
        <module>features/org.wso2.carbon.identity.oauth.ui.feature</module>
        <module>features/org.wso2.carbon.identity.oauth.dcr.server.feature</module>
    </modules>

    <dependencyManagement>
        <dependencies>
            <!-- Carbon Kernel dependencies -->
            <dependency>
                <groupId>org.apache.felix</groupId>
                <artifactId>org.apache.felix.scr.ds-annotations</artifactId>
                <version>${apache.felix.scr.ds.annotations.version}</version>
            </dependency>
            <dependency>
                <groupId>org.wso2.carbon.identity.inbound.auth.oauth2</groupId>
                <artifactId>org.wso2.carbon.claim.metadata.mgt.stub.dep</artifactId>
                <version>${project.version}</version>
            </dependency>
            <dependency>
                <groupId>org.wso2.eclipse.osgi</groupId>
                <artifactId>org.eclipse.osgi.services</artifactId>
                <version>${equinox.osgi.services.version}</version>
            </dependency>
            <dependency>
                <groupId>org.wso2.carbon</groupId>
                <artifactId>org.wso2.carbon.utils</artifactId>
                <version>${carbon.kernel.version}</version>
            </dependency>
            <dependency>
                <groupId>org.wso2.carbon</groupId>
                <artifactId>org.wso2.carbon.core</artifactId>
                <version>${carbon.kernel.version}</version>
            </dependency>
            <dependency>
                <groupId>org.wso2.carbon</groupId>
                <artifactId>org.wso2.carbon.user.core</artifactId>
                <version>${carbon.kernel.version}</version>
            </dependency>
            <dependency>
                <groupId>org.wso2.carbon</groupId>
                <artifactId>org.wso2.carbon.registry.core</artifactId>
                <version>${carbon.kernel.version}</version>
            </dependency>
            <dependency>
                <groupId>org.wso2.carbon</groupId>
                <artifactId>org.wso2.carbon.core.common</artifactId>
                <version>${carbon.kernel.version}</version>
            </dependency>
            <dependency>
                <groupId>org.wso2.carbon</groupId>
                <artifactId>org.wso2.carbon.ui</artifactId>
                <version>${carbon.kernel.version}</version>
                <scope>provided</scope>
            </dependency>
            <dependency>
                <groupId>org.wso2.carbon</groupId>
                <artifactId>javax.cache.wso2</artifactId>
                <version>${carbon.kernel.version}</version>
            </dependency>
            <dependency>
                <groupId>org.wso2.carbon</groupId>
                <artifactId>org.wso2.carbon.tomcat.ext</artifactId>
                <version>${carbon.kernel.version}</version>
            </dependency>
            <dependency>
                <groupId>org.wso2.carbon</groupId>
                <artifactId>org.wso2.carbon.tomcat</artifactId>
                <version>${carbon.kernel.version}</version>
            </dependency>
            <dependency>
                <groupId>org.wso2.carbon.identity.framework</groupId>
                <artifactId>org.wso2.carbon.identity.event</artifactId>
                <version>${carbon.identity.framework.version}</version>
            </dependency>

            <!-- Commons dependencies -->
            <dependency>
                <groupId>commons-lang.wso2</groupId>
                <artifactId>commons-lang</artifactId>
                <version>${commons-lang.wso2.version}</version>
            </dependency>
            <dependency>
                <groupId>org.wso2.orbit.commons-codec</groupId>
                <artifactId>commons-codec</artifactId>
                <version>${commons-codec.version}</version>
            </dependency>

            <!-- Axis2/Axiom dependencies -->
            <dependency>
                <groupId>org.apache.ws.commons.axiom.wso2</groupId>
                <artifactId>axiom</artifactId>
                <version>${axiom.wso2.version}</version>
            </dependency>
            <dependency>
                <groupId>org.apache.axis2.wso2</groupId>
                <artifactId>axis2</artifactId>
                <version>${axis2.wso2.version}</version>
            </dependency>
            <dependency>
                <groupId>org.apache.axis2.wso2</groupId>
                <artifactId>axis2-client</artifactId>
                <version>${axis2.wso2.version}</version>
            </dependency>

            <!-- Carbon Identity Framework dependencies -->
            <dependency>
                <groupId>org.wso2.carbon.identity.framework</groupId>
                <artifactId>org.wso2.carbon.identity.core</artifactId>
                <version>${carbon.identity.framework.version}</version>
                <exclusions>
                    <exclusion>
                        <groupId>org.slf4j</groupId>
                        <artifactId>jcl-over-slf4j</artifactId>
                    </exclusion>
                    <exclusion>
                        <groupId>org.slf4j</groupId>
                        <artifactId>log4j-over-slf4j</artifactId>
                    </exclusion>
                </exclusions>
            </dependency>
            <dependency>
                <groupId>org.wso2.carbon.identity.framework</groupId>
                <artifactId>org.wso2.carbon.identity.base</artifactId>
                <version>${carbon.identity.framework.version}</version>
            </dependency>
            <dependency>
                <groupId>org.wso2.carbon.identity.framework</groupId>
                <artifactId>org.wso2.carbon.idp.mgt</artifactId>
                <version>${carbon.identity.framework.version}</version>
            </dependency>
            <dependency>
                <groupId>org.wso2.carbon.identity.framework</groupId>
                <artifactId>org.wso2.carbon.identity.application.mgt</artifactId>
                <version>${carbon.identity.framework.version}</version>
            </dependency>
            <dependency>
                <groupId>org.wso2.carbon.identity.framework</groupId>
                <artifactId>org.wso2.carbon.identity.cors.mgt.core</artifactId>
                <version>${carbon.identity.framework.version}</version>
            </dependency>
            <dependency>
                <groupId>org.wso2.carbon.identity.framework</groupId>
                <artifactId>org.wso2.carbon.identity.application.common</artifactId>
                <version>${carbon.identity.framework.version}</version>
            </dependency>
            <dependency>
                <groupId>org.wso2.carbon.identity.framework</groupId>
                <artifactId>org.wso2.carbon.identity.entitlement</artifactId>
                <version>${carbon.identity.framework.version}</version>
            </dependency>
            <dependency>
                <groupId>org.wso2.carbon.identity.framework</groupId>
                <artifactId>org.wso2.carbon.identity.application.authentication.framework</artifactId>
                <version>${carbon.identity.framework.version}</version>
            </dependency>
            <dependency>
                <groupId>org.wso2.carbon.identity.framework</groupId>
                <artifactId>org.wso2.carbon.identity.user.store.configuration</artifactId>
                <version>${carbon.identity.framework.version}</version>
            </dependency>
            <dependency>
                <groupId>org.wso2.carbon.identity.framework</groupId>
                <artifactId>org.wso2.carbon.identity.core.ui</artifactId>
                <version>${carbon.identity.framework.version}</version>
            </dependency>
            <dependency>
                <groupId>org.wso2.carbon.identity.framework</groupId>
                <artifactId>org.wso2.carbon.identity.claim.metadata.mgt</artifactId>
                <version>${carbon.identity.framework.version}</version>
            </dependency>
            <dependency>
                <groupId>org.wso2.identity.apps</groupId>
                <artifactId>authentication-portal</artifactId>
                <version>${authentication.portal.version}</version>
                <type>war</type>
            </dependency>
            <dependency>
                <groupId>org.wso2.carbon.identity.framework</groupId>
                <artifactId>org.wso2.carbon.identity.application.authentication.endpoint.util</artifactId>
                <version>${carbon.identity.framework.version}</version>
            </dependency>
            <dependency>
                <groupId>org.wso2.carbon.identity.organization.management.core</groupId>
                <artifactId>org.wso2.carbon.identity.organization.management.service</artifactId>
                <version>${carbon.identity.organization.management.core.version}</version>
            </dependency>
            <dependency>
                <groupId>org.wso2.carbon.identity.organization.management</groupId>
                <artifactId>org.wso2.carbon.identity.organization.management.role.management.service</artifactId>
                <version>${carbon.identity.organization.management.version}</version>
            </dependency>
            <dependency>
                <groupId>org.wso2.carbon.identity.framework</groupId>
                <artifactId>org.wso2.carbon.identity.consent.server.configs.mgt</artifactId>
                <version>${carbon.identity.framework.version}</version>
            </dependency>
            <dependency>
                <groupId>org.wso2.carbon.identity.organization.management</groupId>
                <artifactId>org.wso2.carbon.identity.organization.management.organization.user.sharing</artifactId>
                <version>${carbon.identity.organization.management.version}</version>
            </dependency>

            <dependency>
                <groupId>org.wso2.carbon.identity.framework</groupId>
                <artifactId>org.wso2.carbon.identity.client.attestation.mgt</artifactId>
                <version>${carbon.identity.framework.version}</version>
            </dependency>
            <dependency>
                <groupId>org.wso2.carbon.identity.framework</groupId>
                <artifactId>org.wso2.carbon.identity.configuration.mgt.core</artifactId>
                <version>${carbon.identity.framework.version}</version>
            </dependency>
            <dependency>
                <groupId>org.wso2.carbon.identity.framework</groupId>
                <artifactId>org.wso2.carbon.identity.action.execution</artifactId>
                <version>${carbon.identity.framework.version}</version>
            </dependency>

            <!--SAML Common Util dependency-->
            <dependency>
                <groupId>org.wso2.carbon.identity.saml.common</groupId>
                <artifactId>org.wso2.carbon.identity.saml.common.util</artifactId>
                <version>${saml.common.util.version}</version>
            </dependency>

            <!--Event handler dependencies-->
            <dependency>
                <groupId>org.wso2.carbon.identity.event.handler.accountlock</groupId>
                <artifactId>org.wso2.carbon.identity.handler.event.account.lock</artifactId>
                <version>${account.lock.service.version}</version>
            </dependency>

            <!-- Orbit dependencies -->
            <dependency>
                <groupId>com.google.gdata.wso2</groupId>
                <artifactId>gdata-core</artifactId>
                <version>${gdata-core.wso2.version}</version>
            </dependency>
            <dependency>
                <groupId>org.wso2.orbit.org.apache.oltu.oauth2</groupId>
                <artifactId>oltu</artifactId>
                <version>${oltu.version}</version>
            </dependency>
            <dependency>
                <groupId>org.wso2.orbit.com.github.dblock.waffle</groupId>
                <artifactId>waffle-jna</artifactId>
                <version>${waffle-jna.wso2.version}</version>
            </dependency>
            <dependency>
                <groupId>org.wso2.orbit.com.nimbusds</groupId>
                <artifactId>nimbus-jose-jwt</artifactId>
                <version>${nimbusds.version}</version>
            </dependency>
            <dependency>
                <groupId>net.minidev</groupId>
                <artifactId>json-smart</artifactId>
                <version>${json-smart.version}</version>
            </dependency>
            <dependency>
                <groupId>net.minidev</groupId>
                <artifactId>accessors-smart</artifactId>
                <version>${net.minidev.accessors-smart.version}</version>
            </dependency>
            <dependency>
                <groupId>org.ow2.asm</groupId>
                <artifactId>asm-all</artifactId>
                <version>${org.ow2.asm.asm.version}</version>
            </dependency>
            <dependency>
                <groupId>org.ow2.asm</groupId>
                <artifactId>asm</artifactId>
                <version>${org.ow2.asm.version}</version>
            </dependency>
            <dependency>
                <groupId>org.apache.cxf</groupId>
                <artifactId>cxf-core</artifactId>
                <version>${org.apache.cxf.version}</version>
            </dependency>
            <dependency>
                <groupId>org.apache.cxf</groupId>
                <artifactId>cxf-rt-frontend-jaxrs</artifactId>
                <version>${org.apache.cxf.version}</version>
            </dependency>
            <dependency>
                <groupId>org.apache.cxf</groupId>
                <artifactId>cxf-rt-rs-extension-providers</artifactId>
                <version>${org.apache.cxf.version}</version>
            </dependency>
            <dependency>
                <groupId>com.thetransactioncompany.wso2</groupId>
                <artifactId>cors-filter</artifactId>
                <version>${thetransactioncompany.cors-filter.wso2.version}</version>
            </dependency>
            <dependency>
                <groupId>org.json.wso2</groupId>
                <artifactId>json</artifactId>
                <version>${json.wso2.version}</version>
            </dependency>
            <dependency>
                <groupId>org.wso2.orbit.org.opensaml</groupId>
                <artifactId>opensaml</artifactId>
                <version>${opensaml3.wso2.version}</version>
            </dependency>
            <dependency>
                <groupId>org.wso2.orbit.joda-time</groupId>
                <artifactId>joda-time</artifactId>
                <version>${joda.wso2.version}</version>
            </dependency>
            <dependency>
                <groupId>com.thetransactioncompany.wso2</groupId>
                <artifactId>java-property-utils</artifactId>
                <version>${thetransactioncompany.utils.wso2.version}</version>
            </dependency>
            <dependency>
                <groupId>org.wso2.orbit.org.owasp.encoder</groupId>
                <artifactId>encoder</artifactId>
                <version>${encoder.wso2.version}</version>
            </dependency>
            <dependency>
                <groupId>com.googlecode.json-simple.wso2</groupId>
                <artifactId>json-simple</artifactId>
                <version>${json-simple.version}</version>
            </dependency>

            <!-- Other library dependencies -->
            <dependency>
                <groupId>org.slf4j</groupId>
                <artifactId>slf4j-log4j12</artifactId>
                <version>${org.slf4j.verison}</version>
            </dependency>
            <dependency>
                <groupId>org.slf4j</groupId>
                <artifactId>slf4j-api</artifactId>
                <version>${org.slf4j.verison}</version>
            </dependency>
            <dependency>
                <groupId>log4j</groupId>
                <artifactId>log4j</artifactId>
                <version>${log4j.verison}</version>
            </dependency>
            <dependency>
                <groupId>javax.servlet</groupId>
                <artifactId>servlet-api</artifactId>
                <version>${servlet-api.version}</version>
            </dependency>
            <dependency>
                <groupId>com.google.code.gson</groupId>
                <artifactId>gson</artifactId>
                <version>${com.google.code.gson.version}</version>
            </dependency>

            <!-- Carbon Identity Inbound Authentication OAuth dependency -->
            <dependency>
                <groupId>org.wso2.carbon.identity.inbound.auth.oauth2</groupId>
                <artifactId>org.wso2.carbon.identity.oauth.common</artifactId>
                <version>${project.version}</version>
            </dependency>
            <dependency>
                <groupId>org.wso2.carbon.identity.inbound.auth.oauth2</groupId>
                <artifactId>org.wso2.carbon.identity.oauth</artifactId>
                <version>${project.version}</version>
                <scope>provided</scope>
            </dependency>
            <dependency>
                <groupId>org.wso2.carbon.identity.inbound.auth.oauth2</groupId>
                <artifactId>org.wso2.carbon.identity.api.server.oauth.scope</artifactId>
                <version>${project.version}</version>
            </dependency>
            <dependency>
                <groupId>org.wso2.carbon.identity.inbound.auth.oauth2</groupId>
                <artifactId>org.wso2.carbon.identity.api.server.dcr</artifactId>
                <version>${project.version}</version>
            </dependency>
            <dependency>
                <groupId>org.wso2.carbon.identity.inbound.auth.oauth2</groupId>
                <artifactId>org.wso2.carbon.identity.oauth.ciba</artifactId>
                <version>${project.version}</version>
            </dependency>
            <dependency>
                <groupId>org.wso2.carbon.identity.inbound.auth.oauth2</groupId>
                <artifactId>org.wso2.carbon.identity.discovery</artifactId>
                <version>${project.version}</version>
            </dependency>
            <dependency>
                <groupId>org.wso2.carbon.identity.inbound.auth.oauth2</groupId>
                <artifactId>org.wso2.carbon.identity.webfinger</artifactId>
                <version>${project.version}</version>
            </dependency>
            <dependency>
                <groupId>org.wso2.carbon.identity.inbound.auth.oauth2</groupId>
                <artifactId>org.wso2.carbon.identity.oidc.session</artifactId>
                <version>${project.version}</version>
                <scope>provided</scope>
            </dependency>
            <dependency>
                <groupId>org.wso2.carbon.identity.inbound.auth.oauth2</groupId>
                <artifactId>org.wso2.carbon.identity.oauth.client.authn.filter</artifactId>
                <version>${project.version}</version>
            </dependency>
            <dependency>
                <groupId>org.wso2.carbon.identity.inbound.auth.oauth2</groupId>
                <artifactId>org.wso2.carbon.identity.client.attestation.filter</artifactId>
                <version>${project.version}</version>
            </dependency>
            <dependency>
                <groupId>org.wso2.carbon.identity.inbound.auth.oauth2</groupId>
                <artifactId>org.wso2.carbon.identity.oauth.stub</artifactId>
                <version>${project.version}</version>
            </dependency>
            <dependency>
                <groupId>org.wso2.carbon.identity.inbound.auth.oauth2</groupId>
                <artifactId>org.wso2.carbon.identity.oauth.common.testng</artifactId>
                <version>${project.version}</version>
                <scope>test</scope>
            </dependency>
            <dependency>
                <groupId>org.apache.logging.log4j</groupId>
                <artifactId>log4j-api</artifactId>
                <version>${log4j.api.version}</version>
                <scope>test</scope>
            </dependency>
            <dependency>
                <groupId>org.apache.logging.log4j</groupId>
                <artifactId>log4j-core</artifactId>
                <scope>test</scope>
                <version>${log4j.core.version}</version>
            </dependency>
            <dependency>
                <groupId>org.wso2.carbon.identity.inbound.auth.oauth2</groupId>
                <artifactId>org.wso2.carbon.identity.oauth.endpoint</artifactId>
                <version>${project.version}</version>
                <type>war</type>
            </dependency>
            <dependency>
                <groupId>org.wso2.carbon.identity.inbound.auth.oauth2</groupId>
                <artifactId>org.wso2.carbon.identity.oauth.scope.endpoint</artifactId>
                <version>${project.version}</version>
                <type>war</type>
            </dependency>
            <dependency>
                <groupId>org.wso2.carbon.identity.inbound.auth.oauth2</groupId>
                <artifactId>org.wso2.carbon.identity.oauth.ui</artifactId>
                <version>${project.version}</version>
            </dependency>
            <dependency>
                <groupId>org.wso2.carbon.identity.inbound.auth.oauth2</groupId>
                <artifactId>org.wso2.carbon.identity.oauth.dcr</artifactId>
                <version>${project.version}</version>
            </dependency>
            <dependency>
                <groupId>org.wso2.carbon.identity.inbound.auth.oauth2</groupId>
                <artifactId>org.wso2.carbon.identity.oauth.par</artifactId>
                <version>${project.version}</version>
            </dependency>
            <dependency>
                <groupId>org.wso2.carbon.identity.inbound.auth.oauth2</groupId>
                <artifactId>org.wso2.carbon.identity.oidc.dcr</artifactId>
                <version>${project.version}</version>
            </dependency>

            <dependency>
                <groupId>org.wso2.carbon.identity.inbound.auth.oauth2</groupId>
                <artifactId>org.wso2.carbon.identity.oauth.server.feature</artifactId>
                <version>${project.version}</version>
                <type>zip</type>
            </dependency>
            <dependency>
                <groupId>org.wso2.carbon.identity.inbound.auth.oauth2</groupId>
                <artifactId>org.wso2.carbon.identity.oauth.ui.feature</artifactId>
                <version>${project.version}</version>
                <type>zip</type>
            </dependency>
            <dependency>
                <groupId>org.wso2.carbon.identity.inbound.auth.oauth2</groupId>
                <artifactId>org.wso2.carbon.identity.oauth.common.feature</artifactId>
                <version>${project.version}</version>
                <type>zip</type>
            </dependency>
            <dependency>
                <groupId>org.wso2.carbon.identity.inbound.auth.oauth2</groupId>
                <artifactId>org.wso2.carbon.identity.oauth.dcr.server.feature</artifactId>
                <version>${project.version}</version>
                <type>zip</type>
            </dependency>
            <dependency>
                <groupId>org.wso2.carbon.identity.inbound.auth.oauth2</groupId>
                <artifactId>org.wso2.carbon.identity.oauth2.dcr.endpoint</artifactId>
                <version>${project.version}</version>
                <type>war</type>
            </dependency>
            <dependency>
                <groupId>org.wso2.carbon.identity.inbound.auth.oauth2</groupId>
                <artifactId>org.wso2.carbon.identity.oauth.extension</artifactId>
                <version>${project.version}</version>
            </dependency>

            <!--Swagger Dependencies-->
            <dependency>
                <groupId>com.fasterxml.jackson.core</groupId>
                <artifactId>jackson-core</artifactId>
                <version>${com.fasterxml.jackson.version}</version>
            </dependency>
            <dependency>
                <groupId>com.fasterxml.jackson.core</groupId>
                <artifactId>jackson-databind</artifactId>
                <version>${jackson-databind.version}</version>
            </dependency>
            <dependency>
                <groupId>org.springframework</groupId>
                <artifactId>spring-web</artifactId>
                <version>${spring-web.version}</version>
            </dependency>
            <dependency>
                <groupId>io.swagger</groupId>
                <artifactId>swagger-jaxrs</artifactId>
                <version>${swagger-jaxrs.version}</version>
            </dependency>
            <dependency>
                <groupId>com.fasterxml.jackson.jaxrs</groupId>
                <artifactId>jackson-jaxrs-json-provider</artifactId>
                <version>${com.fasterxml.jackson.version}</version>
            </dependency>
            <dependency>
                <groupId>org.wso2.carbon.identity.framework</groupId>
                <artifactId>org.wso2.carbon.identity.multi.attribute.login.mgt</artifactId>
                <version>${carbon.identity.framework.version}</version>
            </dependency>
            <!--Test Dependencies-->
            <dependency>
                <groupId>junit</groupId>
                <artifactId>junit</artifactId>
                <version>${junit.version}</version>
            </dependency>

            <dependency>
                <groupId>org.testng</groupId>
                <artifactId>testng</artifactId>
                <version>${testng.version}</version>
            </dependency>
            <dependency>
                <groupId>org.jacoco</groupId>
                <artifactId>org.jacoco.agent</artifactId>
                <classifier>runtime</classifier>
                <scope>test</scope>
                <version>${jacoco.version}</version>
            </dependency>
            <dependency>
                <groupId>org.mockito</groupId>
                <artifactId>mockito-core</artifactId>
                <version>${mockito.version}</version>
                <scope>test</scope>
            </dependency>
            <dependency>
                <groupId>org.mockito</groupId>
                <artifactId>mockito-testng</artifactId>
                <version>${mockito-testng.version}</version>
                <scope>test</scope>
            </dependency>
            <dependency>
                <groupId>javax</groupId>
                <artifactId>javaee-web-api</artifactId>
                <version>${javaee.web.api.version}</version>
                <scope>test</scope>
            </dependency>
            <dependency>
                <groupId>com.h2database</groupId>
                <artifactId>h2</artifactId>
                <version>${h2database.version}</version>
                <scope>test</scope>
            </dependency>

            <dependency>
                <groupId>org.wso2.carbon.identity.framework</groupId>
                <artifactId>org.wso2.carbon.identity.testutil</artifactId>
                <version>${carbon.identity.framework.version}</version>
                <scope>test</scope>
            </dependency>
            <dependency>
                <groupId>org.wso2.carbon.identity.inbound.auth.saml2</groupId>
                <artifactId>org.wso2.carbon.identity.sso.saml</artifactId>
                <version>${carbon.identity.sso.saml.version}</version>
                <scope>test</scope>
            </dependency>

            <dependency>
                <groupId>commons-codec</groupId>
                <artifactId>commons-codec</artifactId>
                <version>${commons-codec.test.version}</version>
                <scope>test</scope>
            </dependency>
            <dependency>
                <groupId>org.bitbucket.b_c</groupId>
                <artifactId>jose4j</artifactId>
                <version>${jose4j.version}</version>
                <scope>test</scope>
            </dependency>

            <!--
                See https://github.com/wso2-extensions/identity-inbound-auth-oauth/issues/543 for the requirement to
                 have this dependency
            -->
            <dependency>
                <groupId>org.apache.tomcat</groupId>
                <artifactId>tomcat-coyote</artifactId>
                <version>${tomcat.version}</version>
            </dependency>
            <dependency>
                <groupId>javax.ws.rs</groupId>
                <artifactId>javax.ws.rs-api</artifactId>
                <version>${javax.ws.rs-api.version}</version>
            </dependency>
            <dependency>
                <groupId>org.wso2.orbit.javax.activation</groupId>
                <artifactId>activation</artifactId>
                <version>${version.org.wso2.orbit.javax.activation}</version>
            </dependency>
            <dependency>
                <groupId>org.wso2.orbit.javax.xml.bind</groupId>
                <artifactId>jaxb-api</artifactId>
                <version>${version.org.wso2.orbit.javax.xml.bind}</version>
            </dependency>

            <!-- Pax Logging -->
            <dependency>
                <groupId>org.ops4j.pax.logging</groupId>
                <artifactId>pax-logging-api</artifactId>
                <version>${pax.logging.api.version}</version>
            </dependency>

            <!-- For Nashorn -->
            <dependency>
                <groupId>org.openjdk.nashorn</groupId>
                <artifactId>nashorn-core</artifactId>
                <version>${openjdk.nashorn.version}</version>
            </dependency>

            <!-- Findbugs annotations-->
            <dependency>
                <groupId>com.google.code.findbugs</groupId>
                <artifactId>annotations</artifactId>
                <version>${findbugs.annotations.version}</version>
                <scope>compile</scope>
            </dependency>
            <dependency>
                <groupId>org.wso2.carbon.utils</groupId>
                <artifactId>org.wso2.carbon.database.utils</artifactId>
                <version>${carbon.database.utils.version}</version>
            </dependency>
            <dependency>
                <groupId>org.wso2.carbon.identity.framework</groupId>
                <artifactId>org.wso2.carbon.identity.central.log.mgt</artifactId>
                <version>${carbon.identity.framework.version}</version>
            </dependency>
            <dependency>
                <groupId>com.sun.xml.parsers</groupId>
                <artifactId>jaxp-ri</artifactId>
                <version>${jaxp-ri.version}</version>
                <scope>test</scope>
            </dependency>

            <dependency>
                <groupId>org.wso2.carbon.identity.framework</groupId>
                <artifactId>org.wso2.carbon.identity.api.resource.mgt</artifactId>
                <version>${carbon.identity.framework.version}</version>
            </dependency>
            <dependency>
                <groupId>org.wso2.carbon.identity.framework</groupId>
                <artifactId>org.wso2.carbon.identity.role.v2.mgt.core</artifactId>
                <version>${carbon.identity.framework.version}</version>
            </dependency>
            <dependency>
                <groupId>org.wso2.carbon.identity.framework</groupId>
                <artifactId>org.wso2.carbon.identity.configuration.mgt.core</artifactId>
                <version>${carbon.identity.framework.version}</version>
            </dependency>
        </dependencies>
    </dependencyManagement>



    <build>
        <pluginManagement>
            <plugins>
                <plugin>
                    <groupId>org.apache.felix</groupId>
                    <artifactId>maven-bundle-plugin</artifactId>
                    <version>${maven.bundle.plugin.version}</version>
                    <extensions>true</extensions>
                    <configuration>
                        <obrRepository>NONE</obrRepository>
                        <instructions>
                            <SCM-Revision>${buildNumber}</SCM-Revision>
                        </instructions>
                    </configuration>
                </plugin>
                <plugin>
                    <groupId>org.codehaus.mojo</groupId>
                    <artifactId>buildnumber-maven-plugin</artifactId>
                    <version>${maven.buildnumber.plugin.version}</version>
                    <executions>
                        <execution>
                            <phase>validate</phase>
                            <goals>
                                <goal>create</goal>
                            </goals>
                        </execution>
                    </executions>
                    <configuration>
                        <doCheck>false</doCheck>
                        <doUpdate>false</doUpdate>
                    </configuration>
                </plugin>
                <plugin>
                    <groupId>org.apache.maven.plugins</groupId>
                    <artifactId>maven-checkstyle-plugin</artifactId>
                    <version>${maven.checkstyleplugin.version}</version>
                    <executions>
                        <execution>
                            <id>validate</id>
                            <phase>validate</phase>
                            <configuration>
                                <configLocation>
                                    https://raw.githubusercontent.com/wso2/code-quality-tools/v1.3/checkstyle/checkstyle.xml
                                </configLocation>
                                <suppressionsLocation>
                                    https://raw.githubusercontent.com/wso2/code-quality-tools/v1.3/checkstyle/suppressions.xml
                                </suppressionsLocation>
                                <encoding>UTF-8</encoding>
                                <consoleOutput>true</consoleOutput>
                                <failsOnError>true</failsOnError>
                                <includeTestSourceDirectory>true</includeTestSourceDirectory>
                            </configuration>
                            <goals>
                                <goal>check</goal>
                            </goals>
                        </execution>
                    </executions>
                </plugin>
                <plugin>
                    <groupId>com.github.spotbugs</groupId>
                    <artifactId>spotbugs-maven-plugin</artifactId>
                    <version>${spotbugs-maven-plugin.version}</version>
                    <configuration>
                        <effort>Max</effort>
                        <threshold>Low</threshold>
                        <failOnError>true</failOnError>
                        <maxHeap>1024</maxHeap>
                        <plugins>
                            <plugin>
                                <groupId>com.h3xstream.findsecbugs</groupId>
                                <artifactId>findsecbugs-plugin</artifactId>
                                <version>${findsecbugs-plugin.version}</version>
                            </plugin>
                        </plugins>
                    </configuration>
                    <executions>
                        <execution>
                            <id>analyze-compile</id>
                            <phase>compile</phase>
                            <goals>
                                <goal>check</goal>
                            </goals>
                        </execution>
                    </executions>
                </plugin>
                <plugin>
                    <groupId>org.jacoco</groupId>
                    <artifactId>jacoco-maven-plugin</artifactId>
                    <version>${jacoco.version}</version>
                    <executions>
                        <execution>
                            <goals>
                                <goal>prepare-agent</goal>
                            </goals>
                        </execution>
                        <execution>
                            <id>report</id>
                            <phase>test</phase>
                            <goals>
                                <goal>report</goal>
                            </goals>
                        </execution>
                    </executions>
                </plugin>
            </plugins>
        </pluginManagement>

        <plugins>
            <plugin>
                <groupId>org.apache.maven.plugins</groupId>
                <artifactId>maven-release-plugin</artifactId>
                <configuration>
                    <preparationGoals>clean install</preparationGoals>
                    <autoVersionSubmodules>true</autoVersionSubmodules>
                </configuration>
            </plugin>
            <plugin>
                <groupId>org.apache.maven.plugins</groupId>
                <artifactId>maven-deploy-plugin</artifactId>
            </plugin>
            <plugin>
                <artifactId>maven-compiler-plugin</artifactId>
                <version>${maven.compiler.plugin.version}</version>
                <inherited>true</inherited>
                <configuration>
                    <encoding>UTF-8</encoding>
                    <source>1.8</source>
                    <target>1.8</target>
                </configuration>
            </plugin>
            <plugin>
                <groupId>org.codehaus.mojo</groupId>
                <artifactId>buildnumber-maven-plugin</artifactId>
                <version>${maven.buildnumber.plugin.version}</version>
            </plugin>
            <plugin>
                <groupId>org.apache.maven.plugins</groupId>
                <artifactId>maven-javadoc-plugin</artifactId>
                <configuration>
                    <source>1.8</source>
                </configuration>
                <executions>
                    <execution>
                        <id>attach-javadocs</id>
                        <goals>
                            <goal>jar</goal>
                        </goals>
                        <configuration>
                            <!--This parameter disables doclint-->
                            <doclint>none</doclint>
                        </configuration>
                    </execution>
                </executions>
            </plugin>
            <plugin>
                <groupId>org.apache.maven.plugins</groupId>
                <artifactId>maven-war-plugin</artifactId>
                <version>${maven-war-plugin.version}</version>
            </plugin>
            <plugin>
                <groupId>org.apache.maven.plugins</groupId>
                <artifactId>maven-checkstyle-plugin</artifactId>
            </plugin>
            <plugin>
                <groupId>com.github.spotbugs</groupId>
                <artifactId>spotbugs-maven-plugin</artifactId>
            </plugin>
            <plugin>
                <groupId>org.jacoco</groupId>
                <artifactId>jacoco-maven-plugin</artifactId>
            </plugin>
        </plugins>
    </build>


    <properties>
        <!-- Identity Inbound Auth OAuth Version-->
        <identity.inbound.auth.oauth.exp.pkg.version>${project.version}</identity.inbound.auth.oauth.exp.pkg.version>
        <identity.inbound.auth.oauth.imp.pkg.version.range>[6.2.0, 8.0.0)</identity.inbound.auth.oauth.imp.pkg.version.range>

        <!-- OSGi/Equinox dependency version -->
        <equinox.javax.servlet.version>3.0.0.v201112011016</equinox.javax.servlet.version>
        <osgi.framework.imp.pkg.version.range>[1.7.0, 2.0.0)</osgi.framework.imp.pkg.version.range>
        <osgi.service.component.imp.pkg.version.range>[1.2.0, 2.0.0)</osgi.service.component.imp.pkg.version.range>
        <osgi.service.http.imp.pkg.version.range>[1.2.1, 2.0.0)</osgi.service.http.imp.pkg.version.range>
        <equinox.osgi.services.version>3.5.100.v20160504-1419</equinox.osgi.services.version>
        <apache.felix.scr.ds.annotations.version>1.2.4</apache.felix.scr.ds.annotations.version>

        <!-- Carbon kernel version -->
        <carbon.kernel.version>4.10.22</carbon.kernel.version>
        <carbon.kernel.feature.version>4.10.22</carbon.kernel.feature.version>
        <carbon.kernel.imp.pkg.version.range>[4.10.22, 5.0.0)</carbon.kernel.imp.pkg.version.range>
        <carbon.kernel.registry.imp.pkg.version.range>[1.0.1, 2.0.0)</carbon.kernel.registry.imp.pkg.version.range>

        <!-- Carbon Identity Framework version -->
<<<<<<< HEAD
        <carbon.identity.framework.version>7.5.66</carbon.identity.framework.version>
=======
        <carbon.identity.framework.version>7.5.75</carbon.identity.framework.version>
>>>>>>> 1f2b348a
        <carbon.identity.framework.imp.pkg.version.range>[5.25.234, 8.0.0)
        </carbon.identity.framework.imp.pkg.version.range>

        <carbon.identity.organization.management.version>1.4.7
        </carbon.identity.organization.management.version>
        <carbon.identity.organization.management.version.range>[1.1.14, 2.0.0)
        </carbon.identity.organization.management.version.range>

        <carbon.identity.organization.management.core.version>1.0.98
        </carbon.identity.organization.management.core.version>
        <carbon.identity.organization.management.core.version.range>[1.0.0, 2.0.0)
        </carbon.identity.organization.management.core.version.range>

        <!--Carbon component version-->
        <carbon.base.imp.pkg.version.range>[1.0.0, 2.0.0)</carbon.base.imp.pkg.version.range>
        <carbon.user.api.imp.pkg.version.range>[1.0.1, 2.0.0)</carbon.user.api.imp.pkg.version.range>

        <!-- Servlet API -->
        <servlet-api.version>2.5</servlet-api.version>
        <imp.pkg.version.javax.servlet>[2.6.0, 3.0.0)</imp.pkg.version.javax.servlet>
        <javax.ws.rs-api.version>2.1.1</javax.ws.rs-api.version>

        <!-- Axis2 Version -->
        <axis2.wso2.version>1.6.1-wso2v38</axis2.wso2.version>
        <axis2.osgi.version.range>[1.6.1.wso2v38, 2.0.0)</axis2.osgi.version.range>

        <!-- Axiom Version -->
        <axiom.wso2.version>1.2.11-wso2v16</axiom.wso2.version>
        <axiom.osgi.version.range>[1.2.11, 2.0.0)</axiom.osgi.version.range>

        <!--SAML Common Util Version-->
        <saml.common.util.version>1.4.1</saml.common.util.version>
        <saml.common.util.version.range>[1.4.0,1.5.0)</saml.common.util.version.range>

        <!-- Account lock service versions -->
        <account.lock.service.version>1.9.11</account.lock.service.version>
        <account.lock.service.imp.pkg.version.range>[1.9.11, 2.0.0)</account.lock.service.imp.pkg.version.range>

        <!-- Commons -->
        <commons-lang.wso2.version>2.6.0.wso2v1</commons-lang.wso2.version>
        <commons-lang.version.range>[2.6.0,3.0.0)</commons-lang.version.range>
        <commons-codec.version>1.16.0.wso2v1</commons-codec.version>
        <commons-logging.osgi.version.range>[1.2,2.0)</commons-logging.osgi.version.range>
        <commons-codec.wso2.osgi.version.range>[1.4.0,2.0.0)</commons-codec.wso2.osgi.version.range>
        <commons-lang.wso2.osgi.version.range>[2.6.0,3.0.0)</commons-lang.wso2.osgi.version.range>
        <commons-collections.wso2.osgi.version.range>[3.2.0,4.0.0)</commons-collections.wso2.osgi.version.range>
        <commons-lang.version.range>[2.6.0,3.0.0)</commons-lang.version.range>

        <!-- Orbit dependency version -->
        <gdata-core.wso2.version>1.47.0.wso2v1</gdata-core.wso2.version>
        <gdata-core.imp.pkg.version.range>[1.47.0.wso2v1,2.0.0)</gdata-core.imp.pkg.version.range>

        <oltu.version>1.0.0.wso2v3</oltu.version>
        <org.apache.oltu.oauth2.client.version>1.0.0</org.apache.oltu.oauth2.client.version>
        <oltu.package.import.version.range>[1.0.0, 2.0.0)</oltu.package.import.version.range>

        <waffle.imp.pkg.version.range>[1.6.0, 2.0)</waffle.imp.pkg.version.range>
        <waffle-jna.wso2.version>1.6.wso2v6</waffle-jna.wso2.version>
        <waffle-jna.imp.pkg.version.range>[1.6.0, 2.0)</waffle-jna.imp.pkg.version.range>

        <nimbusds.version>7.9.0.wso2v1</nimbusds.version>
        <nimbusds.osgi.version.range>[7.3.0,8.0.0)</nimbusds.osgi.version.range>

        <thetransactioncompany.cors-filter.wso2.version>1.7.0.wso2v1</thetransactioncompany.cors-filter.wso2.version>
        <thetransactioncompany.utils.wso2.version>1.9.0.wso2v1</thetransactioncompany.utils.wso2.version>

        <json.wso2.version>3.0.0.wso2v4</json.wso2.version>
        <json.wso2.version.range>[3.0.0.wso2v1, 4.0.0)</json.wso2.version.range>

        <opensaml.version>3.3.1</opensaml.version>
        <opensaml3.wso2.version>3.3.1.wso2v11</opensaml3.wso2.version>
        <opensaml3.wso2.osgi.version.range>[3.3.1,3.4.0)</opensaml3.wso2.osgi.version.range>

        <joda.version>2.9.4</joda.version>
        <joda.wso2.version>2.9.4.wso2v1</joda.wso2.version>
        <joda.wso2.osgi.version.range>[2.8.2,3.0.0)</joda.wso2.osgi.version.range>

        <tomcat.version>9.0.93</tomcat.version>
        <tomcat.wso2.imp.pkg.version.range>[9.0.0, 9.5.0)</tomcat.wso2.imp.pkg.version.range>

        <org.apache.cxf.version>3.5.9</org.apache.cxf.version>
        <encoder.wso2.version>1.2.0.wso2v1</encoder.wso2.version>
        <json-simple.version>1.1.wso2v1</json-simple.version>

        <org.slf4j.verison>1.7.21</org.slf4j.verison>
        <com.google.code.gson.version>2.9.0</com.google.code.gson.version>
        <com.google.code.gson.osgi.version.range>[2.6.2,3.0.0)</com.google.code.gson.osgi.version.range>
        <json-smart.version>2.4.10</json-smart.version>
        <version.org.wso2.orbit.javax.xml.bind>2.3.1.wso2v1</version.org.wso2.orbit.javax.xml.bind>
        <version.org.wso2.orbit.javax.activation>1.1.1.wso2v1</version.org.wso2.orbit.javax.activation>
        <net.minidev.accessors-smart.version>2.4.7</net.minidev.accessors-smart.version>
        <org.ow2.asm.asm.version>5.2</org.ow2.asm.asm.version>
        <org.ow2.asm.version>9.2</org.ow2.asm.version>

        <!--Maven Plugin Version-->
        <carbon.p2.plugin.version>5.1.2</carbon.p2.plugin.version>
        <maven.compiler.plugin.version>3.8.0</maven.compiler.plugin.version>
        <maven.bundle.plugin.version>3.2.0</maven.bundle.plugin.version>
        <maven.buildnumber.plugin.version>1.4</maven.buildnumber.plugin.version>
        <maven-war-plugin.version>3.3.1</maven-war-plugin.version>

        <!--Swagger Dependency Version-->
        <jackson-databind.version>2.16.1</jackson-databind.version>
        <com.fasterxml.jackson.version>2.16.1</com.fasterxml.jackson.version>
        <spring-web.version>4.3.29.RELEASE</spring-web.version>
        <swagger-jaxrs.version>1.6.2</swagger-jaxrs.version>
        <com.fasterxml.jackson.databind.version.range>[2.13.0, 3.0.0)</com.fasterxml.jackson.databind.version.range>

        <!--Test Dependencies-->
        <junit.version>4.13.1</junit.version>
        <testng.version>7.10.1</testng.version>
        <jacoco.version>0.8.12</jacoco.version>
        <mockito.version>5.3.1</mockito.version>
        <mockito-testng.version>0.5.2</mockito-testng.version>
        <maven.surefire.plugin.version>3.2.5</maven.surefire.plugin.version>
        <javaee.web.api.version>7.0</javaee.web.api.version>
        <h2database.version>2.1.210</h2database.version>
        <commons-codec.test.version>1.4</commons-codec.test.version>
        <jaxp-ri.version>1.4.5</jaxp-ri.version>
        <jose4j.version>0.9.5</jose4j.version>
        <!--SAML component version for test-->
        <carbon.identity.sso.saml.version>5.7.0</carbon.identity.sso.saml.version>
        <spring-context.version>5.1.1.RELEASE</spring-context.version>

        <!-- Pax Logging Version -->
        <pax.logging.api.version>1.10.1</pax.logging.api.version>

        <openjdk.nashorn.version>15.3</openjdk.nashorn.version>

        <!-- Log4j -->
        <log4j.api.version>2.17.1</log4j.api.version>
        <log4j.core.version>2.17.1</log4j.core.version>
        <log4j.verison>1.2.17</log4j.verison>

        <maven.checkstyleplugin.version>3.1.0</maven.checkstyleplugin.version>
        <spotbugs-maven-plugin.version>4.7.2.1</spotbugs-maven-plugin.version>
        <findsecbugs-plugin.version>1.10.1</findsecbugs-plugin.version>

        <findbugs.annotations.version>3.0.1</findbugs.annotations.version>
        <carbon.database.utils.version>2.0.11</carbon.database.utils.version>

        <!--Identity Apps-->
        <authentication.portal.version>1.0.51</authentication.portal.version>
    </properties>

</project><|MERGE_RESOLUTION|>--- conflicted
+++ resolved
@@ -939,11 +939,7 @@
         <carbon.kernel.registry.imp.pkg.version.range>[1.0.1, 2.0.0)</carbon.kernel.registry.imp.pkg.version.range>
 
         <!-- Carbon Identity Framework version -->
-<<<<<<< HEAD
-        <carbon.identity.framework.version>7.5.66</carbon.identity.framework.version>
-=======
         <carbon.identity.framework.version>7.5.75</carbon.identity.framework.version>
->>>>>>> 1f2b348a
         <carbon.identity.framework.imp.pkg.version.range>[5.25.234, 8.0.0)
         </carbon.identity.framework.imp.pkg.version.range>
 
