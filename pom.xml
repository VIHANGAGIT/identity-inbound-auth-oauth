--- conflicted
+++ resolved
@@ -877,12 +877,7 @@
         <carbon.kernel.registry.imp.pkg.version.range>[1.0.1, 2.0.0)</carbon.kernel.registry.imp.pkg.version.range>
 
         <!-- Carbon Identity Framework version -->
-<<<<<<< HEAD
-        // Need to update this to hace IdentityUtil methods from framework
-        <carbon.identity.framework.version>5.19.45-SNAPSHOT</carbon.identity.framework.version>
-=======
         <carbon.identity.framework.version>5.19.51</carbon.identity.framework.version>
->>>>>>> dd514f1a
         <carbon.identity.framework.imp.pkg.version.range>[5.15.0, 6.0.0)
         </carbon.identity.framework.imp.pkg.version.range>
 
