--- conflicted
+++ resolved
@@ -27,11 +27,7 @@
     <modelVersion>4.0.0</modelVersion>
     <groupId>org.wso2.carbon.identity.inbound.auth.oauth2</groupId>
     <artifactId>identity-inbound-auth-oauth</artifactId>
-<<<<<<< HEAD
-    <version>6.2.118-SNAPSHOT</version>
-=======
     <version>6.2.120-SNAPSHOT</version>
->>>>>>> fcbb2e4f
     <packaging>pom</packaging>
     <name>WSO2 Carbon OAuth module</name>
     <url>http://wso2.org</url>
