<?xml version="1.0" encoding="utf-8"?>
<!--
  ~ Copyright (c) 2015-2024, WSO2 LLC. (http://www.wso2.com).
  ~
  ~ WSO2 LLC. licenses this file to you under the Apache License,
  ~ Version 2.0 (the "License"); you may not use this file except
  ~ in compliance with the License.
  ~ You may obtain a copy of the License at
  ~
  ~ http://www.apache.org/licenses/LICENSE-2.0
  ~
  ~ Unless required by applicable law or agreed to in writing,
  ~ software distributed under the License is distributed on an
  ~ "AS IS" BASIS, WITHOUT WARRANTIES OR CONDITIONS OF ANY
  ~ KIND, either express or implied.  See the License for the
  ~ specific language governing permissions and limitations
  ~ under the License.
  -->

<project xmlns="http://maven.apache.org/POM/4.0.0" xmlns:xsi="http://www.w3.org/2001/XMLSchema-instance" xsi:schemaLocation="http://maven.apache.org/POM/4.0.0 http://maven.apache.org/maven-v4_0_0.xsd">

    <parent>
        <groupId>org.wso2</groupId>
        <artifactId>wso2</artifactId>
        <version>1.4</version>
    </parent>

    <modelVersion>4.0.0</modelVersion>
    <groupId>org.wso2.carbon.identity.inbound.auth.oauth2</groupId>
    <artifactId>identity-inbound-auth-oauth</artifactId>
    <version>7.0.191-SNAPSHOT</version>
    <packaging>pom</packaging>
    <name>WSO2 Carbon OAuth module</name>
    <url>http://wso2.org</url>

    <scm>
        <url>https://github.com/wso2-extensions/identity-inbound-auth-oauth.git</url>
        <developerConnection>scm:git:https://github.com/wso2-extensions/identity-inbound-auth-oauth.git</developerConnection>
        <connection>scm:git:https://github.com/wso2-extensions/identity-inbound-auth-oauth.git</connection>
        <tag>HEAD</tag>
    </scm>

    <modules>
        <module>service-stubs/org.wso2.carbon.claim.metadata.mgt.stub</module>
        <module>test-utils/org.wso2.carbon.identity.oauth.common.testng</module>
        <module>components/org.wso2.carbon.identity.oauth.extension</module>
        <module>components/org.wso2.carbon.identity.oauth.common</module>
        <module>components/org.wso2.carbon.identity.oauth</module>
        <module>components/org.wso2.carbon.identity.oauth.endpoint</module>
        <module>components/org.wso2.carbon.identity.oauth.ui</module>
        <module>components/org.wso2.carbon.identity.oauth.stub</module>
        <module>components/org.wso2.carbon.identity.oidc.session</module>
        <module>components/org.wso2.carbon.identity.oauth.dcr</module>
        <module>components/org.wso2.carbon.identity.oauth.par</module>
        <module>components/org.wso2.carbon.identity.oidc.dcr</module>
        <module>components/org.wso2.carbon.identity.discovery</module>
        <module>components/org.wso2.carbon.identity.api.server.oauth.scope</module>
        <module>components/org.wso2.carbon.identity.oauth.scope.endpoint</module>
        <module>components/org.wso2.carbon.identity.webfinger</module>
        <module>components/org.wso2.carbon.identity.api.server.dcr</module>
        <module>components/org.wso2.carbon.identity.oauth.dcr.endpoint</module>
        <module>components/org.wso2.carbon.identity.oauth.client.authn.filter</module>
        <module>components/org.wso2.carbon.identity.oauth.ciba</module>
        <module>components/org.wso2.carbon.identity.client.attestation.filter</module>
        <module>components/org.wso2.carbon.identity.oauth.rar</module>
        <module>features/org.wso2.carbon.identity.oauth.common.feature</module>
        <module>features/org.wso2.carbon.identity.oauth.feature</module>
        <module>features/org.wso2.carbon.identity.oauth.server.feature</module>
        <module>features/org.wso2.carbon.identity.oauth.ui.feature</module>
        <module>features/org.wso2.carbon.identity.oauth.dcr.server.feature</module>
    </modules>

    <dependencyManagement>
        <dependencies>
            <!-- Carbon Kernel dependencies -->
            <dependency>
                <groupId>org.apache.felix</groupId>
                <artifactId>org.apache.felix.scr.ds-annotations</artifactId>
                <version>${apache.felix.scr.ds.annotations.version}</version>
            </dependency>
            <dependency>
                <groupId>org.wso2.carbon.identity.inbound.auth.oauth2</groupId>
                <artifactId>org.wso2.carbon.claim.metadata.mgt.stub.dep</artifactId>
                <version>${project.version}</version>
            </dependency>
            <dependency>
                <groupId>org.wso2.eclipse.osgi</groupId>
                <artifactId>org.eclipse.osgi.services</artifactId>
                <version>${equinox.osgi.services.version}</version>
            </dependency>
            <dependency>
                <groupId>org.wso2.carbon</groupId>
                <artifactId>org.wso2.carbon.utils</artifactId>
                <version>${carbon.kernel.version}</version>
            </dependency>
            <dependency>
                <groupId>org.wso2.carbon</groupId>
                <artifactId>org.wso2.carbon.core</artifactId>
                <version>${carbon.kernel.version}</version>
            </dependency>
            <dependency>
                <groupId>org.wso2.carbon</groupId>
                <artifactId>org.wso2.carbon.user.core</artifactId>
                <version>${carbon.kernel.version}</version>
            </dependency>
            <dependency>
                <groupId>org.wso2.carbon</groupId>
                <artifactId>org.wso2.carbon.registry.core</artifactId>
                <version>${carbon.kernel.version}</version>
            </dependency>
            <dependency>
                <groupId>org.wso2.carbon</groupId>
                <artifactId>org.wso2.carbon.core.common</artifactId>
                <version>${carbon.kernel.version}</version>
            </dependency>
            <dependency>
                <groupId>org.wso2.carbon</groupId>
                <artifactId>org.wso2.carbon.ui</artifactId>
                <version>${carbon.kernel.version}</version>
                <scope>provided</scope>
            </dependency>
            <dependency>
                <groupId>org.wso2.carbon</groupId>
                <artifactId>javax.cache.wso2</artifactId>
                <version>${carbon.kernel.version}</version>
            </dependency>
            <dependency>
                <groupId>org.wso2.carbon</groupId>
                <artifactId>org.wso2.carbon.tomcat.ext</artifactId>
                <version>${carbon.kernel.version}</version>
            </dependency>
            <dependency>
                <groupId>org.wso2.carbon</groupId>
                <artifactId>org.wso2.carbon.tomcat</artifactId>
                <version>${carbon.kernel.version}</version>
            </dependency>
            <dependency>
                <groupId>org.wso2.carbon.identity.framework</groupId>
                <artifactId>org.wso2.carbon.identity.event</artifactId>
                <version>${carbon.identity.framework.version}</version>
            </dependency>

            <!-- Commons dependencies -->
            <dependency>
                <groupId>commons-lang.wso2</groupId>
                <artifactId>commons-lang</artifactId>
                <version>${commons-lang.wso2.version}</version>
            </dependency>
            <dependency>
                <groupId>org.wso2.orbit.commons-codec</groupId>
                <artifactId>commons-codec</artifactId>
                <version>${commons-codec.version}</version>
            </dependency>

            <!-- Axis2/Axiom dependencies -->
            <dependency>
                <groupId>org.apache.ws.commons.axiom.wso2</groupId>
                <artifactId>axiom</artifactId>
                <version>${axiom.wso2.version}</version>
            </dependency>
            <dependency>
                <groupId>org.apache.axis2.wso2</groupId>
                <artifactId>axis2</artifactId>
                <version>${axis2.wso2.version}</version>
            </dependency>
            <dependency>
                <groupId>org.apache.axis2.wso2</groupId>
                <artifactId>axis2-client</artifactId>
                <version>${axis2.wso2.version}</version>
            </dependency>

            <!-- Carbon Identity Framework dependencies -->
            <dependency>
                <groupId>org.wso2.carbon.identity.framework</groupId>
                <artifactId>org.wso2.carbon.identity.core</artifactId>
                <version>${carbon.identity.framework.version}</version>
                <exclusions>
                    <exclusion>
                        <groupId>org.slf4j</groupId>
                        <artifactId>jcl-over-slf4j</artifactId>
                    </exclusion>
                    <exclusion>
                        <groupId>org.slf4j</groupId>
                        <artifactId>log4j-over-slf4j</artifactId>
                    </exclusion>
                </exclusions>
            </dependency>
            <dependency>
                <groupId>org.wso2.carbon.identity.framework</groupId>
                <artifactId>org.wso2.carbon.identity.base</artifactId>
                <version>${carbon.identity.framework.version}</version>
            </dependency>
            <dependency>
                <groupId>org.wso2.carbon.identity.framework</groupId>
                <artifactId>org.wso2.carbon.idp.mgt</artifactId>
                <version>${carbon.identity.framework.version}</version>
            </dependency>
            <dependency>
                <groupId>org.wso2.carbon.identity.framework</groupId>
                <artifactId>org.wso2.carbon.identity.application.mgt</artifactId>
                <version>${carbon.identity.framework.version}</version>
            </dependency>
            <dependency>
                <groupId>org.wso2.carbon.identity.framework</groupId>
                <artifactId>org.wso2.carbon.identity.cors.mgt.core</artifactId>
                <version>${carbon.identity.framework.version}</version>
            </dependency>
            <dependency>
                <groupId>org.wso2.carbon.identity.framework</groupId>
                <artifactId>org.wso2.carbon.identity.application.common</artifactId>
                <version>${carbon.identity.framework.version}</version>
            </dependency>
            <dependency>
                <groupId>org.wso2.carbon.identity.framework</groupId>
                <artifactId>org.wso2.carbon.identity.entitlement</artifactId>
                <version>${carbon.identity.framework.version}</version>
            </dependency>
            <dependency>
                <groupId>org.wso2.carbon.identity.framework</groupId>
                <artifactId>org.wso2.carbon.identity.application.authentication.framework</artifactId>
                <version>${carbon.identity.framework.version}</version>
            </dependency>
            <dependency>
                <groupId>org.wso2.carbon.identity.framework</groupId>
                <artifactId>org.wso2.carbon.identity.user.store.configuration</artifactId>
                <version>${carbon.identity.framework.version}</version>
            </dependency>
            <dependency>
                <groupId>org.wso2.carbon.identity.framework</groupId>
                <artifactId>org.wso2.carbon.identity.core.ui</artifactId>
                <version>${carbon.identity.framework.version}</version>
            </dependency>
            <dependency>
                <groupId>org.wso2.carbon.identity.framework</groupId>
                <artifactId>org.wso2.carbon.identity.claim.metadata.mgt</artifactId>
                <version>${carbon.identity.framework.version}</version>
            </dependency>
            <dependency>
                <groupId>org.wso2.identity.apps</groupId>
                <artifactId>authentication-portal</artifactId>
                <version>${authentication.portal.version}</version>
                <type>war</type>
            </dependency>
            <dependency>
                <groupId>org.wso2.carbon.identity.framework</groupId>
                <artifactId>org.wso2.carbon.identity.application.authentication.endpoint.util</artifactId>
                <version>${carbon.identity.framework.version}</version>
            </dependency>
            <dependency>
                <groupId>org.wso2.carbon.identity.organization.management.core</groupId>
                <artifactId>org.wso2.carbon.identity.organization.management.service</artifactId>
                <version>${carbon.identity.organization.management.core.version}</version>
            </dependency>
            <dependency>
                <groupId>org.wso2.carbon.identity.organization.management</groupId>
                <artifactId>org.wso2.carbon.identity.organization.management.role.management.service</artifactId>
                <version>${carbon.identity.organization.management.version}</version>
            </dependency>
            <dependency>
                <groupId>org.wso2.carbon.identity.framework</groupId>
                <artifactId>org.wso2.carbon.identity.consent.server.configs.mgt</artifactId>
                <version>${carbon.identity.framework.version}</version>
            </dependency>
            <dependency>
                <groupId>org.wso2.carbon.identity.organization.management</groupId>
                <artifactId>org.wso2.carbon.identity.organization.management.organization.user.sharing</artifactId>
                <version>${carbon.identity.organization.management.version}</version>
            </dependency>

            <dependency>
                <groupId>org.wso2.carbon.identity.framework</groupId>
                <artifactId>org.wso2.carbon.identity.client.attestation.mgt</artifactId>
                <version>${carbon.identity.framework.version}</version>
            </dependency>
            <dependency>
                <groupId>org.wso2.carbon.identity.framework</groupId>
                <artifactId>org.wso2.carbon.identity.configuration.mgt.core</artifactId>
                <version>${carbon.identity.framework.version}</version>
            </dependency>
            <dependency>
                <groupId>org.wso2.carbon.identity.framework</groupId>
                <artifactId>org.wso2.carbon.identity.action.execution</artifactId>
                <version>${carbon.identity.framework.version}</version>
            </dependency>

            <!--SAML Common Util dependency-->
            <dependency>
                <groupId>org.wso2.carbon.identity.saml.common</groupId>
                <artifactId>org.wso2.carbon.identity.saml.common.util</artifactId>
                <version>${saml.common.util.version}</version>
            </dependency>

            <!--Event handler dependencies-->
            <dependency>
                <groupId>org.wso2.carbon.identity.event.handler.accountlock</groupId>
                <artifactId>org.wso2.carbon.identity.handler.event.account.lock</artifactId>
                <version>${account.lock.service.version}</version>
            </dependency>

            <!-- Orbit dependencies -->
            <dependency>
                <groupId>com.google.gdata.wso2</groupId>
                <artifactId>gdata-core</artifactId>
                <version>${gdata-core.wso2.version}</version>
            </dependency>
            <dependency>
                <groupId>org.wso2.orbit.org.apache.oltu.oauth2</groupId>
                <artifactId>oltu</artifactId>
                <version>${oltu.version}</version>
            </dependency>
            <dependency>
                <groupId>org.wso2.orbit.com.github.dblock.waffle</groupId>
                <artifactId>waffle-jna</artifactId>
                <version>${waffle-jna.wso2.version}</version>
            </dependency>
            <dependency>
                <groupId>org.wso2.orbit.com.nimbusds</groupId>
                <artifactId>nimbus-jose-jwt</artifactId>
                <version>${nimbusds.version}</version>
            </dependency>
            <dependency>
                <groupId>net.minidev</groupId>
                <artifactId>json-smart</artifactId>
                <version>${json-smart.version}</version>
            </dependency>
            <dependency>
                <groupId>net.minidev</groupId>
                <artifactId>accessors-smart</artifactId>
                <version>${net.minidev.accessors-smart.version}</version>
            </dependency>
            <dependency>
                <groupId>org.ow2.asm</groupId>
                <artifactId>asm-all</artifactId>
                <version>${org.ow2.asm.asm.version}</version>
            </dependency>
            <dependency>
                <groupId>org.ow2.asm</groupId>
                <artifactId>asm</artifactId>
                <version>${org.ow2.asm.version}</version>
            </dependency>
            <dependency>
                <groupId>org.apache.cxf</groupId>
                <artifactId>cxf-core</artifactId>
                <version>${org.apache.cxf.version}</version>
            </dependency>
            <dependency>
                <groupId>org.apache.cxf</groupId>
                <artifactId>cxf-rt-frontend-jaxrs</artifactId>
                <version>${org.apache.cxf.version}</version>
            </dependency>
            <dependency>
                <groupId>org.apache.cxf</groupId>
                <artifactId>cxf-rt-rs-extension-providers</artifactId>
                <version>${org.apache.cxf.version}</version>
            </dependency>
            <dependency>
                <groupId>com.thetransactioncompany.wso2</groupId>
                <artifactId>cors-filter</artifactId>
                <version>${thetransactioncompany.cors-filter.wso2.version}</version>
            </dependency>
            <dependency>
                <groupId>org.json.wso2</groupId>
                <artifactId>json</artifactId>
                <version>${json.wso2.version}</version>
            </dependency>
            <dependency>
                <groupId>org.wso2.orbit.org.opensaml</groupId>
                <artifactId>opensaml</artifactId>
                <version>${opensaml3.wso2.version}</version>
            </dependency>
            <dependency>
                <groupId>org.wso2.orbit.joda-time</groupId>
                <artifactId>joda-time</artifactId>
                <version>${joda.wso2.version}</version>
            </dependency>
            <dependency>
                <groupId>com.thetransactioncompany.wso2</groupId>
                <artifactId>java-property-utils</artifactId>
                <version>${thetransactioncompany.utils.wso2.version}</version>
            </dependency>
            <dependency>
                <groupId>org.wso2.orbit.org.owasp.encoder</groupId>
                <artifactId>encoder</artifactId>
                <version>${encoder.wso2.version}</version>
            </dependency>
            <dependency>
                <groupId>com.googlecode.json-simple.wso2</groupId>
                <artifactId>json-simple</artifactId>
                <version>${json-simple.version}</version>
            </dependency>

            <!-- Other library dependencies -->
            <dependency>
                <groupId>org.slf4j</groupId>
                <artifactId>slf4j-log4j12</artifactId>
                <version>${org.slf4j.verison}</version>
            </dependency>
            <dependency>
                <groupId>org.slf4j</groupId>
                <artifactId>slf4j-api</artifactId>
                <version>${org.slf4j.verison}</version>
            </dependency>
            <dependency>
                <groupId>log4j</groupId>
                <artifactId>log4j</artifactId>
                <version>${log4j.verison}</version>
            </dependency>
            <dependency>
                <groupId>javax.servlet</groupId>
                <artifactId>servlet-api</artifactId>
                <version>${servlet-api.version}</version>
            </dependency>
            <dependency>
                <groupId>com.google.code.gson</groupId>
                <artifactId>gson</artifactId>
                <version>${com.google.code.gson.version}</version>
            </dependency>
            <!-- To validate json structures against json schemas like 'draft 2020-12' -->
            <dependency>
                <groupId>io.vertx</groupId>
                <artifactId>vertx-json-schema</artifactId>
                <version>${vertx.json.schema.version}</version>
            </dependency>

            <!-- Carbon Identity Inbound Authentication OAuth dependency -->
            <dependency>
                <groupId>org.wso2.carbon.identity.inbound.auth.oauth2</groupId>
                <artifactId>org.wso2.carbon.identity.oauth.common</artifactId>
                <version>${project.version}</version>
            </dependency>
            <dependency>
                <groupId>org.wso2.carbon.identity.inbound.auth.oauth2</groupId>
                <artifactId>org.wso2.carbon.identity.oauth</artifactId>
                <version>${project.version}</version>
                <scope>provided</scope>
            </dependency>
            <dependency>
                <groupId>org.wso2.carbon.identity.inbound.auth.oauth2</groupId>
                <artifactId>org.wso2.carbon.identity.api.server.oauth.scope</artifactId>
                <version>${project.version}</version>
            </dependency>
            <dependency>
                <groupId>org.wso2.carbon.identity.inbound.auth.oauth2</groupId>
                <artifactId>org.wso2.carbon.identity.api.server.dcr</artifactId>
                <version>${project.version}</version>
            </dependency>
            <dependency>
                <groupId>org.wso2.carbon.identity.inbound.auth.oauth2</groupId>
                <artifactId>org.wso2.carbon.identity.oauth.ciba</artifactId>
                <version>${project.version}</version>
            </dependency>
            <dependency>
                <groupId>org.wso2.carbon.identity.inbound.auth.oauth2</groupId>
                <artifactId>org.wso2.carbon.identity.discovery</artifactId>
                <version>${project.version}</version>
            </dependency>
            <dependency>
                <groupId>org.wso2.carbon.identity.inbound.auth.oauth2</groupId>
                <artifactId>org.wso2.carbon.identity.webfinger</artifactId>
                <version>${project.version}</version>
            </dependency>
            <dependency>
                <groupId>org.wso2.carbon.identity.inbound.auth.oauth2</groupId>
                <artifactId>org.wso2.carbon.identity.oidc.session</artifactId>
                <version>${project.version}</version>
                <scope>provided</scope>
            </dependency>
            <dependency>
                <groupId>org.wso2.carbon.identity.inbound.auth.oauth2</groupId>
                <artifactId>org.wso2.carbon.identity.oauth.client.authn.filter</artifactId>
                <version>${project.version}</version>
            </dependency>
            <dependency>
                <groupId>org.wso2.carbon.identity.inbound.auth.oauth2</groupId>
                <artifactId>org.wso2.carbon.identity.client.attestation.filter</artifactId>
                <version>${project.version}</version>
            </dependency>
            <dependency>
                <groupId>org.wso2.carbon.identity.inbound.auth.oauth2</groupId>
                <artifactId>org.wso2.carbon.identity.oauth.stub</artifactId>
                <version>${project.version}</version>
            </dependency>
            <dependency>
                <groupId>org.wso2.carbon.identity.inbound.auth.oauth2</groupId>
                <artifactId>org.wso2.carbon.identity.oauth.common.testng</artifactId>
                <version>${project.version}</version>
                <scope>test</scope>
            </dependency>
            <dependency>
                <groupId>org.apache.logging.log4j</groupId>
                <artifactId>log4j-api</artifactId>
                <version>${log4j.api.version}</version>
                <scope>test</scope>
            </dependency>
            <dependency>
                <groupId>org.apache.logging.log4j</groupId>
                <artifactId>log4j-core</artifactId>
                <scope>test</scope>
                <version>${log4j.core.version}</version>
            </dependency>
            <dependency>
                <groupId>org.wso2.carbon.identity.inbound.auth.oauth2</groupId>
                <artifactId>org.wso2.carbon.identity.oauth.endpoint</artifactId>
                <version>${project.version}</version>
                <type>war</type>
            </dependency>
            <dependency>
                <groupId>org.wso2.carbon.identity.inbound.auth.oauth2</groupId>
                <artifactId>org.wso2.carbon.identity.oauth.scope.endpoint</artifactId>
                <version>${project.version}</version>
                <type>war</type>
            </dependency>
            <dependency>
                <groupId>org.wso2.carbon.identity.inbound.auth.oauth2</groupId>
                <artifactId>org.wso2.carbon.identity.oauth.ui</artifactId>
                <version>${project.version}</version>
            </dependency>
            <dependency>
                <groupId>org.wso2.carbon.identity.inbound.auth.oauth2</groupId>
                <artifactId>org.wso2.carbon.identity.oauth.dcr</artifactId>
                <version>${project.version}</version>
            </dependency>
            <dependency>
                <groupId>org.wso2.carbon.identity.inbound.auth.oauth2</groupId>
                <artifactId>org.wso2.carbon.identity.oauth.par</artifactId>
                <version>${project.version}</version>
            </dependency>
            <dependency>
                <groupId>org.wso2.carbon.identity.inbound.auth.oauth2</groupId>
                <artifactId>org.wso2.carbon.identity.oidc.dcr</artifactId>
                <version>${project.version}</version>
            </dependency>

            <dependency>
                <groupId>org.wso2.carbon.identity.inbound.auth.oauth2</groupId>
                <artifactId>org.wso2.carbon.identity.oauth.server.feature</artifactId>
                <version>${project.version}</version>
                <type>zip</type>
            </dependency>
            <dependency>
                <groupId>org.wso2.carbon.identity.inbound.auth.oauth2</groupId>
                <artifactId>org.wso2.carbon.identity.oauth.ui.feature</artifactId>
                <version>${project.version}</version>
                <type>zip</type>
            </dependency>
            <dependency>
                <groupId>org.wso2.carbon.identity.inbound.auth.oauth2</groupId>
                <artifactId>org.wso2.carbon.identity.oauth.common.feature</artifactId>
                <version>${project.version}</version>
                <type>zip</type>
            </dependency>
            <dependency>
                <groupId>org.wso2.carbon.identity.inbound.auth.oauth2</groupId>
                <artifactId>org.wso2.carbon.identity.oauth.dcr.server.feature</artifactId>
                <version>${project.version}</version>
                <type>zip</type>
            </dependency>
            <dependency>
                <groupId>org.wso2.carbon.identity.inbound.auth.oauth2</groupId>
                <artifactId>org.wso2.carbon.identity.oauth2.dcr.endpoint</artifactId>
                <version>${project.version}</version>
                <type>war</type>
            </dependency>
            <dependency>
                <groupId>org.wso2.carbon.identity.inbound.auth.oauth2</groupId>
                <artifactId>org.wso2.carbon.identity.oauth.extension</artifactId>
                <version>${project.version}</version>
            </dependency>
            <dependency>
                <groupId>org.wso2.carbon.identity.inbound.auth.oauth2</groupId>
                <artifactId>org.wso2.carbon.identity.oauth.rar</artifactId>
                <scope>provided</scope>
                <version>${project.version}</version>
            </dependency>

            <!--Swagger Dependencies-->
            <dependency>
                <groupId>com.fasterxml.jackson.core</groupId>
                <artifactId>jackson-core</artifactId>
                <version>${com.fasterxml.jackson.version}</version>
            </dependency>
            <dependency>
                <groupId>com.fasterxml.jackson.core</groupId>
                <artifactId>jackson-databind</artifactId>
                <version>${jackson-databind.version}</version>
            </dependency>
            <dependency>
                <groupId>org.springframework</groupId>
                <artifactId>spring-web</artifactId>
                <version>${spring-web.version}</version>
            </dependency>
            <dependency>
                <groupId>io.swagger</groupId>
                <artifactId>swagger-jaxrs</artifactId>
                <version>${swagger-jaxrs.version}</version>
            </dependency>
            <dependency>
                <groupId>com.fasterxml.jackson.jaxrs</groupId>
                <artifactId>jackson-jaxrs-json-provider</artifactId>
                <version>${com.fasterxml.jackson.version}</version>
            </dependency>
            <dependency>
                <groupId>org.wso2.carbon.identity.framework</groupId>
                <artifactId>org.wso2.carbon.identity.multi.attribute.login.mgt</artifactId>
                <version>${carbon.identity.framework.version}</version>
            </dependency>
            <!--Test Dependencies-->
            <dependency>
                <groupId>junit</groupId>
                <artifactId>junit</artifactId>
                <version>${junit.version}</version>
            </dependency>

            <dependency>
                <groupId>org.testng</groupId>
                <artifactId>testng</artifactId>
                <version>${testng.version}</version>
            </dependency>
            <dependency>
                <groupId>org.jacoco</groupId>
                <artifactId>org.jacoco.agent</artifactId>
                <classifier>runtime</classifier>
                <scope>test</scope>
                <version>${jacoco.version}</version>
            </dependency>
            <dependency>
                <groupId>org.mockito</groupId>
                <artifactId>mockito-core</artifactId>
                <version>${mockito.version}</version>
                <scope>test</scope>
            </dependency>
            <dependency>
                <groupId>org.mockito</groupId>
                <artifactId>mockito-testng</artifactId>
                <version>${mockito-testng.version}</version>
                <scope>test</scope>
            </dependency>
            <dependency>
                <groupId>javax</groupId>
                <artifactId>javaee-web-api</artifactId>
                <version>${javaee.web.api.version}</version>
                <scope>test</scope>
            </dependency>
            <dependency>
                <groupId>com.h2database</groupId>
                <artifactId>h2</artifactId>
                <version>${h2database.version}</version>
                <scope>test</scope>
            </dependency>

            <dependency>
                <groupId>org.wso2.carbon.identity.framework</groupId>
                <artifactId>org.wso2.carbon.identity.testutil</artifactId>
                <version>${carbon.identity.framework.version}</version>
                <scope>test</scope>
            </dependency>
            <dependency>
                <groupId>org.wso2.carbon.identity.inbound.auth.saml2</groupId>
                <artifactId>org.wso2.carbon.identity.sso.saml</artifactId>
                <version>${carbon.identity.sso.saml.version}</version>
                <scope>test</scope>
            </dependency>

            <dependency>
                <groupId>commons-codec</groupId>
                <artifactId>commons-codec</artifactId>
                <version>${commons-codec.test.version}</version>
                <scope>test</scope>
            </dependency>
            <dependency>
                <groupId>org.bitbucket.b_c</groupId>
                <artifactId>jose4j</artifactId>
                <version>${jose4j.version}</version>
                <scope>test</scope>
            </dependency>

            <!--
                See https://github.com/wso2-extensions/identity-inbound-auth-oauth/issues/543 for the requirement to
                 have this dependency
            -->
            <dependency>
                <groupId>org.apache.tomcat</groupId>
                <artifactId>tomcat-coyote</artifactId>
                <version>${tomcat.version}</version>
            </dependency>
            <dependency>
                <groupId>javax.ws.rs</groupId>
                <artifactId>javax.ws.rs-api</artifactId>
                <version>${javax.ws.rs-api.version}</version>
            </dependency>
            <dependency>
                <groupId>org.wso2.orbit.javax.activation</groupId>
                <artifactId>activation</artifactId>
                <version>${version.org.wso2.orbit.javax.activation}</version>
            </dependency>
            <dependency>
                <groupId>org.wso2.orbit.javax.xml.bind</groupId>
                <artifactId>jaxb-api</artifactId>
                <version>${version.org.wso2.orbit.javax.xml.bind}</version>
            </dependency>

            <!-- Pax Logging -->
            <dependency>
                <groupId>org.ops4j.pax.logging</groupId>
                <artifactId>pax-logging-api</artifactId>
                <version>${pax.logging.api.version}</version>
            </dependency>

            <!-- For Nashorn -->
            <dependency>
                <groupId>org.openjdk.nashorn</groupId>
                <artifactId>nashorn-core</artifactId>
                <version>${openjdk.nashorn.version}</version>
            </dependency>

            <!-- Findbugs annotations-->
            <dependency>
                <groupId>com.google.code.findbugs</groupId>
                <artifactId>annotations</artifactId>
                <version>${findbugs.annotations.version}</version>
                <scope>compile</scope>
            </dependency>
            <dependency>
                <groupId>org.wso2.carbon.utils</groupId>
                <artifactId>org.wso2.carbon.database.utils</artifactId>
                <version>${carbon.database.utils.version}</version>
            </dependency>
            <dependency>
                <groupId>org.wso2.carbon.identity.framework</groupId>
                <artifactId>org.wso2.carbon.identity.central.log.mgt</artifactId>
                <version>${carbon.identity.framework.version}</version>
            </dependency>
            <dependency>
                <groupId>com.sun.xml.parsers</groupId>
                <artifactId>jaxp-ri</artifactId>
                <version>${jaxp-ri.version}</version>
                <scope>test</scope>
            </dependency>

            <dependency>
                <groupId>org.wso2.carbon.identity.framework</groupId>
                <artifactId>org.wso2.carbon.identity.api.resource.mgt</artifactId>
                <version>${carbon.identity.framework.version}</version>
            </dependency>
            <dependency>
                <groupId>org.wso2.carbon.identity.framework</groupId>
                <artifactId>org.wso2.carbon.identity.role.v2.mgt.core</artifactId>
                <version>${carbon.identity.framework.version}</version>
            </dependency>
            <dependency>
                <groupId>org.wso2.carbon.identity.framework</groupId>
                <artifactId>org.wso2.carbon.identity.configuration.mgt.core</artifactId>
                <version>${carbon.identity.framework.version}</version>
            </dependency>
        </dependencies>
    </dependencyManagement>



    <build>
        <pluginManagement>
            <plugins>
                <plugin>
                    <groupId>org.apache.felix</groupId>
                    <artifactId>maven-bundle-plugin</artifactId>
                    <version>${maven.bundle.plugin.version}</version>
                    <extensions>true</extensions>
                    <configuration>
                        <obrRepository>NONE</obrRepository>
                        <instructions>
                            <SCM-Revision>${buildNumber}</SCM-Revision>
                        </instructions>
                    </configuration>
                </plugin>
                <plugin>
                    <groupId>org.codehaus.mojo</groupId>
                    <artifactId>buildnumber-maven-plugin</artifactId>
                    <version>${maven.buildnumber.plugin.version}</version>
                    <executions>
                        <execution>
                            <phase>validate</phase>
                            <goals>
                                <goal>create</goal>
                            </goals>
                        </execution>
                    </executions>
                    <configuration>
                        <doCheck>false</doCheck>
                        <doUpdate>false</doUpdate>
                    </configuration>
                </plugin>
                <plugin>
                    <groupId>org.apache.maven.plugins</groupId>
                    <artifactId>maven-checkstyle-plugin</artifactId>
                    <version>${maven.checkstyleplugin.version}</version>
                    <executions>
                        <execution>
                            <id>validate</id>
                            <phase>validate</phase>
                            <configuration>
                                <configLocation>
                                    https://raw.githubusercontent.com/wso2/code-quality-tools/v1.3/checkstyle/checkstyle.xml
                                </configLocation>
                                <suppressionsLocation>
                                    https://raw.githubusercontent.com/wso2/code-quality-tools/v1.3/checkstyle/suppressions.xml
                                </suppressionsLocation>
                                <encoding>UTF-8</encoding>
                                <consoleOutput>true</consoleOutput>
                                <failsOnError>true</failsOnError>
                                <includeTestSourceDirectory>true</includeTestSourceDirectory>
                            </configuration>
                            <goals>
                                <goal>check</goal>
                            </goals>
                        </execution>
                    </executions>
                </plugin>
                <plugin>
                    <groupId>com.github.spotbugs</groupId>
                    <artifactId>spotbugs-maven-plugin</artifactId>
                    <version>${spotbugs-maven-plugin.version}</version>
                    <configuration>
                        <effort>Max</effort>
                        <threshold>Low</threshold>
                        <failOnError>true</failOnError>
                        <maxHeap>1024</maxHeap>
                        <plugins>
                            <plugin>
                                <groupId>com.h3xstream.findsecbugs</groupId>
                                <artifactId>findsecbugs-plugin</artifactId>
                                <version>${findsecbugs-plugin.version}</version>
                            </plugin>
                        </plugins>
                    </configuration>
                    <executions>
                        <execution>
                            <id>analyze-compile</id>
                            <phase>compile</phase>
                            <goals>
                                <goal>check</goal>
                            </goals>
                        </execution>
                    </executions>
                </plugin>
                <plugin>
                    <groupId>org.jacoco</groupId>
                    <artifactId>jacoco-maven-plugin</artifactId>
                    <version>${jacoco.version}</version>
                    <executions>
                        <execution>
                            <goals>
                                <goal>prepare-agent</goal>
                            </goals>
                        </execution>
                        <execution>
                            <id>report</id>
                            <phase>test</phase>
                            <goals>
                                <goal>report</goal>
                            </goals>
                        </execution>
                    </executions>
                </plugin>
            </plugins>
        </pluginManagement>

        <plugins>
            <plugin>
                <groupId>org.apache.maven.plugins</groupId>
                <artifactId>maven-release-plugin</artifactId>
                <configuration>
                    <preparationGoals>clean install</preparationGoals>
                    <autoVersionSubmodules>true</autoVersionSubmodules>
                </configuration>
            </plugin>
            <plugin>
                <groupId>org.apache.maven.plugins</groupId>
                <artifactId>maven-deploy-plugin</artifactId>
            </plugin>
            <plugin>
                <artifactId>maven-compiler-plugin</artifactId>
                <version>${maven.compiler.plugin.version}</version>
                <inherited>true</inherited>
                <configuration>
                    <encoding>UTF-8</encoding>
                    <source>1.8</source>
                    <target>1.8</target>
                </configuration>
            </plugin>
            <plugin>
                <groupId>org.codehaus.mojo</groupId>
                <artifactId>buildnumber-maven-plugin</artifactId>
                <version>${maven.buildnumber.plugin.version}</version>
            </plugin>
            <plugin>
                <groupId>org.apache.maven.plugins</groupId>
                <artifactId>maven-javadoc-plugin</artifactId>
                <configuration>
                    <source>1.8</source>
                </configuration>
                <executions>
                    <execution>
                        <id>attach-javadocs</id>
                        <goals>
                            <goal>jar</goal>
                        </goals>
                        <configuration>
                            <!--This parameter disables doclint-->
                            <doclint>none</doclint>
                        </configuration>
                    </execution>
                </executions>
            </plugin>
            <plugin>
                <groupId>org.apache.maven.plugins</groupId>
                <artifactId>maven-war-plugin</artifactId>
                <version>${maven-war-plugin.version}</version>
            </plugin>
            <plugin>
                <groupId>org.apache.maven.plugins</groupId>
                <artifactId>maven-checkstyle-plugin</artifactId>
            </plugin>
            <plugin>
                <groupId>com.github.spotbugs</groupId>
                <artifactId>spotbugs-maven-plugin</artifactId>
            </plugin>
            <plugin>
                <groupId>org.jacoco</groupId>
                <artifactId>jacoco-maven-plugin</artifactId>
            </plugin>
        </plugins>
    </build>


    <properties>
        <!-- Identity Inbound Auth OAuth Version-->
        <identity.inbound.auth.oauth.exp.pkg.version>${project.version}</identity.inbound.auth.oauth.exp.pkg.version>
        <identity.inbound.auth.oauth.imp.pkg.version.range>[6.2.0, 8.0.0)</identity.inbound.auth.oauth.imp.pkg.version.range>

        <!-- OSGi/Equinox dependency version -->
        <equinox.javax.servlet.version>3.0.0.v201112011016</equinox.javax.servlet.version>
        <osgi.framework.imp.pkg.version.range>[1.7.0, 2.0.0)</osgi.framework.imp.pkg.version.range>
        <osgi.service.component.imp.pkg.version.range>[1.2.0, 2.0.0)</osgi.service.component.imp.pkg.version.range>
        <osgi.service.http.imp.pkg.version.range>[1.2.1, 2.0.0)</osgi.service.http.imp.pkg.version.range>
        <equinox.osgi.services.version>3.5.100.v20160504-1419</equinox.osgi.services.version>
        <apache.felix.scr.ds.annotations.version>1.2.4</apache.felix.scr.ds.annotations.version>

        <!-- Carbon kernel version -->
        <carbon.kernel.version>4.10.22</carbon.kernel.version>
        <carbon.kernel.feature.version>4.10.22</carbon.kernel.feature.version>
        <carbon.kernel.imp.pkg.version.range>[4.10.22, 5.0.0)</carbon.kernel.imp.pkg.version.range>
        <carbon.kernel.registry.imp.pkg.version.range>[1.0.1, 2.0.0)</carbon.kernel.registry.imp.pkg.version.range>

        <!-- Carbon Identity Framework version -->
<<<<<<< HEAD
        <!-- todo: need to bump this version, once the framework PR is merged -->
        <carbon.identity.framework.version>7.5.94-SNAPSHOT</carbon.identity.framework.version>
=======
        <carbon.identity.framework.version>7.6.0</carbon.identity.framework.version>
>>>>>>> 1eb13c1c
        <carbon.identity.framework.imp.pkg.version.range>[5.25.234, 8.0.0)
        </carbon.identity.framework.imp.pkg.version.range>

        <carbon.identity.organization.management.version>1.4.7
        </carbon.identity.organization.management.version>
        <carbon.identity.organization.management.version.range>[1.1.14, 2.0.0)
        </carbon.identity.organization.management.version.range>

        <carbon.identity.organization.management.core.version>1.0.98
        </carbon.identity.organization.management.core.version>
        <carbon.identity.organization.management.core.version.range>[1.0.0, 2.0.0)
        </carbon.identity.organization.management.core.version.range>

        <!--Carbon component version-->
        <carbon.base.imp.pkg.version.range>[1.0.0, 2.0.0)</carbon.base.imp.pkg.version.range>
        <carbon.user.api.imp.pkg.version.range>[1.0.1, 2.0.0)</carbon.user.api.imp.pkg.version.range>

        <!-- Servlet API -->
        <servlet-api.version>2.5</servlet-api.version>
        <imp.pkg.version.javax.servlet>[2.6.0, 3.0.0)</imp.pkg.version.javax.servlet>
        <javax.ws.rs-api.version>2.1.1</javax.ws.rs-api.version>

        <!-- Axis2 Version -->
        <axis2.wso2.version>1.6.1-wso2v38</axis2.wso2.version>
        <axis2.osgi.version.range>[1.6.1.wso2v38, 2.0.0)</axis2.osgi.version.range>

        <!-- Axiom Version -->
        <axiom.wso2.version>1.2.11-wso2v16</axiom.wso2.version>
        <axiom.osgi.version.range>[1.2.11, 2.0.0)</axiom.osgi.version.range>

        <!--SAML Common Util Version-->
        <saml.common.util.version>1.4.1</saml.common.util.version>
        <saml.common.util.version.range>[1.4.0,1.5.0)</saml.common.util.version.range>

        <!-- Account lock service versions -->
        <account.lock.service.version>1.9.11</account.lock.service.version>
        <account.lock.service.imp.pkg.version.range>[1.9.11, 2.0.0)</account.lock.service.imp.pkg.version.range>

        <!-- Commons -->
        <commons-lang.wso2.version>2.6.0.wso2v1</commons-lang.wso2.version>
        <commons-lang.version.range>[2.6.0,3.0.0)</commons-lang.version.range>
        <commons-codec.version>1.16.0.wso2v1</commons-codec.version>
        <commons-logging.osgi.version.range>[1.2,2.0)</commons-logging.osgi.version.range>
        <commons-codec.wso2.osgi.version.range>[1.4.0,2.0.0)</commons-codec.wso2.osgi.version.range>
        <commons-lang.wso2.osgi.version.range>[2.6.0,3.0.0)</commons-lang.wso2.osgi.version.range>
        <commons-collections.wso2.osgi.version.range>[3.2.0,4.0.0)</commons-collections.wso2.osgi.version.range>
        <commons-lang.version.range>[2.6.0,3.0.0)</commons-lang.version.range>

        <!-- Orbit dependency version -->
        <gdata-core.wso2.version>1.47.0.wso2v1</gdata-core.wso2.version>
        <gdata-core.imp.pkg.version.range>[1.47.0.wso2v1,2.0.0)</gdata-core.imp.pkg.version.range>

        <oltu.version>1.0.0.wso2v3</oltu.version>
        <org.apache.oltu.oauth2.client.version>1.0.0</org.apache.oltu.oauth2.client.version>
        <oltu.package.import.version.range>[1.0.0, 2.0.0)</oltu.package.import.version.range>

        <waffle.imp.pkg.version.range>[1.6.0, 2.0)</waffle.imp.pkg.version.range>
        <waffle-jna.wso2.version>1.6.wso2v6</waffle-jna.wso2.version>
        <waffle-jna.imp.pkg.version.range>[1.6.0, 2.0)</waffle-jna.imp.pkg.version.range>

        <nimbusds.version>7.9.0.wso2v1</nimbusds.version>
        <nimbusds.osgi.version.range>[7.3.0,8.0.0)</nimbusds.osgi.version.range>

        <thetransactioncompany.cors-filter.wso2.version>1.7.0.wso2v1</thetransactioncompany.cors-filter.wso2.version>
        <thetransactioncompany.utils.wso2.version>1.9.0.wso2v1</thetransactioncompany.utils.wso2.version>

        <json.wso2.version>3.0.0.wso2v4</json.wso2.version>
        <json.wso2.version.range>[3.0.0.wso2v1, 4.0.0)</json.wso2.version.range>

        <opensaml.version>3.3.1</opensaml.version>
        <opensaml3.wso2.version>3.3.1.wso2v11</opensaml3.wso2.version>
        <opensaml3.wso2.osgi.version.range>[3.3.1,3.4.0)</opensaml3.wso2.osgi.version.range>

        <joda.version>2.9.4</joda.version>
        <joda.wso2.version>2.9.4.wso2v1</joda.wso2.version>
        <joda.wso2.osgi.version.range>[2.8.2,3.0.0)</joda.wso2.osgi.version.range>

        <tomcat.version>9.0.96</tomcat.version>
        <tomcat.wso2.imp.pkg.version.range>[9.0.0, 9.5.0)</tomcat.wso2.imp.pkg.version.range>

        <org.apache.cxf.version>3.5.9</org.apache.cxf.version>
        <encoder.wso2.version>1.2.0.wso2v1</encoder.wso2.version>
        <json-simple.version>1.1.wso2v1</json-simple.version>

        <org.slf4j.verison>1.7.21</org.slf4j.verison>
        <com.google.code.gson.version>2.9.0</com.google.code.gson.version>
        <com.google.code.gson.osgi.version.range>[2.6.2,3.0.0)</com.google.code.gson.osgi.version.range>
        <json-smart.version>2.4.10</json-smart.version>
        <version.org.wso2.orbit.javax.xml.bind>2.3.1.wso2v1</version.org.wso2.orbit.javax.xml.bind>
        <version.org.wso2.orbit.javax.activation>1.1.1.wso2v1</version.org.wso2.orbit.javax.activation>
        <net.minidev.accessors-smart.version>2.4.7</net.minidev.accessors-smart.version>
        <org.ow2.asm.asm.version>5.2</org.ow2.asm.asm.version>
        <org.ow2.asm.version>9.2</org.ow2.asm.version>
        <vertx.json.schema.version>4.5.10</vertx.json.schema.version>

        <!--Maven Plugin Version-->
        <carbon.p2.plugin.version>5.1.2</carbon.p2.plugin.version>
        <maven.compiler.plugin.version>3.8.0</maven.compiler.plugin.version>
        <maven.bundle.plugin.version>3.2.0</maven.bundle.plugin.version>
        <maven.buildnumber.plugin.version>1.4</maven.buildnumber.plugin.version>
        <maven-war-plugin.version>3.3.1</maven-war-plugin.version>

        <!--Swagger Dependency Version-->
        <jackson-databind.version>2.16.1</jackson-databind.version>
        <com.fasterxml.jackson.version>2.16.1</com.fasterxml.jackson.version>
        <spring-web.version>4.3.29.RELEASE</spring-web.version>
        <swagger-jaxrs.version>1.6.2</swagger-jaxrs.version>
        <com.fasterxml.jackson.databind.version.range>[2.13.0, 3.0.0)</com.fasterxml.jackson.databind.version.range>

        <!--Test Dependencies-->
        <junit.version>4.13.1</junit.version>
        <testng.version>7.10.1</testng.version>
        <jacoco.version>0.8.12</jacoco.version>
        <mockito.version>5.3.1</mockito.version>
        <mockito-testng.version>0.5.2</mockito-testng.version>
        <maven.surefire.plugin.version>3.2.5</maven.surefire.plugin.version>
        <javaee.web.api.version>7.0</javaee.web.api.version>
        <h2database.version>2.1.210</h2database.version>
        <commons-codec.test.version>1.4</commons-codec.test.version>
        <jaxp-ri.version>1.4.5</jaxp-ri.version>
        <jose4j.version>0.9.5</jose4j.version>
        <!--SAML component version for test-->
        <carbon.identity.sso.saml.version>5.7.0</carbon.identity.sso.saml.version>
        <spring-context.version>5.1.1.RELEASE</spring-context.version>

        <!-- Pax Logging Version -->
        <pax.logging.api.version>1.10.1</pax.logging.api.version>

        <openjdk.nashorn.version>15.3</openjdk.nashorn.version>

        <!-- Log4j -->
        <log4j.api.version>2.17.1</log4j.api.version>
        <log4j.core.version>2.17.1</log4j.core.version>
        <log4j.verison>1.2.17</log4j.verison>

        <maven.checkstyleplugin.version>3.1.0</maven.checkstyleplugin.version>
        <spotbugs-maven-plugin.version>4.7.2.1</spotbugs-maven-plugin.version>
        <findsecbugs-plugin.version>1.10.1</findsecbugs-plugin.version>

        <findbugs.annotations.version>3.0.1</findbugs.annotations.version>
        <carbon.database.utils.version>2.0.11</carbon.database.utils.version>

        <!--Identity Apps-->
        <authentication.portal.version>1.0.51</authentication.portal.version>
    </properties>

</project><|MERGE_RESOLUTION|>--- conflicted
+++ resolved
@@ -952,12 +952,7 @@
         <carbon.kernel.registry.imp.pkg.version.range>[1.0.1, 2.0.0)</carbon.kernel.registry.imp.pkg.version.range>
 
         <!-- Carbon Identity Framework version -->
-<<<<<<< HEAD
-        <!-- todo: need to bump this version, once the framework PR is merged -->
-        <carbon.identity.framework.version>7.5.94-SNAPSHOT</carbon.identity.framework.version>
-=======
         <carbon.identity.framework.version>7.6.0</carbon.identity.framework.version>
->>>>>>> 1eb13c1c
         <carbon.identity.framework.imp.pkg.version.range>[5.25.234, 8.0.0)
         </carbon.identity.framework.imp.pkg.version.range>
 
