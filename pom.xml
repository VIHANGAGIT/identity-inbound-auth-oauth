<?xml version="1.0" encoding="utf-8"?>
<!--
  ~ Copyright (c) 2015-2023, WSO2 LLC. (http://www.wso2.com).
  ~
  ~ WSO2 LLC. licenses this file to you under the Apache License,
  ~ Version 2.0 (the "License"); you may not use this file except
  ~ in compliance with the License.
  ~ You may obtain a copy of the License at
  ~
  ~ http://www.apache.org/licenses/LICENSE-2.0
  ~
  ~ Unless required by applicable law or agreed to in writing,
  ~ software distributed under the License is distributed on an
  ~ "AS IS" BASIS, WITHOUT WARRANTIES OR CONDITIONS OF ANY
  ~ KIND, either express or implied.  See the License for the
  ~ specific language governing permissions and limitations
  ~ under the License.
  -->

<project xmlns="http://maven.apache.org/POM/4.0.0" xmlns:xsi="http://www.w3.org/2001/XMLSchema-instance" xsi:schemaLocation="http://maven.apache.org/POM/4.0.0 http://maven.apache.org/maven-v4_0_0.xsd">

    <parent>
        <groupId>org.wso2</groupId>
        <artifactId>wso2</artifactId>
        <version>1.4</version>
    </parent>

    <modelVersion>4.0.0</modelVersion>
    <groupId>org.wso2.carbon.identity.inbound.auth.oauth2</groupId>
    <artifactId>identity-inbound-auth-oauth</artifactId>
    <version>7.0.62-SNAPSHOT</version>
    <packaging>pom</packaging>
    <name>WSO2 Carbon OAuth module</name>
    <url>http://wso2.org</url>

    <scm>
        <url>https://github.com/wso2-extensions/identity-inbound-auth-oauth.git</url>
        <developerConnection>scm:git:https://github.com/wso2-extensions/identity-inbound-auth-oauth.git</developerConnection>
        <connection>scm:git:https://github.com/wso2-extensions/identity-inbound-auth-oauth.git</connection>
        <tag>HEAD</tag>
    </scm>

    <modules>
        <module>service-stubs/org.wso2.carbon.claim.metadata.mgt.stub</module>
        <module>test-utils/org.wso2.carbon.identity.oauth.common.testng</module>
        <module>components/org.wso2.carbon.identity.oauth.extension</module>
        <module>components/org.wso2.carbon.identity.oauth.common</module>
        <module>components/org.wso2.carbon.identity.oauth</module>
        <module>components/org.wso2.carbon.identity.oauth.endpoint</module>
        <module>components/org.wso2.carbon.identity.oauth.ui</module>
        <module>components/org.wso2.carbon.identity.oauth.stub</module>
        <module>components/org.wso2.carbon.identity.oidc.session</module>
        <module>components/org.wso2.carbon.identity.oauth.dcr</module>
        <module>components/org.wso2.carbon.identity.oauth.par</module>
        <module>components/org.wso2.carbon.identity.oidc.dcr</module>
        <module>components/org.wso2.carbon.identity.discovery</module>
        <module>components/org.wso2.carbon.identity.api.server.oauth.scope</module>
        <module>components/org.wso2.carbon.identity.oauth.scope.endpoint</module>
        <module>components/org.wso2.carbon.identity.webfinger</module>
        <module>components/org.wso2.carbon.identity.api.server.dcr</module>
        <module>components/org.wso2.carbon.identity.oauth.dcr.endpoint</module>
        <module>components/org.wso2.carbon.identity.oauth.client.authn.filter</module>
        <module>components/org.wso2.carbon.identity.oauth.ciba</module>
        <module>components/org.wso2.carbon.identity.client.attestation.filter</module>
        <module>features/org.wso2.carbon.identity.oauth.common.feature</module>
        <module>features/org.wso2.carbon.identity.oauth.feature</module>
        <module>features/org.wso2.carbon.identity.oauth.server.feature</module>
        <module>features/org.wso2.carbon.identity.oauth.ui.feature</module>
        <module>features/org.wso2.carbon.identity.oauth.dcr.server.feature</module>
    </modules>

    <dependencyManagement>
        <dependencies>
            <!-- Carbon Kernel dependencies -->
            <dependency>
                <groupId>org.apache.felix</groupId>
                <artifactId>org.apache.felix.scr.ds-annotations</artifactId>
                <version>${apache.felix.scr.ds.annotations.version}</version>
            </dependency>
            <dependency>
                <groupId>org.wso2.carbon.identity.inbound.auth.oauth2</groupId>
                <artifactId>org.wso2.carbon.claim.metadata.mgt.stub.dep</artifactId>
                <version>${project.version}</version>
            </dependency>
            <dependency>
                <groupId>org.wso2.eclipse.osgi</groupId>
                <artifactId>org.eclipse.osgi.services</artifactId>
                <version>${equinox.osgi.services.version}</version>
            </dependency>
            <dependency>
                <groupId>org.wso2.carbon</groupId>
                <artifactId>org.wso2.carbon.utils</artifactId>
                <version>${carbon.kernel.version}</version>
            </dependency>
            <dependency>
                <groupId>org.wso2.carbon</groupId>
                <artifactId>org.wso2.carbon.core</artifactId>
                <version>${carbon.kernel.version}</version>
            </dependency>
            <dependency>
                <groupId>org.wso2.carbon</groupId>
                <artifactId>org.wso2.carbon.user.core</artifactId>
                <version>${carbon.kernel.version}</version>
            </dependency>
            <dependency>
                <groupId>org.wso2.carbon</groupId>
                <artifactId>org.wso2.carbon.registry.core</artifactId>
                <version>${carbon.kernel.version}</version>
            </dependency>
            <dependency>
                <groupId>org.wso2.carbon</groupId>
                <artifactId>org.wso2.carbon.core.common</artifactId>
                <version>${carbon.kernel.version}</version>
            </dependency>
            <dependency>
                <groupId>org.wso2.carbon</groupId>
                <artifactId>org.wso2.carbon.ui</artifactId>
                <version>${carbon.kernel.version}</version>
                <scope>provided</scope>
            </dependency>
            <dependency>
                <groupId>org.wso2.carbon</groupId>
                <artifactId>javax.cache.wso2</artifactId>
                <version>${carbon.kernel.version}</version>
            </dependency>
            <dependency>
                <groupId>org.wso2.carbon</groupId>
                <artifactId>org.wso2.carbon.tomcat.ext</artifactId>
                <version>${carbon.kernel.version}</version>
            </dependency>
            <dependency>
                <groupId>org.wso2.carbon</groupId>
                <artifactId>org.wso2.carbon.tomcat</artifactId>
                <version>${carbon.kernel.version}</version>
            </dependency>
            <dependency>
                <groupId>org.wso2.carbon.identity.framework</groupId>
                <artifactId>org.wso2.carbon.identity.event</artifactId>
                <version>${carbon.identity.framework.version}</version>
            </dependency>

            <!-- Commons dependencies -->
            <dependency>
                <groupId>commons-lang.wso2</groupId>
                <artifactId>commons-lang</artifactId>
                <version>${commons-lang.wso2.version}</version>
            </dependency>
            <dependency>
                <groupId>org.wso2.orbit.commons-codec</groupId>
                <artifactId>commons-codec</artifactId>
                <version>${commons-codec.version}</version>
            </dependency>

            <!-- Axis2/Axiom dependencies -->
            <dependency>
                <groupId>org.apache.ws.commons.axiom.wso2</groupId>
                <artifactId>axiom</artifactId>
                <version>${axiom.wso2.version}</version>
            </dependency>
            <dependency>
                <groupId>org.apache.axis2.wso2</groupId>
                <artifactId>axis2</artifactId>
                <version>${axis2.wso2.version}</version>
            </dependency>
            <dependency>
                <groupId>org.apache.axis2.wso2</groupId>
                <artifactId>axis2-client</artifactId>
                <version>${axis2.wso2.version}</version>
            </dependency>

            <!-- Carbon Identity Framework dependencies -->
            <dependency>
                <groupId>org.wso2.carbon.identity.framework</groupId>
                <artifactId>org.wso2.carbon.identity.core</artifactId>
                <version>${carbon.identity.framework.version}</version>
                <exclusions>
                    <exclusion>
                        <groupId>org.slf4j</groupId>
                        <artifactId>jcl-over-slf4j</artifactId>
                    </exclusion>
                    <exclusion>
                        <groupId>org.slf4j</groupId>
                        <artifactId>log4j-over-slf4j</artifactId>
                    </exclusion>
                </exclusions>
            </dependency>
            <dependency>
                <groupId>org.wso2.carbon.identity.framework</groupId>
                <artifactId>org.wso2.carbon.identity.base</artifactId>
                <version>${carbon.identity.framework.version}</version>
            </dependency>
            <dependency>
                <groupId>org.wso2.carbon.identity.framework</groupId>
                <artifactId>org.wso2.carbon.idp.mgt</artifactId>
                <version>${carbon.identity.framework.version}</version>
            </dependency>
            <dependency>
                <groupId>org.wso2.carbon.identity.framework</groupId>
                <artifactId>org.wso2.carbon.identity.application.mgt</artifactId>
                <version>${carbon.identity.framework.version}</version>
            </dependency>
            <dependency>
                <groupId>org.wso2.carbon.identity.framework</groupId>
                <artifactId>org.wso2.carbon.identity.cors.mgt.core</artifactId>
                <version>${carbon.identity.framework.version}</version>
            </dependency>
            <dependency>
                <groupId>org.wso2.carbon.identity.framework</groupId>
                <artifactId>org.wso2.carbon.identity.application.common</artifactId>
                <version>${carbon.identity.framework.version}</version>
            </dependency>
            <dependency>
                <groupId>org.wso2.carbon.identity.framework</groupId>
                <artifactId>org.wso2.carbon.identity.entitlement</artifactId>
                <version>${carbon.identity.framework.version}</version>
            </dependency>
            <dependency>
                <groupId>org.wso2.carbon.identity.framework</groupId>
                <artifactId>org.wso2.carbon.identity.application.authentication.framework</artifactId>
                <version>${carbon.identity.framework.version}</version>
            </dependency>
            <dependency>
                <groupId>org.wso2.carbon.identity.framework</groupId>
                <artifactId>org.wso2.carbon.identity.user.store.configuration</artifactId>
                <version>${carbon.identity.framework.version}</version>
            </dependency>
            <dependency>
                <groupId>org.wso2.carbon.identity.framework</groupId>
                <artifactId>org.wso2.carbon.identity.core.ui</artifactId>
                <version>${carbon.identity.framework.version}</version>
            </dependency>
            <dependency>
                <groupId>org.wso2.carbon.identity.framework</groupId>
                <artifactId>org.wso2.carbon.identity.claim.metadata.mgt</artifactId>
                <version>${carbon.identity.framework.version}</version>
            </dependency>
            <dependency>
                <groupId>org.wso2.identity.apps</groupId>
                <artifactId>authentication-portal</artifactId>
                <version>${authentication.portal.version}</version>
                <type>war</type>
            </dependency>
            <dependency>
                <groupId>org.wso2.carbon.identity.framework</groupId>
                <artifactId>org.wso2.carbon.identity.application.authentication.endpoint.util</artifactId>
                <version>${carbon.identity.framework.version}</version>
            </dependency>
            <dependency>
                <groupId>org.wso2.carbon.identity.organization.management.core</groupId>
                <artifactId>org.wso2.carbon.identity.organization.management.service</artifactId>
                <version>${carbon.identity.organization.management.core.version}</version>
            </dependency>
            <dependency>
                <groupId>org.wso2.carbon.identity.organization.management</groupId>
                <artifactId>org.wso2.carbon.identity.organization.management.role.management.service</artifactId>
                <version>${carbon.identity.organization.management.version}</version>
            </dependency>
            <dependency>
                <groupId>org.wso2.carbon.identity.framework</groupId>
                <artifactId>org.wso2.carbon.identity.consent.server.configs.mgt</artifactId>
                <version>${carbon.identity.framework.version}</version>
            </dependency>
            <dependency>
                <groupId>org.wso2.carbon.identity.organization.management</groupId>
                <artifactId>org.wso2.carbon.identity.organization.management.organization.user.sharing</artifactId>
                <version>${carbon.identity.organization.management.version}</version>
            </dependency>

            <dependency>
                <groupId>org.wso2.carbon.identity.framework</groupId>
                <artifactId>org.wso2.carbon.identity.client.attestation.mgt</artifactId>
                <version>${carbon.identity.framework.version}</version>
            </dependency>
            <dependency>
                <groupId>org.wso2.carbon.identity.framework</groupId>
                <artifactId>org.wso2.carbon.identity.configuration.mgt.core</artifactId>
                <version>${carbon.identity.framework.version}</version>
            </dependency>

            <!--SAML Common Util dependency-->
            <dependency>
                <groupId>org.wso2.carbon.identity.saml.common</groupId>
                <artifactId>org.wso2.carbon.identity.saml.common.util</artifactId>
                <version>${saml.common.util.version}</version>
            </dependency>

            <!-- Orbit dependencies -->
            <dependency>
                <groupId>com.google.gdata.wso2</groupId>
                <artifactId>gdata-core</artifactId>
                <version>${gdata-core.wso2.version}</version>
            </dependency>
            <dependency>
                <groupId>org.wso2.orbit.org.apache.oltu.oauth2</groupId>
                <artifactId>oltu</artifactId>
                <version>${oltu.version}</version>
            </dependency>
            <dependency>
                <groupId>org.wso2.orbit.com.github.dblock.waffle</groupId>
                <artifactId>waffle-jna</artifactId>
                <version>${waffle-jna.wso2.version}</version>
            </dependency>
            <dependency>
                <groupId>org.wso2.orbit.com.nimbusds</groupId>
                <artifactId>nimbus-jose-jwt</artifactId>
                <version>${nimbusds.version}</version>
            </dependency>
            <dependency>
                <groupId>net.minidev</groupId>
                <artifactId>json-smart</artifactId>
                <version>${json-smart.version}</version>
            </dependency>
            <dependency>
                <groupId>net.minidev</groupId>
                <artifactId>accessors-smart</artifactId>
                <version>${net.minidev.accessors-smart.version}</version>
            </dependency>
            <dependency>
                <groupId>org.ow2.asm</groupId>
                <artifactId>asm-all</artifactId>
                <version>${org.ow2.asm.asm.version}</version>
            </dependency>
            <dependency>
                <groupId>org.ow2.asm</groupId>
                <artifactId>asm</artifactId>
                <version>${org.ow2.asm.version}</version>
            </dependency>
            <dependency>
                <groupId>org.apache.cxf</groupId>
                <artifactId>cxf-core</artifactId>
                <version>${org.apache.cxf.version}</version>
            </dependency>
            <dependency>
                <groupId>org.apache.cxf</groupId>
                <artifactId>cxf-rt-frontend-jaxrs</artifactId>
                <version>${org.apache.cxf.version}</version>
            </dependency>
            <dependency>
                <groupId>org.apache.cxf</groupId>
                <artifactId>cxf-rt-rs-extension-providers</artifactId>
                <version>${org.apache.cxf.version}</version>
            </dependency>
            <dependency>
                <groupId>com.thetransactioncompany.wso2</groupId>
                <artifactId>cors-filter</artifactId>
                <version>${thetransactioncompany.cors-filter.wso2.version}</version>
            </dependency>
            <dependency>
                <groupId>org.json.wso2</groupId>
                <artifactId>json</artifactId>
                <version>${json.wso2.version}</version>
            </dependency>
            <dependency>
                <groupId>org.wso2.orbit.org.opensaml</groupId>
                <artifactId>opensaml</artifactId>
                <version>${opensaml3.wso2.version}</version>
            </dependency>
            <dependency>
                <groupId>org.wso2.orbit.joda-time</groupId>
                <artifactId>joda-time</artifactId>
                <version>${joda.wso2.version}</version>
            </dependency>
            <dependency>
                <groupId>com.thetransactioncompany.wso2</groupId>
                <artifactId>java-property-utils</artifactId>
                <version>${thetransactioncompany.utils.wso2.version}</version>
            </dependency>
            <dependency>
                <groupId>org.wso2.orbit.org.owasp.encoder</groupId>
                <artifactId>encoder</artifactId>
                <version>${encoder.wso2.version}</version>
            </dependency>
            <dependency>
                <groupId>com.googlecode.json-simple.wso2</groupId>
                <artifactId>json-simple</artifactId>
                <version>${json-simple.version}</version>
            </dependency>

            <!-- Other library dependencies -->
            <dependency>
                <groupId>org.slf4j</groupId>
                <artifactId>slf4j-log4j12</artifactId>
                <version>${org.slf4j.verison}</version>
            </dependency>
            <dependency>
                <groupId>org.slf4j</groupId>
                <artifactId>slf4j-api</artifactId>
                <version>${org.slf4j.verison}</version>
            </dependency>
            <dependency>
                <groupId>log4j</groupId>
                <artifactId>log4j</artifactId>
                <version>${log4j.verison}</version>
            </dependency>
            <dependency>
                <groupId>javax.servlet</groupId>
                <artifactId>servlet-api</artifactId>
                <version>${servlet-api.version}</version>
            </dependency>
            <dependency>
                <groupId>com.google.code.gson</groupId>
                <artifactId>gson</artifactId>
                <version>${com.google.code.gson.version}</version>
            </dependency>

            <!-- Carbon Identity Inbound Authentication OAuth dependency -->
            <dependency>
                <groupId>org.wso2.carbon.identity.inbound.auth.oauth2</groupId>
                <artifactId>org.wso2.carbon.identity.oauth.common</artifactId>
                <version>${project.version}</version>
            </dependency>
            <dependency>
                <groupId>org.wso2.carbon.identity.inbound.auth.oauth2</groupId>
                <artifactId>org.wso2.carbon.identity.oauth</artifactId>
                <version>${project.version}</version>
                <scope>provided</scope>
            </dependency>
            <dependency>
                <groupId>org.wso2.carbon.identity.inbound.auth.oauth2</groupId>
                <artifactId>org.wso2.carbon.identity.api.server.oauth.scope</artifactId>
                <version>${project.version}</version>
            </dependency>
            <dependency>
                <groupId>org.wso2.carbon.identity.inbound.auth.oauth2</groupId>
                <artifactId>org.wso2.carbon.identity.api.server.dcr</artifactId>
                <version>${project.version}</version>
            </dependency>
            <dependency>
                <groupId>org.wso2.carbon.identity.inbound.auth.oauth2</groupId>
                <artifactId>org.wso2.carbon.identity.oauth.ciba</artifactId>
                <version>${project.version}</version>
            </dependency>
            <dependency>
                <groupId>org.wso2.carbon.identity.inbound.auth.oauth2</groupId>
                <artifactId>org.wso2.carbon.identity.discovery</artifactId>
                <version>${project.version}</version>
            </dependency>
            <dependency>
                <groupId>org.wso2.carbon.identity.inbound.auth.oauth2</groupId>
                <artifactId>org.wso2.carbon.identity.webfinger</artifactId>
                <version>${project.version}</version>
            </dependency>
            <dependency>
                <groupId>org.wso2.carbon.identity.inbound.auth.oauth2</groupId>
                <artifactId>org.wso2.carbon.identity.oidc.session</artifactId>
                <version>${project.version}</version>
                <scope>provided</scope>
            </dependency>
            <dependency>
                <groupId>org.wso2.carbon.identity.inbound.auth.oauth2</groupId>
                <artifactId>org.wso2.carbon.identity.oauth.client.authn.filter</artifactId>
                <version>${project.version}</version>
            </dependency>
            <dependency>
                <groupId>org.wso2.carbon.identity.inbound.auth.oauth2</groupId>
                <artifactId>org.wso2.carbon.identity.client.attestation.filter</artifactId>
                <version>${project.version}</version>
            </dependency>
            <dependency>
                <groupId>org.wso2.carbon.identity.inbound.auth.oauth2</groupId>
                <artifactId>org.wso2.carbon.identity.oauth.stub</artifactId>
                <version>${project.version}</version>
            </dependency>
            <dependency>
                <groupId>org.wso2.carbon.identity.inbound.auth.oauth2</groupId>
                <artifactId>org.wso2.carbon.identity.oauth.common.testng</artifactId>
                <version>${project.version}</version>
                <scope>test</scope>
            </dependency>
            <dependency>
                <groupId>org.apache.logging.log4j</groupId>
                <artifactId>log4j-api</artifactId>
                <version>${log4j.api.version}</version>
                <scope>test</scope>
            </dependency>
            <dependency>
                <groupId>org.apache.logging.log4j</groupId>
                <artifactId>log4j-core</artifactId>
                <scope>test</scope>
                <version>${log4j.core.version}</version>
            </dependency>
            <dependency>
                <groupId>org.wso2.carbon.identity.inbound.auth.oauth2</groupId>
                <artifactId>org.wso2.carbon.identity.oauth.endpoint</artifactId>
                <version>${project.version}</version>
                <type>war</type>
            </dependency>
            <dependency>
                <groupId>org.wso2.carbon.identity.inbound.auth.oauth2</groupId>
                <artifactId>org.wso2.carbon.identity.oauth.scope.endpoint</artifactId>
                <version>${project.version}</version>
                <type>war</type>
            </dependency>
            <dependency>
                <groupId>org.wso2.carbon.identity.inbound.auth.oauth2</groupId>
                <artifactId>org.wso2.carbon.identity.oauth.ui</artifactId>
                <version>${project.version}</version>
            </dependency>
            <dependency>
                <groupId>org.wso2.carbon.identity.inbound.auth.oauth2</groupId>
                <artifactId>org.wso2.carbon.identity.oauth.dcr</artifactId>
                <version>${project.version}</version>
            </dependency>
            <dependency>
                <groupId>org.wso2.carbon.identity.inbound.auth.oauth2</groupId>
                <artifactId>org.wso2.carbon.identity.oauth.par</artifactId>
                <version>${project.version}</version>
            </dependency>
            <dependency>
                <groupId>org.wso2.carbon.identity.inbound.auth.oauth2</groupId>
                <artifactId>org.wso2.carbon.identity.oidc.dcr</artifactId>
                <version>${project.version}</version>
            </dependency>

            <dependency>
                <groupId>org.wso2.carbon.identity.inbound.auth.oauth2</groupId>
                <artifactId>org.wso2.carbon.identity.oauth.server.feature</artifactId>
                <version>${project.version}</version>
                <type>zip</type>
            </dependency>
            <dependency>
                <groupId>org.wso2.carbon.identity.inbound.auth.oauth2</groupId>
                <artifactId>org.wso2.carbon.identity.oauth.ui.feature</artifactId>
                <version>${project.version}</version>
                <type>zip</type>
            </dependency>
            <dependency>
                <groupId>org.wso2.carbon.identity.inbound.auth.oauth2</groupId>
                <artifactId>org.wso2.carbon.identity.oauth.common.feature</artifactId>
                <version>${project.version}</version>
                <type>zip</type>
            </dependency>
            <dependency>
                <groupId>org.wso2.carbon.identity.inbound.auth.oauth2</groupId>
                <artifactId>org.wso2.carbon.identity.oauth.dcr.server.feature</artifactId>
                <version>${project.version}</version>
                <type>zip</type>
            </dependency>
            <dependency>
                <groupId>org.wso2.carbon.identity.inbound.auth.oauth2</groupId>
                <artifactId>org.wso2.carbon.identity.oauth2.dcr.endpoint</artifactId>
                <version>${project.version}</version>
                <type>war</type>
            </dependency>
            <dependency>
                <groupId>org.wso2.carbon.identity.inbound.auth.oauth2</groupId>
                <artifactId>org.wso2.carbon.identity.oauth.extension</artifactId>
                <version>${project.version}</version>
            </dependency>

            <!--Swagger Dependencies-->
            <dependency>
                <groupId>com.fasterxml.jackson.core</groupId>
                <artifactId>jackson-core</artifactId>
                <version>${com.fasterxml.jackson.version}</version>
            </dependency>
            <dependency>
                <groupId>com.fasterxml.jackson.core</groupId>
                <artifactId>jackson-databind</artifactId>
                <version>${jackson-databind.version}</version>
            </dependency>
            <dependency>
                <groupId>org.springframework</groupId>
                <artifactId>spring-web</artifactId>
                <version>${spring-web.version}</version>
            </dependency>
            <dependency>
                <groupId>io.swagger</groupId>
                <artifactId>swagger-jaxrs</artifactId>
                <version>${swagger-jaxrs.version}</version>
            </dependency>
            <dependency>
                <groupId>com.fasterxml.jackson.jaxrs</groupId>
                <artifactId>jackson-jaxrs-json-provider</artifactId>
                <version>${com.fasterxml.jackson.version}</version>
            </dependency>
            <dependency>
                <groupId>org.wso2.carbon.identity.framework</groupId>
                <artifactId>org.wso2.carbon.identity.multi.attribute.login.mgt</artifactId>
                <version>${carbon.identity.framework.version}</version>
            </dependency>
            <!--Test Dependencies-->
            <dependency>
                <groupId>junit</groupId>
                <artifactId>junit</artifactId>
                <version>${junit.version}</version>
            </dependency>

            <dependency>
                <groupId>org.testng</groupId>
                <artifactId>testng</artifactId>
                <version>${testng.version}</version>
            </dependency>
            <dependency>
                <groupId>org.jacoco</groupId>
                <artifactId>org.jacoco.agent</artifactId>
                <classifier>runtime</classifier>
                <scope>test</scope>
                <version>${jacoco.version}</version>
            </dependency>
            <!-- https://mvnrepository.com/artifact/org.powermock/powermock-module-testng -->
            <dependency>
                <groupId>org.powermock</groupId>
                <artifactId>powermock-module-testng</artifactId>
                <version>${powermock.version}</version>
                <scope>test</scope>
            </dependency>
            <dependency>
                <groupId>org.mockito</groupId>
                <artifactId>mockito-core</artifactId>
                <version>${mockito.version}</version>
                <scope>test</scope>
            </dependency>
            <dependency>
                <groupId>org.powermock</groupId>
                <artifactId>powermock-api-mockito2</artifactId>
                <version>${powermock.version}</version>
                <scope>test</scope>
            </dependency>
            <dependency>
                <groupId>javax</groupId>
                <artifactId>javaee-web-api</artifactId>
                <version>${javaee.web.api.version}</version>
                <scope>test</scope>
            </dependency>
            <dependency>
                <groupId>com.h2database</groupId>
                <artifactId>h2</artifactId>
                <version>${h2database.version}</version>
                <scope>test</scope>
            </dependency>

            <dependency>
                <groupId>org.wso2.carbon.identity.framework</groupId>
                <artifactId>org.wso2.carbon.identity.testutil</artifactId>
                <version>${carbon.identity.framework.version}</version>
                <scope>test</scope>
            </dependency>
            <dependency>
                <groupId>org.wso2.carbon.identity.inbound.auth.saml2</groupId>
                <artifactId>org.wso2.carbon.identity.sso.saml</artifactId>
                <version>${carbon.identity.sso.saml.version}</version>
                <scope>test</scope>
            </dependency>

            <dependency>
                <groupId>commons-codec</groupId>
                <artifactId>commons-codec</artifactId>
                <version>${commons-codec.test.version}</version>
                <scope>test</scope>
            </dependency>
            <dependency>
                <groupId>org.bitbucket.b_c</groupId>
                <artifactId>jose4j</artifactId>
                <version>${jose4j.version}</version>
                <scope>test</scope>
            </dependency>

            <!--
                See https://github.com/wso2-extensions/identity-inbound-auth-oauth/issues/543 for the requirement to
                 have this dependency
            -->
            <dependency>
                <groupId>org.apache.tomcat</groupId>
                <artifactId>tomcat-coyote</artifactId>
                <version>${tomcat.version}</version>
            </dependency>
            <dependency>
                <groupId>javax.ws.rs</groupId>
                <artifactId>javax.ws.rs-api</artifactId>
                <version>${javax.ws.rs-api.version}</version>
            </dependency>
            <dependency>
                <groupId>org.wso2.orbit.javax.activation</groupId>
                <artifactId>activation</artifactId>
                <version>${version.org.wso2.orbit.javax.activation}</version>
            </dependency>
            <dependency>
                <groupId>org.wso2.orbit.javax.xml.bind</groupId>
                <artifactId>jaxb-api</artifactId>
                <version>${version.org.wso2.orbit.javax.xml.bind}</version>
            </dependency>

            <!-- Pax Logging -->
            <dependency>
                <groupId>org.ops4j.pax.logging</groupId>
                <artifactId>pax-logging-api</artifactId>
                <version>${pax.logging.api.version}</version>
            </dependency>

            <!-- For Nashorn -->
            <dependency>
                <groupId>org.openjdk.nashorn</groupId>
                <artifactId>nashorn-core</artifactId>
                <version>${openjdk.nashorn.version}</version>
            </dependency>

            <!-- Findbugs annotations-->
            <dependency>
                <groupId>com.google.code.findbugs</groupId>
                <artifactId>annotations</artifactId>
                <version>${findbugs.annotations.version}</version>
                <scope>compile</scope>
            </dependency>
            <dependency>
                <groupId>org.wso2.carbon.utils</groupId>
                <artifactId>org.wso2.carbon.database.utils</artifactId>
                <version>${carbon.database.utils.version}</version>
            </dependency>
            <dependency>
                <groupId>org.wso2.carbon.identity.framework</groupId>
                <artifactId>org.wso2.carbon.identity.central.log.mgt</artifactId>
                <version>${carbon.identity.framework.version}</version>
            </dependency>
            <dependency>
                <groupId>com.sun.xml.parsers</groupId>
                <artifactId>jaxp-ri</artifactId>
                <version>${jaxp-ri.version}</version>
                <scope>test</scope>
            </dependency>

            <dependency>
                <groupId>org.wso2.carbon.identity.framework</groupId>
                <artifactId>org.wso2.carbon.identity.api.resource.mgt</artifactId>
                <version>${carbon.identity.framework.version}</version>
            </dependency>
            <dependency>
                <groupId>org.wso2.carbon.identity.framework</groupId>
                <artifactId>org.wso2.carbon.identity.role.v2.mgt.core</artifactId>
                <version>${carbon.identity.framework.version}</version>
            </dependency>
        </dependencies>
    </dependencyManagement>



    <build>
        <pluginManagement>
            <plugins>
                <plugin>
                    <groupId>org.apache.felix</groupId>
                    <artifactId>maven-bundle-plugin</artifactId>
                    <version>${maven.bundle.plugin.version}</version>
                    <extensions>true</extensions>
                    <configuration>
                        <obrRepository>NONE</obrRepository>
                        <instructions>
                            <SCM-Revision>${buildNumber}</SCM-Revision>
                        </instructions>
                    </configuration>
                </plugin>
                <plugin>
                    <groupId>org.codehaus.mojo</groupId>
                    <artifactId>buildnumber-maven-plugin</artifactId>
                    <version>${maven.buildnumber.plugin.version}</version>
                    <executions>
                        <execution>
                            <phase>validate</phase>
                            <goals>
                                <goal>create</goal>
                            </goals>
                        </execution>
                    </executions>
                    <configuration>
                        <doCheck>false</doCheck>
                        <doUpdate>false</doUpdate>
                    </configuration>
                </plugin>
                <plugin>
                    <groupId>org.apache.maven.plugins</groupId>
                    <artifactId>maven-checkstyle-plugin</artifactId>
                    <version>${maven.checkstyleplugin.version}</version>
                    <executions>
                        <execution>
                            <id>validate</id>
                            <phase>validate</phase>
                            <configuration>
                                <configLocation>
                                    https://raw.githubusercontent.com/wso2/code-quality-tools/v1.3/checkstyle/checkstyle.xml
                                </configLocation>
                                <suppressionsLocation>
                                    https://raw.githubusercontent.com/wso2/code-quality-tools/v1.3/checkstyle/suppressions.xml
                                </suppressionsLocation>
                                <encoding>UTF-8</encoding>
                                <consoleOutput>true</consoleOutput>
                                <failsOnError>true</failsOnError>
                                <includeTestSourceDirectory>true</includeTestSourceDirectory>
                            </configuration>
                            <goals>
                                <goal>check</goal>
                            </goals>
                        </execution>
                    </executions>
                </plugin>
                <plugin>
                    <groupId>com.github.spotbugs</groupId>
                    <artifactId>spotbugs-maven-plugin</artifactId>
                    <version>${spotbugs-maven-plugin.version}</version>
                    <configuration>
                        <effort>Max</effort>
                        <threshold>Low</threshold>
                        <failOnError>true</failOnError>
                        <maxHeap>1024</maxHeap>
                        <plugins>
                            <plugin>
                                <groupId>com.h3xstream.findsecbugs</groupId>
                                <artifactId>findsecbugs-plugin</artifactId>
                                <version>${findsecbugs-plugin.version}</version>
                            </plugin>
                        </plugins>
                    </configuration>
                    <executions>
                        <execution>
                            <id>analyze-compile</id>
                            <phase>compile</phase>
                            <goals>
                                <goal>check</goal>
                            </goals>
                        </execution>
                    </executions>
                </plugin>
            </plugins>
        </pluginManagement>

        <plugins>
            <plugin>
                <groupId>org.apache.maven.plugins</groupId>
                <artifactId>maven-release-plugin</artifactId>
                <configuration>
                    <preparationGoals>clean install</preparationGoals>
                    <autoVersionSubmodules>true</autoVersionSubmodules>
                </configuration>
            </plugin>
            <plugin>
                <groupId>org.apache.maven.plugins</groupId>
                <artifactId>maven-deploy-plugin</artifactId>
            </plugin>
            <plugin>
                <artifactId>maven-compiler-plugin</artifactId>
                <version>${maven.compiler.plugin.version}</version>
                <inherited>true</inherited>
                <configuration>
                    <encoding>UTF-8</encoding>
                    <source>1.8</source>
                    <target>1.8</target>
                </configuration>
            </plugin>
            <plugin>
                <groupId>org.codehaus.mojo</groupId>
                <artifactId>buildnumber-maven-plugin</artifactId>
                <version>${maven.buildnumber.plugin.version}</version>
            </plugin>
            <plugin>
                <groupId>org.apache.maven.plugins</groupId>
                <artifactId>maven-javadoc-plugin</artifactId>
                <configuration>
                    <source>1.8</source>
                </configuration>
                <executions>
                    <execution>
                        <id>attach-javadocs</id>
                        <goals>
                            <goal>jar</goal>
                        </goals>
                        <configuration>
                            <!--This parameter disables doclint-->
                            <doclint>none</doclint>
                        </configuration>
                    </execution>
                </executions>
            </plugin>
            <plugin>
                <groupId>org.apache.maven.plugins</groupId>
                <artifactId>maven-war-plugin</artifactId>
                <version>${maven-war-plugin.version}</version>
            </plugin>
            <plugin>
                <groupId>org.apache.maven.plugins</groupId>
                <artifactId>maven-checkstyle-plugin</artifactId>
            </plugin>
            <plugin>
                <groupId>com.github.spotbugs</groupId>
                <artifactId>spotbugs-maven-plugin</artifactId>
            </plugin>
        </plugins>
    </build>


    <properties>
        <!-- Identity Inbound Auth OAuth Version-->
        <identity.inbound.auth.oauth.exp.pkg.version>${project.version}</identity.inbound.auth.oauth.exp.pkg.version>
        <identity.inbound.auth.oauth.imp.pkg.version.range>[6.2.0, 8.0.0)</identity.inbound.auth.oauth.imp.pkg.version.range>

        <!-- OSGi/Equinox dependency version -->
        <equinox.javax.servlet.version>3.0.0.v201112011016</equinox.javax.servlet.version>
        <osgi.framework.imp.pkg.version.range>[1.7.0, 2.0.0)</osgi.framework.imp.pkg.version.range>
        <osgi.service.component.imp.pkg.version.range>[1.2.0, 2.0.0)</osgi.service.component.imp.pkg.version.range>
        <osgi.service.http.imp.pkg.version.range>[1.2.1, 2.0.0)</osgi.service.http.imp.pkg.version.range>
        <equinox.osgi.services.version>3.5.100.v20160504-1419</equinox.osgi.services.version>
        <apache.felix.scr.ds.annotations.version>1.2.4</apache.felix.scr.ds.annotations.version>

        <!-- Carbon kernel version -->
        <carbon.kernel.version>4.9.23</carbon.kernel.version>
        <carbon.kernel.feature.version>4.9.7</carbon.kernel.feature.version>
        <carbon.kernel.imp.pkg.version.range>[4.5.0, 5.0.0)</carbon.kernel.imp.pkg.version.range>
        <carbon.kernel.registry.imp.pkg.version.range>[1.0.1, 2.0.0)</carbon.kernel.registry.imp.pkg.version.range>

        <!-- Carbon Identity Framework version -->
<<<<<<< HEAD
        <carbon.identity.framework.version>7.1.24</carbon.identity.framework.version>
=======
        <carbon.identity.framework.version>7.1.45</carbon.identity.framework.version>
>>>>>>> d1142d53
        <carbon.identity.framework.imp.pkg.version.range>[5.25.234, 8.0.0)
        </carbon.identity.framework.imp.pkg.version.range>

        <carbon.identity.organization.management.version>1.4.7
        </carbon.identity.organization.management.version>
        <carbon.identity.organization.management.version.range>[1.1.14, 2.0.0)
        </carbon.identity.organization.management.version.range>

        <carbon.identity.organization.management.core.version>1.0.98
        </carbon.identity.organization.management.core.version>
        <carbon.identity.organization.management.core.version.range>[1.0.0, 2.0.0)
        </carbon.identity.organization.management.core.version.range>

        <!--Carbon component version-->
        <carbon.base.imp.pkg.version.range>[1.0.0, 2.0.0)</carbon.base.imp.pkg.version.range>
        <carbon.user.api.imp.pkg.version.range>[1.0.1, 2.0.0)</carbon.user.api.imp.pkg.version.range>

        <!-- Servlet API -->
        <servlet-api.version>2.5</servlet-api.version>
        <imp.pkg.version.javax.servlet>[2.6.0, 3.0.0)</imp.pkg.version.javax.servlet>
        <javax.ws.rs-api.version>2.1.1</javax.ws.rs-api.version>

        <!-- Axis2 Version -->
        <axis2.wso2.version>1.6.1-wso2v38</axis2.wso2.version>
        <axis2.osgi.version.range>[1.6.1.wso2v38, 2.0.0)</axis2.osgi.version.range>

        <!-- Axiom Version -->
        <axiom.wso2.version>1.2.11-wso2v16</axiom.wso2.version>
        <axiom.osgi.version.range>[1.2.11, 2.0.0)</axiom.osgi.version.range>

        <!--SAML Common Util Version-->
        <saml.common.util.version>1.4.0</saml.common.util.version>
        <saml.common.util.version.range>[1.4.0,1.5.0)</saml.common.util.version.range>

        <!-- Commons -->
        <commons-lang.wso2.version>2.6.0.wso2v1</commons-lang.wso2.version>
        <commons-lang.version.range>[2.6.0,3.0.0)</commons-lang.version.range>
        <commons-codec.version>1.16.0.wso2v1</commons-codec.version>
        <commons-logging.osgi.version.range>[1.2,2.0)</commons-logging.osgi.version.range>
        <commons-codec.wso2.osgi.version.range>[1.4.0,2.0.0)</commons-codec.wso2.osgi.version.range>
        <commons-lang.wso2.osgi.version.range>[2.6.0,3.0.0)</commons-lang.wso2.osgi.version.range>
        <commons-collections.wso2.osgi.version.range>[3.2.0,4.0.0)</commons-collections.wso2.osgi.version.range>
        <commons-lang.version.range>[2.6.0,3.0.0)</commons-lang.version.range>

        <!-- Orbit dependency version -->
        <gdata-core.wso2.version>1.47.0.wso2v1</gdata-core.wso2.version>
        <gdata-core.imp.pkg.version.range>[1.47.0.wso2v1,2.0.0)</gdata-core.imp.pkg.version.range>

        <oltu.version>1.0.0.wso2v3</oltu.version>
        <org.apache.oltu.oauth2.client.version>1.0.0</org.apache.oltu.oauth2.client.version>
        <oltu.package.import.version.range>[1.0.0, 2.0.0)</oltu.package.import.version.range>

        <waffle.imp.pkg.version.range>[1.6.0, 2.0)</waffle.imp.pkg.version.range>
        <waffle-jna.wso2.version>1.6.wso2v6</waffle-jna.wso2.version>
        <waffle-jna.imp.pkg.version.range>[1.6.0, 2.0)</waffle-jna.imp.pkg.version.range>

        <nimbusds.version>7.9.0.wso2v1</nimbusds.version>
        <nimbusds.osgi.version.range>[7.3.0,8.0.0)</nimbusds.osgi.version.range>

        <thetransactioncompany.cors-filter.wso2.version>1.7.0.wso2v1</thetransactioncompany.cors-filter.wso2.version>
        <thetransactioncompany.utils.wso2.version>1.9.0.wso2v1</thetransactioncompany.utils.wso2.version>

        <json.wso2.version>3.0.0.wso2v4</json.wso2.version>
        <json.wso2.version.range>[3.0.0.wso2v1, 4.0.0)</json.wso2.version.range>

        <opensaml.version>3.3.1</opensaml.version>
        <opensaml3.wso2.version>3.3.1.wso2v11</opensaml3.wso2.version>
        <opensaml3.wso2.osgi.version.range>[3.3.1,3.4.0)</opensaml3.wso2.osgi.version.range>

        <joda.version>2.9.4</joda.version>
        <joda.wso2.version>2.9.4.wso2v1</joda.wso2.version>
        <joda.wso2.osgi.version.range>[2.8.2,3.0.0)</joda.wso2.osgi.version.range>

        <tomcat.version>9.0.58</tomcat.version>
        <tomcat.wso2.imp.pkg.version.range>[9.0.0, 9.5.0)</tomcat.wso2.imp.pkg.version.range>

        <org.apache.cxf.version>3.3.7</org.apache.cxf.version>
        <encoder.wso2.version>1.2.0.wso2v1</encoder.wso2.version>
        <json-simple.version>1.1.wso2v1</json-simple.version>

        <org.slf4j.verison>1.7.21</org.slf4j.verison>
        <com.google.code.gson.version>2.9.0</com.google.code.gson.version>
        <com.google.code.gson.osgi.version.range>[2.6.2,3.0.0)</com.google.code.gson.osgi.version.range>
        <json-smart.version>2.4.10</json-smart.version>
        <version.org.wso2.orbit.javax.xml.bind>2.3.1.wso2v1</version.org.wso2.orbit.javax.xml.bind>
        <version.org.wso2.orbit.javax.activation>1.1.1.wso2v1</version.org.wso2.orbit.javax.activation>
        <net.minidev.accessors-smart.version>2.4.7</net.minidev.accessors-smart.version>
        <org.ow2.asm.asm.version>5.2</org.ow2.asm.asm.version>
        <org.ow2.asm.version>9.2</org.ow2.asm.version>

        <!--Maven Plugin Version-->
        <carbon.p2.plugin.version>5.1.2</carbon.p2.plugin.version>
        <maven.compiler.plugin.version>3.8.0</maven.compiler.plugin.version>
        <maven.bundle.plugin.version>3.2.0</maven.bundle.plugin.version>
        <maven.buildnumber.plugin.version>1.4</maven.buildnumber.plugin.version>
        <maven-war-plugin.version>3.3.1</maven-war-plugin.version>

        <!--Swagger Dependency Version-->
        <jackson-databind.version>2.16.1</jackson-databind.version>
        <com.fasterxml.jackson.version>2.16.1</com.fasterxml.jackson.version>
        <spring-web.version>4.3.29.RELEASE</spring-web.version>
        <swagger-jaxrs.version>1.6.2</swagger-jaxrs.version>
        <com.fasterxml.jackson.databind.version.range>[2.13.0, 3.0.0)</com.fasterxml.jackson.databind.version.range>

        <!--Test Dependencies-->
        <junit.version>4.13.1</junit.version>
        <testng.version>6.9.10</testng.version>
        <jacoco.version>0.8.7</jacoco.version>
        <mockito.version>2.28.2</mockito.version>
        <powermock.version>2.0.9</powermock.version>
        <maven.surefire.plugin.version>2.22.2</maven.surefire.plugin.version>
        <javaee.web.api.version>7.0</javaee.web.api.version>
        <h2database.version>2.1.210</h2database.version>
        <commons-codec.test.version>1.4</commons-codec.test.version>
        <org.wso2.carbon.identity.testutil.version>5.23.18</org.wso2.carbon.identity.testutil.version>
        <jaxp-ri.version>1.4.5</jaxp-ri.version>
        <jose4j.version>0.9.5</jose4j.version>
        <!--SAML component version for test-->
        <carbon.identity.sso.saml.version>5.7.0</carbon.identity.sso.saml.version>
        <spring-context.version>5.1.1.RELEASE</spring-context.version>

        <!-- Pax Logging Version -->
        <pax.logging.api.version>1.10.1</pax.logging.api.version>

        <openjdk.nashorn.version>15.3</openjdk.nashorn.version>

        <!-- Log4j -->
        <log4j.api.version>2.17.1</log4j.api.version>
        <log4j.core.version>2.17.1</log4j.core.version>
        <log4j.verison>1.2.17</log4j.verison>

        <maven.checkstyleplugin.version>3.1.0</maven.checkstyleplugin.version>
        <spotbugs-maven-plugin.version>4.7.2.1</spotbugs-maven-plugin.version>
        <findsecbugs-plugin.version>1.10.1</findsecbugs-plugin.version>

        <findbugs.annotations.version>3.0.1</findbugs.annotations.version>
        <carbon.database.utils.version>2.0.11</carbon.database.utils.version>

        <!--Identity Apps-->
        <authentication.portal.version>1.0.51</authentication.portal.version>
    </properties>

</project><|MERGE_RESOLUTION|>--- conflicted
+++ resolved
@@ -906,11 +906,7 @@
         <carbon.kernel.registry.imp.pkg.version.range>[1.0.1, 2.0.0)</carbon.kernel.registry.imp.pkg.version.range>
 
         <!-- Carbon Identity Framework version -->
-<<<<<<< HEAD
-        <carbon.identity.framework.version>7.1.24</carbon.identity.framework.version>
-=======
         <carbon.identity.framework.version>7.1.45</carbon.identity.framework.version>
->>>>>>> d1142d53
         <carbon.identity.framework.imp.pkg.version.range>[5.25.234, 8.0.0)
         </carbon.identity.framework.imp.pkg.version.range>
 
