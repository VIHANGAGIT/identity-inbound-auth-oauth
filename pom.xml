--- conflicted
+++ resolved
@@ -888,13 +888,8 @@
         <carbon.kernel.registry.imp.pkg.version.range>[1.0.1, 2.0.0)</carbon.kernel.registry.imp.pkg.version.range>
 
         <!-- Carbon Identity Framework version -->
-<<<<<<< HEAD
         <carbon.identity.framework.version>5.20.15</carbon.identity.framework.version>
         <carbon.identity.framework.imp.pkg.version.range>[5.15.0, 6.0.0)
-=======
-        <carbon.identity.framework.version>5.20.3</carbon.identity.framework.version>
-        <carbon.identity.framework.imp.pkg.version.range>[5.17.5, 6.0.0)
->>>>>>> 854debbc
         </carbon.identity.framework.imp.pkg.version.range>
 
         <!--Carbon component version-->
