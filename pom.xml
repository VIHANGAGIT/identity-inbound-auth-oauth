--- conflicted
+++ resolved
@@ -890,11 +890,7 @@
         <carbon.kernel.registry.imp.pkg.version.range>[1.0.1, 2.0.0)</carbon.kernel.registry.imp.pkg.version.range>
 
         <!-- Carbon Identity Framework version -->
-<<<<<<< HEAD
         <carbon.identity.framework.version>5.25.520</carbon.identity.framework.version>
-=======
-        <carbon.identity.framework.version>5.25.514</carbon.identity.framework.version>
->>>>>>> 6d1fb0c8
         <carbon.identity.framework.imp.pkg.version.range>[5.25.234, 7.0.0)
         </carbon.identity.framework.imp.pkg.version.range>
 
