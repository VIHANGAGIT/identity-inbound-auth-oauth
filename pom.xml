--- conflicted
+++ resolved
@@ -18,10 +18,15 @@
   -->
 <project xmlns="http://maven.apache.org/POM/4.0.0" xmlns:xsi="http://www.w3.org/2001/XMLSchema-instance" xsi:schemaLocation="http://maven.apache.org/POM/4.0.0 http://maven.apache.org/maven-v4_0_0.xsd">
 
-	<groupId>org.wso2.carbon.identity</groupId>
+    <parent>
+        <groupId>org.wso2.carbon.identity</groupId>
+        <artifactId>identity-extension-parent</artifactId>
+        <version>5.1.1-SNAPSHOT</version>
+    </parent>
+
     <modelVersion>4.0.0</modelVersion>
     <artifactId>identity-inbound-auth-oauth</artifactId>
-    <version>5.1.1-SNAPSHOT</version>
+    <version>5.2.0-SNAPSHOT</version>
     <packaging>pom</packaging>
     <name>WSO2 Carbon OAuth module</name>
     <description>
@@ -43,58 +48,93 @@
             <artifactId>gdata-core</artifactId>
             <version>${gdata-core.wso2.version}</version>
         </dependency>
-
-
-
-            <dependency>
-                <groupId>org.eclipse.osgi</groupId>
-                <artifactId>org.eclipse.osgi</artifactId>
-                <version>${version.equinox.osgi}</version>
-            </dependency>
-            <dependency>
-                <groupId>org.wso2.carbon</groupId>
-                <artifactId>javax.cache.wso2</artifactId>
-                <version>${carbon.kernel.version}</version>
-            </dependency>
-            <dependency>
-                <groupId>org.wso2.carbon</groupId>
-                <artifactId>org.wso2.carbon.user.core</artifactId>
-                <version>${carbon.kernel.version}</version>
-            </dependency>
-            <dependency>
-                <groupId>org.wso2.carbon</groupId>
-                <artifactId>org.wso2.carbon.registry.core</artifactId>
-                <version>${carbon.kernel.version}</version>
-            </dependency>
-            <dependency>
-                <groupId>org.wso2.carbon</groupId>
-                <artifactId>org.wso2.carbon.core.services</artifactId>
-                <version>${carbon.kernel.version}</version>
-            </dependency>
-            <dependency>
-                <groupId>org.wso2.carbon</groupId>
-                <artifactId>org.wso2.carbon.logging</artifactId>
-                <version>${carbon.kernel.version}</version>
-            </dependency>
-            <dependency>
-                <groupId>org.wso2.carbon</groupId>
-                <artifactId>org.wso2.carbon.server.admin</artifactId>
-                <version>${carbon.kernel.version}</version>
-            </dependency>
-            <dependency>
-                <groupId>org.wso2.carbon</groupId>
-                <artifactId>org.wso2.carbon.core</artifactId>
-                <version>${carbon.kernel.version}</version>
-            </dependency>
-            <dependency>
-                <groupId>org.wso2.carbon</groupId>
-                <artifactId>org.wso2.carbon.core.common</artifactId>
-                <version>${carbon.kernel.version}</version>
-            </dependency>
-            <dependency>
-                <groupId>org.wso2.carbon</groupId>
-                <artifactId>org.wso2.carbon.user.api</artifactId>
-                <version>${carbon.kernel.version}</version>
+            <dependency>
+                <groupId>org.wso2.orbit.org.apache.oltu.oauth2</groupId>
+                <artifactId>oltu</artifactId>
+                <version>${oltu.version}</version>
+            </dependency>
+            <dependency>
+                <groupId>org.wso2.orbit.com.github.dblock.waffle</groupId>
+                <artifactId>waffle-jna</artifactId>
+                <version>${waffle-jna.wso2.version}</version>
+            </dependency>
+            <dependency>
+                <groupId>org.wso2.orbit.com.nimbusds</groupId>
+                <artifactId>nimbus-jose-jwt</artifactId>
+                <version>${nimbusds.version}</version>
+            </dependency>
+            <dependency>
+                <groupId>net.minidev</groupId>
+                <artifactId>json-smart</artifactId>
+                <version>${json-smart.version}</version>
+            </dependency>
+            <dependency>
+                <groupId>org.wso2.carbon.identity</groupId>
+                <artifactId>org.wso2.carbon.identity.provider</artifactId>
+                <version>5.1.0</version>
+            </dependency>
+            <dependency>
+                <groupId>org.apache.cxf.wso2</groupId>
+                <artifactId>cxf-bundle</artifactId>
+                <version>${cxf-bundle.wso2.version}</version>
+            </dependency>
+            <dependency>
+                <groupId>com.thetransactioncompany.wso2</groupId>
+                <artifactId>cors-filter</artifactId>
+                <version>${thetransactioncompany.cors-filter.wso2.version}</version>
+            </dependency>
+            <dependency>
+                <groupId>org.json.wso2</groupId>
+                <artifactId>json</artifactId>
+                <version>${json.wso2.version}</version>
+            </dependency>
+            <dependency>
+                <groupId>com.google.guava.wso2</groupId>
+                <artifactId>guava</artifactId>
+                <version>${google.guava.wso2.version}</version>
+            </dependency>
+            <dependency>
+                <groupId>org.wso2.orbit.org.opensaml</groupId>
+                <artifactId>opensaml</artifactId>
+                <version>${opensaml2.wso2.version}</version>
+            </dependency>
+            <dependency>
+                <groupId>com.thetransactioncompany.wso2</groupId>
+                <artifactId>java-property-utils</artifactId>
+                <version>${thetransactioncompany.utils.wso2.version}</version>
+            </dependency>
+            <dependency>
+                <groupId>org.wso2.carbon.identity</groupId>
+                <artifactId>org.wso2.carbon.identity.oauth.common</artifactId>
+                <version>${project.version}</version>
+            </dependency>
+            <dependency>
+                <groupId>org.wso2.carbon.identity</groupId>
+                <artifactId>org.wso2.carbon.identity.oauth</artifactId>
+                <version>${project.version}</version>
+                <scope>provided</scope>
+            </dependency>
+            <dependency>
+                <groupId>org.wso2.carbon.identity</groupId>
+                <artifactId>org.wso2.carbon.identity.oidc.session</artifactId>
+                <version>${project.version}</version>
+                <scope>provided</scope>
+            </dependency>
+            <dependency>
+                <groupId>org.wso2.carbon.identity</groupId>
+                <artifactId>org.wso2.carbon.identity.oauth.stub</artifactId>
+                <version>${project.version}</version>
+            </dependency>
+            <dependency>
+                <groupId>org.wso2.carbon.identity</groupId>
+                <artifactId>org.wso2.carbon.identity.oauth.endpoint</artifactId>
+                <version>${project.version}</version>
+                <type>war</type>
+            </dependency>
+            <dependency>
+                <groupId>org.wso2.carbon.identity</groupId>
+                <artifactId>org.wso2.carbon.identity.oauth.ui</artifactId>
+                <version>${project.version}</version>
             </dependency>
             <dependency>
                 <groupId>org.wso2.carbon</groupId>
@@ -102,1194 +142,14 @@
                 <version>${carbon.kernel.version}</version>
             </dependency>
             <dependency>
-                <groupId>org.wso2.carbon</groupId>
-                <artifactId>org.wso2.carbon.ui</artifactId>
-                <version>${carbon.kernel.version}</version>
-            </dependency>
-            <dependency>
-                <groupId>org.wso2.carbon</groupId>
-                <artifactId>org.wso2.carbon.ui.menu.tools</artifactId>
-                <version>${carbon.kernel.version}</version>
-            </dependency>
-            <dependency>
-                <groupId>org.wso2.carbon</groupId>
-                <artifactId>org.wso2.carbon.ndatasource.core</artifactId>
-                <version>${carbon.kernel.version}</version>
-            </dependency>
-            <dependency>
-                <groupId>org.wso2.carbon</groupId>
-                <artifactId>org.wso2.carbon.ndatasource.rdbms</artifactId>
-                <version>${carbon.kernel.version}</version>
-            </dependency>
-            <dependency>
-                <groupId>org.wso2.carbon</groupId>
-                <artifactId>org.wso2.carbon.authenticator.proxy</artifactId>
-                <version>${carbon.kernel.version}</version>
-            </dependency>
-            <dependency>
-                <groupId>org.wso2.carbon</groupId>
-                <artifactId>org.wso2.carbon.base</artifactId>
-                <version>${carbon.kernel.version}</version>
-            </dependency>
-            <dependency>
-                <groupId>org.wso2.carbon</groupId>
-                <artifactId>org.wso2.carbon.authenticator.stub</artifactId>
-                <version>${carbon.kernel.version}</version>
-            </dependency>
-            <dependency>
-                <groupId>org.wso2.carbon</groupId>
-                <artifactId>org.wso2.carbon.core.ui</artifactId>
-                <version>${carbon.kernel.version}</version>
-            </dependency>
-
-            <dependency>
-                <groupId>org.wso2.orbit.org.apache.neethi</groupId>
-                <artifactId>neethi</artifactId>
-                <version>${neethi.osgi.version}</version>
-            </dependency>
-            <dependency>
-                <groupId>org.apache.axis2.wso2</groupId>
-                <artifactId>axis2</artifactId>
-                <version>${axis2.wso2.version}</version>
-            </dependency>
-            <dependency>
-                <groupId>org.apache.axis2.wso2</groupId>
-                <artifactId>axis2-client</artifactId>
-                <version>${axis2.wso2.version}</version>
-            </dependency>
-            <dependency>
-                <groupId>org.apache.axis2.transport</groupId>
-                <artifactId>axis2-transport-mail</artifactId>
-                <version>${axis2-transports.version}</version>
-            </dependency>
-            <dependency>
-                <groupId>org.apache.ws.commons.axiom.wso2</groupId>
-                <artifactId>axiom</artifactId>
-                <version>${axiom.wso2.version}</version>
-            </dependency>
-
-            <dependency>
-                <groupId>org.apache.rampart.wso2</groupId>
-                <artifactId>rampart-core</artifactId>
-                <version>${rampart.wso2.version}</version>
-            </dependency>
-            <dependency>
-                <groupId>org.apache.rampart.wso2</groupId>
-                <artifactId>rampart-policy</artifactId>
-                <version>${rampart.wso2.version}</version>
-            </dependency>
-            <dependency>
-                <groupId>org.apache.rampart.wso2</groupId>
-                <artifactId>rampart-trust</artifactId>
-                <version>${rampart.wso2.version}</version>
-            </dependency>
-
-            <dependency>
-                <groupId>org.apache.ws.security.wso2</groupId>
-                <artifactId>wss4j</artifactId>
-                <version>${wss4j.version}</version>
-            </dependency>
-
-            <dependency>
-                <groupId>org.wso2.charon</groupId>
-                <artifactId>org.wso2.charon.core</artifactId>
-                <version>${charon.wso2.version.identity}</version>
-            </dependency>
-            <dependency>
-                <groupId>org.wso2.charon</groupId>
-                <artifactId>org.wso2.charon.utils</artifactId>
-                <version>${charon.wso2.version.identity}</version>
-            </dependency>
-
-            <dependency>
-                <groupId>org.wso2.balana</groupId>
-                <artifactId>org.wso2.balana</artifactId>
-                <version>${balana.version}</version>
-            </dependency>
-            <dependency>
-                <groupId>com.google.gdata.wso2</groupId>
-                <artifactId>gdata-core</artifactId>
-                <version>${gdata-core.wso2.version}</version>
-            </dependency>
-
-            <dependency>
-                <groupId>org.igniterealtime.smack.wso2</groupId>
-                <artifactId>smack</artifactId>
-                <version>${smack.wso2.version}</version>
-            </dependency>
-            <dependency>
-                <groupId>org.igniterealtime.smack.wso2</groupId>
-                <artifactId>smackx</artifactId>
-                <version>${smackx.wso2.version}</version>
-            </dependency>
-
-            <dependency>
-                <groupId>libthrift.wso2</groupId>
-                <artifactId>libthrift</artifactId>
-                <version>${libthrift.wso2.version}</version>
-            </dependency>
-
-            <dependency>
-                <groupId>org.wso2.carbon.identity</groupId>
-                <artifactId>org.wso2.carbon.user.mgt.common</artifactId>
-                <version>${identity.framework.version}</version>
-            </dependency>
-
-            <dependency>
-                <groupId>org.wso2.carbon.identity</groupId>
-                <artifactId>org.wso2.carbon.user.mgt</artifactId>
-                <version>${identity.framework.version}</version>
-            </dependency>
-
-            <dependency>
-                <groupId>org.wso2.carbon.identity</groupId>
-                <artifactId>org.wso2.carbon.user.mgt.stub</artifactId>
-                <version>${identity.framework.version}</version>
-            </dependency>
-
-            <dependency>
-                <groupId>org.wso2.carbon.identity</groupId>
-                <artifactId>org.wso2.carbon.user.mgt.ui</artifactId>
-                <version>${identity.framework.version}</version>
-            </dependency>
-
-            <dependency>
-                <groupId>org.wso2.carbon.identity</groupId>
-                <artifactId>org.wso2.carbon.user.mgt.server.feature</artifactId>
-                <version>${identity.framework.version}</version>
-                <type>zip</type>
-            </dependency>
-
-            <dependency>
-                <groupId>org.wso2.carbon.identity</groupId>
-                <artifactId>org.wso2.carbon.user.mgt.ui.feature</artifactId>
-                <version>${identity.framework.version}</version>
-                <type>zip</type>
-            </dependency>
-
-            <dependency>
-                <groupId>org.wso2.carbon.identity</groupId>
-                <artifactId>org.wso2.carbon.security.mgt</artifactId>
-                <version>${identity.framework.version}</version>
-            </dependency>
-            <dependency>
-                <groupId>org.wso2.carbon.identity</groupId>
-                <artifactId>org.wso2.carbon.security.mgt.ui</artifactId>
-                <version>${identity.framework.version}</version>
-            </dependency>
-            <dependency>
-                <groupId>org.wso2.carbon.identity</groupId>
-                <artifactId>org.wso2.carbon.security.mgt.feature</artifactId>
-                <version>${identity.framework.version}</version>
-                <type>zip</type>
-            </dependency>
-            <dependency>
-                <groupId>org.wso2.carbon.identity</groupId>
-                <artifactId>org.wso2.carbon.security.mgt.server.feature</artifactId>
-                <version>${identity.framework.version}</version>
-                <type>zip</type>
-            </dependency>
-            <dependency>
-                <groupId>org.wso2.carbon.identity</groupId>
-                <artifactId>org.wso2.carbon.security.mgt.ui.feature</artifactId>
-                <version>${identity.framework.version}</version>
-                <type>zip</type>
-            </dependency>
-            <dependency>
-                <groupId>org.wso2.carbon.commons</groupId>
-                <artifactId>org.wso2.carbon.discovery.core</artifactId>
-                <version>${carbon.commons.version}</version>
-            </dependency>
-            <dependency>
-                <groupId>org.wso2.carbon.commons</groupId>
-                <artifactId>org.wso2.carbon.discovery.ui</artifactId>
-                <version>${carbon.commons.version}</version>
-            </dependency>
-
-            <dependency>
-                <groupId>org.wso2.carbon.identity</groupId>
-                <artifactId>org.wso2.carbon.claim.mgt.server.feature</artifactId>
-                <version>${identity.framework.version}</version>
-                <type>zip</type>
-            </dependency>
-            <dependency>
-                <groupId>org.wso2.carbon.identity</groupId>
-                <artifactId>org.wso2.carbon.claim.mgt.ui.feature</artifactId>
-                <version>${identity.framework.version}</version>
-                <type>zip</type>
-            </dependency>
-
-            <dependency>
-                <groupId>org.apache.cxf.wso2</groupId>
-                <artifactId>cxf-bundle</artifactId>
-                <version>${cxf-bundle.wso2.version}</version>
-            </dependency>
-            <dependency>
-                <groupId>org.wso2.securevault</groupId>
-                <artifactId>org.wso2.securevault</artifactId>
-                <version>${org.wso2.securevault.version}</version>
-            </dependency>
-
-            <dependency>
-                <groupId>org.wso2.orbit.org.apache.directory</groupId>
-                <artifactId>apacheds</artifactId>
-                <version>${orbit.version.apacheds}</version>
-            </dependency>
-
-            <dependency>
-                <groupId>org.apache.directory.shared</groupId>
-                <artifactId>shared-ldap-schema</artifactId>
-                <version>${version.apacheds.shared.ldap}</version>
-            </dependency>
-            <dependency>
-                <groupId>log4j</groupId>
-                <artifactId>log4j</artifactId>
-                <version>${log4j.version}</version>
-            </dependency>
-            <dependency>
-                <groupId>xerces.wso2</groupId>
-                <artifactId>xercesImpl</artifactId>
-                <version>${xercesImpl.version}</version>
-            </dependency>
-
-            <dependency>
-                <groupId>commons-fileupload.wso2</groupId>
-                <artifactId>commons-fileupload</artifactId>
-                <version>${commons-fileupload.wso2.version}</version>
-            </dependency>
-
-            <dependency>
-                <groupId>org.wso2.carbon.identity</groupId>
-                <artifactId>org.wso2.carbon.security.mgt.stub</artifactId>
-                <version>${identity.framework.version}</version>
-            </dependency>
-            <dependency>
-                <groupId>junit</groupId>
-                <artifactId>junit</artifactId>
-                <scope>test</scope>
-                <version>${junit.version}</version>
-            </dependency>
-            <dependency>
-                <groupId>au.com.bytecode.opencsv.wso2</groupId>
-                <artifactId>opencsv</artifactId>
-                <version>${opencsv.wso2.version}</version>
-            </dependency>
-            <dependency>
-                <groupId>org.apache.poi.wso2</groupId>
-                <artifactId>poi-scratchpad</artifactId>
-                <version>${apache.poi.wso2.version}</version>
-            </dependency>
-            <dependency>
-                <groupId>org.apache.poi.wso2</groupId>
-                <artifactId>poi-ooxml</artifactId>
-                <version>${apache.poi.wso2.version}</version>
-            </dependency>
-
-            <dependency>
-                <groupId>org.apache.ws.commons.axiom</groupId>
-                <artifactId>axiom-api</artifactId>
-                <version>${axiom.version}</version>
-            </dependency>
-            <dependency>
-                <groupId>wsdl4j.wso2</groupId>
-                <artifactId>wsdl4j</artifactId>
-                <version>${wsdl4j.wso2.version}</version>
-            </dependency>
-            <dependency>
-                <groupId>org.apache.ws.commons.schema.wso2</groupId>
-                <artifactId>XmlSchema</artifactId>
-                <version>${orbit.version.xmlschema}</version>
-            </dependency>
-            <dependency>
-                <groupId>commons-logging</groupId>
-                <artifactId>commons-logging</artifactId>
-                <version>${commons-logging.version}</version>
-            </dependency>
-
-            <dependency>
-                <groupId>org.wso2.orbit.org.opensaml</groupId>
-                <artifactId>opensaml</artifactId>
-                <version>${opensaml2.wso2.version}</version>
-            </dependency>
-
-            <dependency>
-                <groupId>org.wso2.carbon.commons</groupId>
-                <artifactId>org.wso2.carbon.wsdl2form</artifactId>
-                <version>${carbon.commons.version}</version>
-            </dependency>
-
-            <dependency>
-                <groupId>org.wso2.carbon.identity</groupId>
-                <artifactId>org.wso2.carbon.directory.server.manager.common</artifactId>
-                <version>${identity.framework.version}</version>
-            </dependency>
-
-            <dependency>
-                <groupId>org.wso2.carbon.identity</groupId>
-                <artifactId>org.wso2.carbon.directory.server.manager</artifactId>
-                <version>${identity.framework.version}</version>
-            </dependency>
-
-            <dependency>
-                <groupId>org.wso2.carbon.identity</groupId>
-                <artifactId>org.wso2.carbon.directory.server.manager.stub</artifactId>
-                <version>${identity.framework.version}</version>
-            </dependency>
-
-            <dependency>
-                <groupId>org.wso2.carbon.identity</groupId>
-                <artifactId>org.wso2.carbon.directory.server.manager.ui</artifactId>
-                <version>${identity.framework.version}</version>
-            </dependency>
-
-            <dependency>
-                <groupId>org.wso2.carbon.identity</groupId>
-                <artifactId>org.wso2.carbon.identity.base</artifactId>
-                <version>${identity.framework.version}</version>
-            </dependency>
-            <dependency>
-                <groupId>org.wso2.carbon.identity</groupId>
-                <artifactId>org.wso2.carbon.identity.core</artifactId>
-                <version>${identity.framework.version}</version>
-            </dependency>
-            <dependency>
-                <groupId>org.wso2.carbon.identity</groupId>
-                <artifactId>org.wso2.carbon.identity.core.server.feature</artifactId>
-                <version>${identity.framework.version}</version>
-                <type>zip</type>
-            </dependency>
-            <dependency>
-                <groupId>org.wso2.carbon.identity</groupId>
-                <artifactId>org.wso2.carbon.identity.core.ui.feature</artifactId>
-                <version>${identity.framework.version}</version>
-                <type>zip</type>
-            </dependency>
-
-            <dependency>
-                <groupId>org.wso2.carbon.identity</groupId>
-                <artifactId>org.wso2.carbon.idp.mgt</artifactId>
-                <version>${identity.framework.version}</version>
-            </dependency>
-            <dependency>
-                <groupId>org.wso2.carbon.identity</groupId>
-                <artifactId>org.wso2.carbon.identity.application.common</artifactId>
-                <version>${identity.framework.version}</version>
-            </dependency>
-            <dependency>
-                <groupId>org.wso2.carbon.identity</groupId>
-                <artifactId>org.wso2.carbon.identity.notification.mgt</artifactId>
-                <version>${identity.framework.version}</version>
-            </dependency>
-
-            <dependency>
-                <groupId>kaptcha.wso2</groupId>
-                <artifactId>kaptcha</artifactId>
-                <version>${kaptcha.wso2.version}</version>
-                <exclusions>
-                    <exclusion>
-                        <groupId>com.google.code</groupId>
-                        <artifactId>kaptcha</artifactId>
-                    </exclusion>
-                </exclusions>
-            </dependency>
-            <dependency>
-                <groupId>org.wso2.carbon.identity</groupId>
-                <artifactId>org.wso2.carbon.identity.provider</artifactId>
-                <version>${identity.framework.version}</version>
-            </dependency>
-            <dependency>
-                <groupId>org.apache.ws.commons.axiom</groupId>
-                <artifactId>axiom-impl</artifactId>
-                <version>${axiom.version}</version>
-            </dependency>
-            <dependency>
-                <groupId>org.apache.ws.commons.axiom</groupId>
-                <artifactId>axiom-dom</artifactId>
-                <version>${axiom.version}</version>
-            </dependency>
-            <dependency>
-                <groupId>commons-httpclient.wso2</groupId>
-                <artifactId>commons-httpclient</artifactId>
-                <version>${commons-httpclient.wso2.version}</version>
-            </dependency>
-            <dependency>
-                <groupId>commons-io.wso2</groupId>
-                <artifactId>commons-io</artifactId>
-                <version>${commons-io.wso2.version}</version>
-            </dependency>
-
-            <dependency>
-                <groupId>org.wso2.carbon.identity</groupId>
-                <artifactId>org.wso2.carbon.identity.provisioning</artifactId>
-                <version>${identity.framework.version}</version>
-            </dependency>
-
-            <dependency>
-                <groupId>org.wso2.carbon.identity</groupId>
-                <artifactId>org.wso2.carbon.identity.provisioning.server.feature</artifactId>
-                <version>${identity.framework.version}</version>
-            </dependency>
-
-            <dependency>
-                <groupId>com.google.api-client</groupId>
-                <artifactId>google-api-client</artifactId>
-                <version>${com.google.client.version}</version>
-            </dependency>
-            <dependency>
-                <groupId>com.google.apis</groupId>
-                <artifactId>google-api-services-admin</artifactId>
-                <version>${com.google.service.api.version}</version>
-            </dependency>
-            <dependency>
-                <groupId>com.google.http-client</groupId>
-                <artifactId>google-http-client</artifactId>
-                <version>${com.google.client.version}</version>
-            </dependency>
-            <dependency>
-                <groupId>com.google.http-client</groupId>
-                <artifactId>google-http-client-jackson2</artifactId>
-                <version>${com.google.client.version}</version>
-            </dependency>
-            <dependency>
-                <groupId>com.google.oauth-client</groupId>
-                <artifactId>google-oauth-client</artifactId>
-                <version>${com.google.client.version}</version>
-            </dependency>
-            <dependency>
-                <groupId>com.fasterxml.jackson.core</groupId>
-                <artifactId>jackson-core</artifactId>
-                <version>${com.fasterxml.jackson.version}</version>
-            </dependency>
-            <dependency>
-                <groupId>com.fasterxml.jackson.core</groupId>
-                <artifactId>jackson-annotations</artifactId>
-                <version>${com.fasterxml.jackson.annotation.version}</version>
-            </dependency>
-            <dependency>
-                <groupId>com.fasterxml.jackson.core</groupId>
-                <artifactId>jackson-databind</artifactId>
-                <version>${com.fasterxml.jackson.annotation.version}</version>
-            </dependency>
-            <dependency>
-                <groupId>com.google.code.findbugs</groupId>
-                <artifactId>jsr305</artifactId>
-                <version>${com.google.code.findbugs.version}</version>
-            </dependency>
-            <dependency>
-                <groupId>org.apache.wink</groupId>
-                <artifactId>wink-client</artifactId>
-                <version>${apache.wink.version}</version>
-            </dependency>
-            <dependency>
-                <groupId>org.openspml</groupId>
-                <artifactId>openspml2</artifactId>
-                <version>${openspml.version}</version>
-            </dependency>
-            <dependency>
-                <groupId>commons-lang.wso2</groupId>
-                <artifactId>commons-lang</artifactId>
-                <version>${commons-lang.wso2.version}</version>
-            </dependency>
-            <dependency>
-                <groupId>commons-codec.wso2</groupId>
-                <artifactId>commons-codec</artifactId>
-                <version>${commons-codec.version}</version>
-            </dependency>
-            <dependency>
-                <groupId>commons-collections.wso2</groupId>
-                <artifactId>commons-collections</artifactId>
-                <version>${commons-collections.version}</version>
-            </dependency>
-            <dependency>
-                <groupId>org.apache.httpcomponents.wso2</groupId>
-                <artifactId>httpcore</artifactId>
-                <version>${httpcore.version}</version>
-            </dependency>
-            <dependency>
-                <groupId>org.testng</groupId>
-                <artifactId>testng</artifactId>
-                <version>${testng.version}</version>
-            </dependency>
-            <dependency>
-                <groupId>org.wso2.carbon.identity</groupId>
-                <artifactId>org.wso2.carbon.identity.application.authentication.framework</artifactId>
-                <version>${identity.framework.version}</version>
-            </dependency>
-            <dependency>
-                <groupId>org.wso2.carbon.identity</groupId>
-                <artifactId>org.wso2.carbon.identity.application.authentication.framework.server.feature</artifactId>
-                <version>${identity.framework.version}</version>
-            </dependency>
-
-            <dependency>
-                <groupId>org.wso2.carbon.identity</groupId>
-                <artifactId>org.wso2.carbon.identity.mgt.stub</artifactId>
-                <version>${identity.framework.version}</version>
-            </dependency>
-            <dependency>
-                <groupId>org.openid4java</groupId>
-                <artifactId>openid4java</artifactId>
-                <version>${openid4java.version}</version>
-            </dependency>
-            <dependency>
-                <groupId>org.wso2.orbit.org.openid4java</groupId>
-                <artifactId>openid4java</artifactId>
-                <version>${openid4java.wso2.version}</version>
-            </dependency>
-            <dependency>
-                <groupId>com.google.step2.wso2</groupId>
-                <artifactId>step2</artifactId>
-                <version>${google.step2.wso2.version}</version>
-            </dependency>
-
-            <dependency>
-                <groupId>com.google.guice.wso2</groupId>
-                <artifactId>guice</artifactId>
-                <version>${google.guice.wso2.version}</version>
-            </dependency>
-
-            <dependency>
-                <groupId>org.wso2.orbit.org.apache.httpcomponents</groupId>
-                <artifactId>httpclient</artifactId>
-                <version>${httpcomponents-httpclient.wso2.version}</version>
-            </dependency>
-
-            <dependency>
-                <groupId>org.wso2.carbon.identity</groupId>
-                <artifactId>org.wso2.carbon.identity.relying.party.server.feature</artifactId>
-                <version>${identity.framework.version}</version>
-                <type>zip</type>
-            </dependency>
-            <dependency>
-                <groupId>org.wso2.carbon.identity</groupId>
-                <artifactId>org.wso2.carbon.identity.entitlement.common</artifactId>
-                <version>${identity.framework.version}</version>
-            </dependency>
-            <dependency>
-                <groupId>org.wso2.carbon.identity</groupId>
-                <artifactId>org.wso2.carbon.identity.xacml.server.feature</artifactId>
-                <version>${identity.framework.version}</version>
-                <type>zip</type>
-            </dependency>
-            <dependency>
-                <groupId>org.wso2.carbon.identity</groupId>
-                <artifactId>org.wso2.carbon.identity.xacml.ui.feature</artifactId>
-                <version>${identity.framework.version}</version>
-                <type>zip</type>
-            </dependency>
-            <dependency>
-                <groupId>javax.servlet</groupId>
-                <artifactId>javax.servlet-api</artifactId>
-                <version>${javax.servlet-api.version}</version>
-            </dependency>
-            <dependency>
-                <groupId>javax.servlet</groupId>
-                <artifactId>jsp-api</artifactId>
-                <version>${javax.jsp-api.version}</version>
-            </dependency>
-            <dependency>
-                <groupId>com.google.code.gson</groupId>
-                <artifactId>gson</artifactId>
-                <version>${com.google.code.gson.version}</version>
-            </dependency>
-            <dependency>
-                <groupId>org.wso2.carbon.identity</groupId>
-                <artifactId>org.wso2.carbon.identity.application.mgt.server.feature</artifactId>
-                <version>${identity.framework.version}</version>
-                <type>zip</type>
-            </dependency>
-            <dependency>
-                <groupId>org.wso2.carbon.identity</groupId>
-                <artifactId>org.wso2.carbon.identity.application.mgt.ui.feature</artifactId>
-                <version>${identity.framework.version}</version>
-                <type>zip</type>
-            </dependency>
-            <dependency>
-                <groupId>org.wso2.carbon.identity</groupId>
-                <artifactId>org.wso2.carbon.identity.sso.saml.stub</artifactId>
-                <version>${carbon.identity.version}</version>
-            </dependency>
-            <dependency>
-                <groupId>org.wso2.orbit.org.apache.oltu.oauth2</groupId>
-                <artifactId>oltu</artifactId>
-                <version>${oltu.version}</version>
-            </dependency>
-            <dependency>
-                <groupId>com.thetransactioncompany.wso2</groupId>
-                <artifactId>cors-filter</artifactId>
-                <version>${thetransactioncompany.cors-filter.wso2.version}</version>
-            </dependency>
-            <dependency>
-                <groupId>com.thetransactioncompany.wso2</groupId>
-                <artifactId>java-property-utils</artifactId>
-                <version>${thetransactioncompany.utils.wso2.version}</version>
-            </dependency>
-            <dependency>
-                <groupId>javax.ws.rs</groupId>
-                <artifactId>jsr311-api</artifactId>
-                <version>${jsr311-api.version}</version>
-                <scope>provided</scope>
-            </dependency>
-            <dependency>
-                <groupId>org.eclipse.equinox</groupId>
-                <artifactId>javax.servlet</artifactId>
-                <version>${version.javax.servlet}</version>
-            </dependency>
-            <dependency>
-                <groupId>org.opensaml</groupId>
-                <artifactId>opensaml</artifactId>
-                <version>${opensaml.version}</version>
-            </dependency>
-            <dependency>
-                <groupId>javax.servlet</groupId>
-                <artifactId>servlet-api</artifactId>
-                <version>${servlet-api.version}</version>
-            </dependency>
-            <dependency>
-                <groupId>org.wso2.carbon.identity</groupId>
-                <artifactId>org.wso2.carbon.identity.user.store.configuration.stub</artifactId>
-                <version>${identity.framework.version}</version>
-            </dependency>
-            <dependency>
-                <groupId>org.wso2.carbon.identity</groupId>
-                <artifactId>org.wso2.carbon.identity.user.store.configuration</artifactId>
-                <version>${identity.framework.version}</version>
-            </dependency>
-            <dependency>
-                <groupId>org.wso2.carbon.commons</groupId>
-                <artifactId>org.wso2.carbon.tenant.common</artifactId>
-                <version>${carbon.commons.version}</version>
-            </dependency>
-            <dependency>
-                <groupId>org.wso2.carbon.identity</groupId>
-                <artifactId>org.wso2.carbon.idp.mgt.stub</artifactId>
-                <version>${identity.framework.version}</version>
-            </dependency>
-            <dependency>
-                <groupId>org.slf4j</groupId>
-                <artifactId>slf4j-log4j12</artifactId>
-                <version>${org.slf4j.verison}</version>
-            </dependency>
-
-            <dependency>
-                <groupId>org.slf4j</groupId>
-                <artifactId>slf4j-api</artifactId>
-                <version>${org.slf4j.verison}</version>
-            </dependency>
-            <dependency>
-                <groupId>backport-util-concurrent.wso2</groupId>
-                <artifactId>backport-util-concurrent</artifactId>
-                <version>${orbit.version.backport.util}</version>
-            </dependency>
-
-            <dependency>
-                <groupId>org.hectorclient.wso2</groupId>
-                <artifactId>hector-core</artifactId>
-                <version>${hector-core.wso2.version}</version>
-            </dependency>
-
-            <dependency>
-                <groupId>org.wso2.carbon.identity</groupId>
-                <artifactId>org.wso2.carbon.captcha.mgt</artifactId>
-                <version>${carbon.captcha.mgt.version}</version>
-            </dependency>
-            <dependency>
-                <groupId>org.wso2.carbon.identity</groupId>
-                <artifactId>org.wso2.carbon.identity.application.authentication.endpoint.util</artifactId>
-                <version>${identity.framework.version}</version>
-            </dependency>
-            <dependency>
-                <groupId>org.wso2.orbit.org.owasp.encoder</groupId>
-                <artifactId>encoder</artifactId>
-                <version>${encoder.wso2.version}</version>
-            </dependency>
-            <!--Components Dependencies Ends-->
-
-            <!--Composite Feature Dependency-->
-
-            <dependency>
-                <groupId>org.wso2.carbon.identity</groupId>
-                <artifactId>org.wso2.carbon.claim.mgt</artifactId>
-                <version>${identity.framework.version}</version>
-            </dependency>
-            <dependency>
-                <groupId>org.wso2.carbon.identity</groupId>
-                <artifactId>org.wso2.carbon.claim.mgt.ui</artifactId>
-                <version>${identity.framework.version}</version>
-            </dependency>
-            <dependency>
-                <groupId>org.wso2.carbon.identity</groupId>
-                <artifactId>org.wso2.carbon.claim.mgt.stub</artifactId>
-                <version>${identity.framework.version}</version>
-            </dependency>
-
-            <dependency>
-                <groupId>org.wso2.carbon.identity</groupId>
-                <artifactId>org.wso2.carbon.identity.core.ui</artifactId>
-                <version>${identity.framework.version}</version>
-            </dependency>
-
-            <dependency>
-                <groupId>org.wso2.carbon.identity</groupId>
-                <artifactId>org.wso2.carbon.identity.user.registration</artifactId>
-                <version>${identity.framework.version}</version>
-            </dependency>
-            <dependency>
-                <groupId>org.wso2.carbon.identity</groupId>
-                <artifactId>org.wso2.carbon.identity.user.profile</artifactId>
-                <version>${identity.framework.version}</version>
-            </dependency>
-            <dependency>
-                <groupId>org.wso2.carbon.identity</groupId>
-                <artifactId>org.wso2.carbon.identity.user.profile.ui</artifactId>
-                <version>${identity.framework.version}</version>
-            </dependency>
-            <dependency>
-                <groupId>org.wso2.carbon.identity</groupId>
-                <artifactId>org.wso2.carbon.identity.entitlement</artifactId>
-                <version>${identity.framework.version}</version>
-            </dependency>
-            <dependency>
-                <groupId>org.wso2.carbon.identity</groupId>
-                <artifactId>org.wso2.carbon.identity.entitlement.ui</artifactId>
-                <version>${identity.framework.version}</version>
-            </dependency>
-
-            <dependency>
-                <groupId>org.wso2.carbon.identity</groupId>
-                <artifactId>org.wso2.carbon.identity.entitlement.stub</artifactId>
-                <version>${identity.framework.version}</version>
-            </dependency>
-
-            <dependency>
-                <groupId>org.wso2.carbon.identity</groupId>
-                <artifactId>org.wso2.carbon.identity.provider.stub</artifactId>
-                <version>${identity.framework.version}</version>
-            </dependency>
-            <dependency>
-                <groupId>org.wso2.carbon.identity</groupId>
-                <artifactId>org.wso2.carbon.identity.provider.server.feature</artifactId>
-                <version>${identity.framework.version}</version>
-                <type>zip</type>
-            </dependency>
-            <dependency>
-                <groupId>org.wso2.carbon.identity</groupId>
-                <artifactId>org.wso2.carbon.identity.sts.mgt.stub</artifactId>
-                <version>${carbon.identity.version}</version>
-            </dependency>
-
-            <dependency>
-                <groupId>org.wso2.carbon.identity</groupId>
-                <artifactId>org.wso2.carbon.identity.user.profile.stub</artifactId>
-                <version>${identity.framework.version}</version>
-            </dependency>
-            <dependency>
-                <groupId>org.wso2.carbon.identity</groupId>
-                <artifactId>org.wso2.carbon.identity.user.profile.server.feature</artifactId>
-                <version>${identity.framework.version}</version>
-                <type>zip</type>
-            </dependency>
-            <dependency>
-                <groupId>org.wso2.carbon.identity</groupId>
-                <artifactId>org.wso2.carbon.identity.user.profile.ui.feature</artifactId>
-                <version>${identity.framework.version}</version>
-                <type>zip</type>
-            </dependency>
-
-            <dependency>
-                <groupId>org.wso2.carbon.identity</groupId>
-                <artifactId>org.wso2.carbon.identity.user.registration.server.feature</artifactId>
-                <version>${identity.framework.version}</version>
-                <type>zip</type>
-            </dependency>
-            <dependency>
-                <groupId>org.wso2.carbon.identity</groupId>
-                <artifactId>org.wso2.carbon.identity.user.registration.ui.feature</artifactId>
-                <version>${identity.framework.version}</version>
-                <type>zip</type>
-            </dependency>
-            <dependency>
-                <groupId>org.wso2.carbon.identity</groupId>
-                <artifactId>org.wso2.carbon.directory.service.mgr.server.feature</artifactId>
-                <version>${identity.framework.version}</version>
-                <type>zip</type>
-            </dependency>
-            <dependency>
-                <groupId>org.wso2.carbon.identity</groupId>
-                <artifactId>org.wso2.carbon.directory.service.mgr.ui.feature</artifactId>
-                <version>${identity.framework.version}</version>
-                <type>zip</type>
-            </dependency>
-
-            <dependency>
-                <groupId>org.wso2.carbon.identity</groupId>
-                <artifactId>org.wso2.carbon.identity.application.mgt</artifactId>
-                <version>${identity.framework.version}</version>
-            </dependency>
-
-            <dependency>
-                <groupId>org.wso2.carbon.identity</groupId>
-                <artifactId>org.wso2.carbon.identity.application.mgt.ui</artifactId>
-                <version>${identity.framework.version}</version>
-            </dependency>
-            <dependency>
-                <groupId>org.wso2.carbon.identity</groupId>
-                <artifactId>org.wso2.carbon.identity.application.mgt.stub</artifactId>
-                <version>${identity.framework.version}</version>
-            </dependency>
-            <dependency>
-                <groupId>org.wso2.carbon.identity</groupId>
-                <artifactId>org.wso2.carbon.identity.mgt</artifactId>
-                <version>${identity.framework.version}</version>
-            </dependency>
-            <dependency>
-                <groupId>org.wso2.carbon.identity</groupId>
-                <artifactId>org.wso2.carbon.identity.mgt.server.feature</artifactId>
-                <version>${identity.framework.version}</version>
-                <type>zip</type>
-            </dependency>
-            <dependency>
-                <groupId>org.wso2.carbon.identity</groupId>
-                <artifactId>org.wso2.carbon.identity.mgt.ui.feature</artifactId>
-                <version>${identity.framework.version}</version>
-                <type>zip</type>
-            </dependency>
-
-            <dependency>
-                <groupId>org.wso2.carbon.identity</groupId>
-                <artifactId>org.wso2.carbon.identity.mgt.ui</artifactId>
-                <version>${identity.framework.version}</version>
-            </dependency>
-
-            <dependency>
-                <groupId>org.wso2.carbon.identity</groupId>
-                <artifactId>org.wso2.carbon.identity.application.authentication.endpoint</artifactId>
-                <version>${identity.framework.version}</version>
-                <type>war</type>
-            </dependency>
-
-            <dependency>
-                <groupId>org.wso2.carbon.identity</groupId>
-                <artifactId>org.wso2.carbon.policyeditor</artifactId>
-                <version>${identity.framework.version}</version>
-            </dependency>
-            <dependency>
-                <groupId>org.wso2.carbon.identity</groupId>
-                <artifactId>org.wso2.carbon.policyeditor.ui</artifactId>
-                <version>${identity.framework.version}</version>
-            </dependency>
-            <dependency>
-                <groupId>org.wso2.balana</groupId>
-                <artifactId>org.wso2.balana.utils</artifactId>
-                <version>${balana.version}</version>
-            </dependency>
-            <dependency>
-                <groupId>org.wso2.carbon.identity</groupId>
-                <artifactId>org.wso2.carbon.idp.mgt.ui</artifactId>
-                <version>${identity.framework.version}</version>
-            </dependency>
-            <dependency>
-                <groupId>org.wso2.carbon.identity</groupId>
-                <artifactId>org.wso2.carbon.idp.mgt.server.feature</artifactId>
-                <version>${identity.framework.version}</version>
-                <type>zip</type>
-            </dependency>
-            <dependency>
-                <groupId>org.wso2.carbon.identity</groupId>
-                <artifactId>org.wso2.carbon.idp.mgt.ui.feature</artifactId>
-                <version>${identity.framework.version}</version>
-                <type>zip</type>
-            </dependency>
-            <dependency>
-                <groupId>tomcat</groupId>
-                <artifactId>tomcat-util</artifactId>
-                <version>${tomcat-util.version}</version>
-            </dependency>
-            <dependency>
-                <groupId>org.wso2.orbit.com.github.dblock.waffle</groupId>
-                <artifactId>waffle-jna</artifactId>
-                <version>${waffle-jna.wso2.version}</version>
-            </dependency>
-
-            <dependency>
-                <groupId>org.wso2.carbon.identity</groupId>
-                <artifactId>org.wso2.carbon.ldap.server</artifactId>
-                <version>${carbon.identity.version}</version>
-            </dependency>
-
-            <dependency>
-                <groupId>org.wso2.carbon.identity</groupId>
-                <artifactId>org.wso2.carbon.identity.notification.mgt.server.feature</artifactId>
-                <version>${identity.framework.version}</version>
-                <type>zip</type>
-            </dependency>
-
-
-            <dependency>
-                <groupId>org.wso2.carbon.identity</groupId>
-                <artifactId>org.wso2.carbon.user.mgt.workflow</artifactId>
-                <version>${identity.framework.version}</version>
-            </dependency>
-            <dependency>
-                <groupId>org.wso2.carbon.identity</groupId>
-                <artifactId>org.wso2.carbon.user.mgt.workflow.ui</artifactId>
-                <version>${identity.framework.version}</version>
-            </dependency>
-            <dependency>
-                <groupId>org.wso2.carbon.identity</groupId>
-                <artifactId>org.wso2.carbon.user.mgt.workflow.server.feature</artifactId>
-                <version>${identity.framework.version}</version>
-                <type>zip</type>
-            </dependency>
-            <dependency>
-                <groupId>org.wso2.carbon.identity</groupId>
-                <artifactId>org.wso2.carbon.user.mgt.workflow.ui.feature</artifactId>
-                <version>${identity.framework.version}</version>
-                <type>zip</type>
-            </dependency>
-            <dependency>
-                <groupId>org.wso2.carbon.identity</groupId>
-                <artifactId>org.wso2.carbon.identity.user.store.configuration.deployer</artifactId>
-                <version>${identity.framework.version}</version>
-            </dependency>
-            <dependency>
-                <groupId>org.wso2.carbon.identity</groupId>
-                <artifactId>org.wso2.carbon.identity.user.store.configuration.ui</artifactId>
-                <version>${identity.framework.version}</version>
-            </dependency>
-
-            <dependency>
-                <groupId>org.wso2.carbon.identity</groupId>
-                <artifactId>org.wso2.carbon.identity.workflow.mgt</artifactId>
-                <version>${identity.framework.version}</version>
-            </dependency>
-            <dependency>
-                <groupId>org.wso2.carbon.identity</groupId>
-                <artifactId>org.wso2.carbon.identity.workflow.template</artifactId>
-                <version>${carbon.identity.version}</version>
-            </dependency>
-            <dependency>
-                <groupId>org.wso2.carbon.identity</groupId>
-                <artifactId>org.wso2.carbon.identity.workflow.impl</artifactId>
-                <version>${identity.framework.version}</version>
-            </dependency>
-            <dependency>
-                <groupId>org.wso2.carbon.identity</groupId>
-                <artifactId>org.wso2.carbon.identity.workflow.mgt.ui</artifactId>
-                <version>${identity.framework.version}</version>
-            </dependency>
-
-            <dependency>
-                <groupId>org.wso2.carbon.identity</groupId>
-                <artifactId>org.wso2.carbon.identity.workflow.mgt.server.feature</artifactId>
-                <version>${identity.framework.version}</version>
-                <type>zip</type>
-            </dependency>
-            <dependency>
-                <groupId>org.wso2.carbon.identity</groupId>
-                <artifactId>org.wso2.carbon.identity.workflow.mgt.ui.feature</artifactId>
-                <version>${identity.framework.version}</version>
-                <type>zip</type>
-            </dependency>
-            <dependency>
-                <groupId>org.wso2.carbon.identity</groupId>
-                <artifactId>org.wso2.carbon.identity.workflow.mgt.stub</artifactId>
-                <version>${identity.framework.version}</version>
-            </dependency>
-            <dependency>
-                <groupId>org.wso2.carbon.identity</groupId>
-                <artifactId>org.wso2.carbon.identity.workflow.impl.stub</artifactId>
-                <version>${identity.framework.version}</version>
-            </dependency>
-            <dependency>
-                <groupId>org.wso2.carbon.identity</groupId>
-                <artifactId>org.wso2.carbon.user.mgt.workflow.stub</artifactId>
-                <version>${carbon.identity.version}</version>
-            </dependency>
-
-            <!--Feature Dependencies Ends-->
-
-            <dependency>
-                <groupId>jdom.wso2</groupId>
-                <artifactId>jdom</artifactId>
-                <version>${jdom.wso2.version}</version>
-            </dependency>
-
-            <dependency>
-                <groupId>com.google.guava.wso2</groupId>
-                <artifactId>guava</artifactId>
-                <version>${google.guava.wso2.version}</version>
-            </dependency>
-            <dependency>
-                <groupId>org.json.wso2</groupId>
-                <artifactId>json</artifactId>
-                <version>${json.wso2.version}</version>
-            </dependency>
-            <dependency>
-                <groupId>org.wso2.orbit.com.nimbusds</groupId>
-                <artifactId>nimbus-jose-jwt</artifactId>
-                <version>${nimbusds.version}</version>
-            </dependency>
-            <dependency>
-                <groupId>net.minidev</groupId>
-                <artifactId>json-smart</artifactId>
-                <version>${json-smart.version}</version>
-            </dependency>
-            <dependency>
-                <groupId>org.apache.directory.server</groupId>
-                <artifactId>apacheds-protocol-ldap</artifactId>
-                <version>${apacheds.core.version}</version>
-            </dependency>
-            <dependency>
-                <artifactId>apacheds-protocol-kerberos</artifactId>
-                <groupId>org.apache.directory.server</groupId>
-                <version>${apacheds.core.version}</version>
-            </dependency>
-            <dependency>
-                <artifactId>apacheds-interceptor-kerberos</artifactId>
-                <groupId>org.apache.directory.server</groupId>
-                <version>${apacheds.core.version}</version>
-            </dependency>
-            <dependency>
-                <artifactId>apacheds-core-annotations</artifactId>
-                <groupId>org.apache.directory.server</groupId>
-                <version>${apacheds.core.version}</version>
-            </dependency>
-            <dependency>
-                <groupId>com.yubico</groupId>
-                <artifactId>u2flib-server-core</artifactId>
-                <version>${com.yubico.version}</version>
-            </dependency>
-            <dependency>
-                <groupId>com.google.guava</groupId>
-                <artifactId>guava</artifactId>
-                <version>${google.guava.version}</version>
-            </dependency>
-            <dependency>
-                <groupId>javax.servlet</groupId>
-                <artifactId>jstl</artifactId>
-                <version>${javax.servelet.jstl.version}</version>
-            </dependency>
-            <dependency>
-                <groupId>org.wso2.carbon.identity</groupId>
-                <artifactId>org.wso2.carbon.identity.user.registration.stub</artifactId>
-                <version>${identity.framework.version}</version>
-            </dependency>
-            <dependency>
-                <groupId>org.apache.oltu.oauth2</groupId>
-                <artifactId>org.apache.oltu.oauth2.client</artifactId>
-                <version>${org.apache.oltu.oauth2.client.version}</version>
-            </dependency>
-            <dependency>
-                <groupId>net.sf.ehcache.wso2</groupId>
-                <artifactId>ehcache</artifactId>
-                <version>${ehcache.version}</version>
-            </dependency>
-
-<<<<<<< HEAD
-=======
-    <modelVersion>4.0.0</modelVersion>
-    <artifactId>identity-inbound-auth-oauth</artifactId>
-    <version>5.2.0-SNAPSHOT</version>
-    <packaging>pom</packaging>
-    <name>WSO2 Carbon OAuth module</name>
-    <description>
->>>>>>> dc3f476c
-
-
-
-            <dependency>
-                <groupId>org.wso2.orbit.org.apache.oltu.oauth2</groupId>
-                <artifactId>oltu</artifactId>
-                <version>${oltu.version}</version>
-            </dependency>
-            <dependency>
-                <groupId>org.wso2.orbit.com.github.dblock.waffle</groupId>
-                <artifactId>waffle-jna</artifactId>
-                <version>${waffle-jna.wso2.version}</version>
-            </dependency>
-            <dependency>
-                <groupId>org.wso2.orbit.com.nimbusds</groupId>
-                <artifactId>nimbus-jose-jwt</artifactId>
-                <version>${nimbusds.version}</version>
-            </dependency>
-            <dependency>
-                <groupId>net.minidev</groupId>
-                <artifactId>json-smart</artifactId>
-                <version>${json-smart.version}</version>
-            </dependency>
-            <dependency>
-                <groupId>org.wso2.carbon.identity</groupId>
-                <artifactId>org.wso2.carbon.identity.provider</artifactId>
-                <version>5.1.0</version>
-            </dependency>
-            <dependency>
-                <groupId>org.apache.cxf.wso2</groupId>
-                <artifactId>cxf-bundle</artifactId>
-                <version>${cxf-bundle.wso2.version}</version>
-            </dependency>
-            <dependency>
-                <groupId>com.thetransactioncompany.wso2</groupId>
-                <artifactId>cors-filter</artifactId>
-                <version>${thetransactioncompany.cors-filter.wso2.version}</version>
-            </dependency>
-            <dependency>
-                <groupId>org.json.wso2</groupId>
-                <artifactId>json</artifactId>
-                <version>${json.wso2.version}</version>
-            </dependency>
-            <dependency>
-                <groupId>com.google.guava.wso2</groupId>
-                <artifactId>guava</artifactId>
-                <version>${google.guava.wso2.version}</version>
-            </dependency>
-            <dependency>
-                <groupId>org.wso2.orbit.org.opensaml</groupId>
-                <artifactId>opensaml</artifactId>
-                <version>${opensaml2.wso2.version}</version>
-            </dependency>
-            <dependency>
-                <groupId>com.thetransactioncompany.wso2</groupId>
-                <artifactId>java-property-utils</artifactId>
-                <version>${thetransactioncompany.utils.wso2.version}</version>
-            </dependency>
-            <dependency>
-                <groupId>org.wso2.carbon.identity</groupId>
-                <artifactId>org.wso2.carbon.identity.oauth.common</artifactId>
-                <version>${project.version}</version>
-            </dependency>
-            <dependency>
-                <groupId>org.wso2.carbon.identity</groupId>
-                <artifactId>org.wso2.carbon.identity.oauth</artifactId>
-                <version>${project.version}</version>
-                <scope>provided</scope>
-            </dependency>
-            <dependency>
-                <groupId>org.wso2.carbon.identity</groupId>
-                <artifactId>org.wso2.carbon.identity.oidc.session</artifactId>
-                <version>${project.version}</version>
-                <scope>provided</scope>
-            </dependency>
-            <dependency>
-                <groupId>org.wso2.carbon.identity</groupId>
-                <artifactId>org.wso2.carbon.identity.oauth.stub</artifactId>
-                <version>${project.version}</version>
-            </dependency>
-            <dependency>
-                <groupId>org.wso2.carbon.identity</groupId>
-                <artifactId>org.wso2.carbon.identity.oauth.endpoint</artifactId>
-                <version>${project.version}</version>
-                <type>war</type>
-            </dependency>
-            <dependency>
-                <groupId>org.wso2.carbon.identity</groupId>
-                <artifactId>org.wso2.carbon.identity.oauth.ui</artifactId>
-                <version>${project.version}</version>
-            </dependency>
-            <dependency>
-                <groupId>org.wso2.carbon</groupId>
-                <artifactId>org.wso2.carbon.utils</artifactId>
-                <version>${carbon.kernel.version}</version>
+                <groupId>org.wso2.carbon.identity</groupId>
+                <artifactId>org.wso2.carbon.identity.oauth.dcr</artifactId>
+                <version>${project.version}</version>
+            </dependency>
+            <dependency>
+                <groupId>org.wso2.carbon.identity</groupId>
+                <artifactId>org.wso2.carbon.identity.oidc.dcr</artifactId>
+                <version>${project.version}</version>
             </dependency>
         </dependencies>
     </dependencyManagement>
@@ -1381,103 +241,10 @@
         <module>features/org.wso2.carbon.identity.oauth.feature</module>
         <module>features/org.wso2.carbon.identity.oauth.server.feature</module>
         <module>features/org.wso2.carbon.identity.oauth.ui.feature</module>
+        <module>features/org.wso2.carbon.identity.oauth.dcr.server.feature</module>
     </modules>
 
-
-	<build>
-        <pluginManagement>
-            <plugins>
-                <plugin>
-                    <groupId>org.apache.felix</groupId>
-                    <artifactId>maven-scr-plugin</artifactId>
-                    <version>${maven.scr.plugin.version}</version>
-                    <executions>
-                        <execution>
-                            <id>generate-scr-scrdescriptor</id>
-                            <goals>
-                                <goal>scr</goal>
-                            </goals>
-                        </execution>
-                    </executions>
-                </plugin>
-                <plugin>
-                    <groupId>org.apache.felix</groupId>
-                    <artifactId>maven-bundle-plugin</artifactId>
-                    <version>${maven.bundle.plugin.version}</version>
-                    <extensions>true</extensions>
-                    <configuration>
-                        <obrRepository>NONE</obrRepository>
-                        <instructions>
-                            <SCM-Revision>${buildNumber}</SCM-Revision>
-                        </instructions>
-                    </configuration>
-                </plugin>
-            </plugins>
-        </pluginManagement>
-
-        <plugins>
-            <plugin>
-                <groupId>org.apache.maven.plugins</groupId>
-                <artifactId>maven-release-plugin</artifactId>
-                <configuration>
-                    <preparationGoals>clean install</preparationGoals>
-                    <autoVersionSubmodules>true</autoVersionSubmodules>
-                </configuration>
-            </plugin>
-            <plugin>
-                <groupId>org.apache.maven.plugins</groupId>
-                <artifactId>maven-deploy-plugin</artifactId>
-            </plugin>
-            <plugin>
-                <artifactId>maven-compiler-plugin</artifactId>
-                <version>${maven.compiler.plugin.version}</version>
-                <inherited>true</inherited>
-                <configuration>
-                    <encoding>UTF-8</encoding>
-                    <source>1.7</source>
-                    <target>1.7</target>
-                </configuration>
-            </plugin>
-            <plugin>
-                <groupId>org.codehaus.mojo</groupId>
-                <artifactId>buildnumber-maven-plugin</artifactId>
-            </plugin>
-        </plugins>
-    </build>
-
     <properties>
-		<!--Carbon Identity Governance Version-->
-        <identity.governance.exp.pkg.version>1.0.0-SNAPSHOT</identity.governance.exp.pkg.version>
-        <identity.governance.imp.pkg.version.range>[1.0.0, 2.0.0)</identity.governance.imp.pkg.version.range>
-
-        <equinox.javax.servlet.version>3.0.0.v201112011016</equinox.javax.servlet.version>
-
-        <osgi.framework.imp.pkg.version.range>[1.7.0, 2.0.0)</osgi.framework.imp.pkg.version.range>
-        <osgi.service.component.imp.pkg.version.range>[1.2.0, 2.0.0)</osgi.service.component.imp.pkg.version.range>
-
-        <!--Orbit Version-->
-        <axis2.wso2.version>1.6.1.wso2v12</axis2.wso2.version>
-        <axiom.wso2.version>1.2.11.wso2v10</axiom.wso2.version>
-        <json.wso2.version>3.0.0.wso2v1</json.wso2.version>
-        <json.wso2.version.range>[3.0.0.wso2v1, 4.0.0)</json.wso2.version.range>
-        <encoder.wso2.version>1.2.0.wso2v1</encoder.wso2.version>
-
-        <!--Carbon Kernel Version-->
-        <carbon.kernel.version>4.4.5</carbon.kernel.version>
-
-        <!--Carbon Identity Framework Version-->
-        <carbon.identity.framework.version>5.5.0-SNAPSHOT</carbon.identity.framework.version>
-        <carbon.identity.framework.imp.pkg.version.range>[5.0.0, 6.0.0)</carbon.identity.framework.imp.pkg.version.range>
-        <carbon.identity.package.export.version>${carbon.identity.framework.version}</carbon.identity.package.export.version>
-        <imp.pkg.version.javax.servlet.jsp.jstl>[1.2.1, 2.0.0)</imp.pkg.version.javax.servlet.jsp.jstl>
-
-        <!--Maven Plugin Version-->
-        <carbon.p2.plugin.version>1.5.3</carbon.p2.plugin.version>
-        <maven.compiler.plugin.version>2.3.1</maven.compiler.plugin.version>
-        <maven.scr.plugin.version>1.7.2</maven.scr.plugin.version>
-        <maven.bundle.plugin.version>2.4.0</maven.bundle.plugin.version>
-
-
         <gdata-core.wso2.version>1.47.0.wso2v1</gdata-core.wso2.version>
         <gdata-core.imp.pkg.version.range>[1.47.0.wso2v1,2.0.0)</gdata-core.imp.pkg.version.range>
         <oltu.version>1.0.0.wso2v3</oltu.version>
@@ -1499,248 +266,6 @@
         <opensaml.version>2.6.4</opensaml.version>
         <opensaml2.wso2.version>2.6.4.wso2v2</opensaml2.wso2.version>
         <opensaml2.wso2.osgi.version.range>[2.6.0,3.0.0)</opensaml2.wso2.osgi.version.range>
-
-
-
-
-
-
-
-
-
-
-
-
-
-
-        <project.build.sourceEncoding>UTF-8</project.build.sourceEncoding>
-
-        <!-- Carbon kernel version -->
-        <carbon.kernel.version>4.4.5</carbon.kernel.version>
-        <carbon.kernel.package.import.version.range>[4.4.0, 5.0.0)</carbon.kernel.package.import.version.range>
-        <carbon.kernel.registry.imp.pkg.version>[1.0.1, 2.0.0)</carbon.kernel.registry.imp.pkg.version>
-
-        <osgi.service.component.imp.pkg.version.range>[1.2.0, 2.0.0)</osgi.service.component.imp.pkg.version.range>
-        <osgi.service.http.imp.pkg.version.range>[1.2.1, 2.0.0)</osgi.service.http.imp.pkg.version.range>
-        <osgi.framework.imp.pkg.version.range>[1.7.0, 2.0.0)</osgi.framework.imp.pkg.version.range>
-        <osgi.util.tracker.imp.pkg.version.range>[1.5.1, 2.0.0)</osgi.util.tracker.imp.pkg.version.range>
-
-        <!--Carbon commons version-->
-        <carbon.commons.version>4.5.2</carbon.commons.version>
-        <carbon.commons.imp.pkg.version>[4.4.0, 5.0.0)</carbon.commons.imp.pkg.version>
-
-        <!--Carbon analytics common version-->
-        <carbon.analytics-common.version>5.0.6</carbon.analytics-common.version>
-
-        <!--Carbon identity version-->
-
-        <carbon.identity.version>5.5.0-SNAPSHOT</carbon.identity.version>
-        <identity.framework.version>5.5.0-SNAPSHOT</identity.framework.version>
-        <carbon.identity.package.export.version>${identity.framework.version}</carbon.identity.package.export.version>
-        <carbon.identity.package.import.version.range>[5.0.0, 6.0.0)</carbon.identity.package.import.version.range>
-
-        <!--Carbon component version-->
-        <carbon.user.api.imp.pkg.version.range>[1.0.1, 2.0.0)</carbon.user.api.imp.pkg.version.range>
-        <carbon.base.imp.pkg.version.range>[1.0.0, 2.0.0)</carbon.base.imp.pkg.version.range>
-        <carbon.logging.imp.pkg.version.range>[1.2.17, 2.0.0)</carbon.logging.imp.pkg.version.range>
-        <carbon.captcha.mgt.version>4.5.2</carbon.captcha.mgt.version>
-        <carbon.captcha.mgt.imp.pkg.version.range>[4.5.0,5.0.0)</carbon.captcha.mgt.imp.pkg.version.range>
-        <carbon.analytics-common.version>5.0.9</carbon.analytics-common.version>
-
-        <!-- Axis2 Version -->
-        <axis2.wso2.version>1.6.1.wso2v12</axis2.wso2.version>
-        <axis2.osgi.version.range>[1.6.1.wso2v12, 2.0.0)</axis2.osgi.version.range>
-        <orbit.version.wsdl4j>1.6.2.wso2v4</orbit.version.wsdl4j>
-        <orbit.version.neethi>2.0.4.wso2v5</orbit.version.neethi>
-        <axis2-transports.version>1.1.0-wso2v13</axis2-transports.version>
-        <axis2-transports.version.range>[1.1.0-wso2v13,2.0.0)</axis2-transports.version.range>
-        <org.apache.axis2.transport.mail.version.range>[0.0.0,1.0.0)</org.apache.axis2.transport.mail.version.range>
-
-        <!-- Axiom Version -->
-        <axiom.version>1.2.11-wso2v10</axiom.version>
-        <axiom.wso2.version>1.2.11.wso2v10</axiom.wso2.version>
-        <axiom.osgi.version.range>[1.2.11, 2.0.0)</axiom.osgi.version.range>
-        <axiom.javax.mail.imp.pkg.version.range>[1.4.0, 2.0.0)</axiom.javax.mail.imp.pkg.version.range>
-        <axiom.org.jaxen.imp.pkg.version.range>[1.1.1, 2.0.0)</axiom.org.jaxen.imp.pkg.version.range>
-
-        <!-- Servet Version -->
-        <servlet-api.version>2.5</servlet-api.version>
-        <javax.servlet-api.version>3.1.0</javax.servlet-api.version>
-        <javax.jsp-api.version>2.0</javax.jsp-api.version>
-        <version.javax.servlet.jsp>2.2.0.v201112011158</version.javax.servlet.jsp>
-        <javax.servelet.jstl.version>1.2</javax.servelet.jstl.version>
-        <imp.pkg.version.javax.servlet.jsp.jstl>[1.2.1, 2.0.0)</imp.pkg.version.javax.servlet.jsp.jstl>
-        <imp.pkg.version.javax.servlet.jsp>[2.2.0, 3.0.0)</imp.pkg.version.javax.servlet.jsp>
-
-
-        <!-- Servlet API -->
-        <exp.pkg.version.javax.servlet>2.6.0</exp.pkg.version.javax.servlet>
-        <imp.pkg.version.javax.servlet>[2.6.0, 3.0.0)</imp.pkg.version.javax.servlet>
-
-        <!-- Misc -->
-        <google.guava.wso2.version>12.0.0.wso2v1</google.guava.wso2.version>
-        <google.guava.version>15.0</google.guava.version>
-        <carbon.p2.plugin.version>1.5.3</carbon.p2.plugin.version>
-        <derby.version>10.4.2.0</derby.version>
-        <activation.version>1.1</activation.version>
-        <javamail.version>1.4</javamail.version>
-        <wss4j.version>1.5.11.wso2v11</wss4j.version>
-        <wss4j.xml.security.imp.pkg.version.range>[1.4.2.patched,2.0.0)</wss4j.xml.security.imp.pkg.version.range>
-        <wss4j.ws.security.imp.pkg.version.range>[1.5.11.wso2v11,2.0.0)</wss4j.ws.security.imp.pkg.version.range>
-        <wsdl4j.wso2.version>1.6.2.wso2v4</wsdl4j.wso2.version>
-        <jetty.version>6.1.5</jetty.version>
-        <xml-apis.version>1.3.04</xml-apis.version>
-        <jaxen.version>1.1.1</jaxen.version>
-        <woodstox.version>3.2.9</woodstox.version>
-        <geronimo-stax-api.wso2.version>1.0.1.wso2v1</geronimo-stax-api.wso2.version>
-        <validateutility.version>0.95</validateutility.version>
-        <wsdl-validator.version>1.2.0.wso2v1</wsdl-validator.version>
-        <uddi4j.version>1.0.1</uddi4j.version>
-        <xercesImpl.version>2.8.1.wso2v2</xercesImpl.version>
-        <juddi.wso2.version>3.0.3.wso2v2</juddi.wso2.version>
-        <junit.version>4.11</junit.version>
-        <version.javax.servlet>3.0.0.v201112011016</version.javax.servlet>
-        <oltu.version>1.0.0.wso2v3</oltu.version>
-        <org.apache.oltu.oauth2.client.version>1.0.0</org.apache.oltu.oauth2.client.version>
-        <oltu.package.import.version.range>[1.0.0, 2.0.0)</oltu.package.import.version.range>
-        <apacheds.core.version>1.5.7</apacheds.core.version>
-        <apacheds.imp.pkg.version.range>[1.5.7,2.0.0)</apacheds.imp.pkg.version.range>
-        <nimbusds.version>2.26.1.wso2v3</nimbusds.version>
-        <nimbusds.osgi.version.range>[2.26.1,3.0.0)</nimbusds.osgi.version.range>
-        <bcprov.version>1.49.0.wso2v2</bcprov.version>
-
-        <!-- Orbits -->
-        <orbit.version.xmlschema>1.4.7.wso2v3</orbit.version.xmlschema>
-        <orbit.version.infinispan>5.1.2.wso2v1</orbit.version.infinispan>
-        <orbit.version.h2.engine>1.2.140.wso2v3</orbit.version.h2.engine>
-
-        <!-- Abdera -->
-        <version.abdera>1.0-wso2v2</version.abdera>
-        <orbit.version.abdera>1.0.0.wso2v2</orbit.version.abdera>
-        <exp.pkg.version.abdera>1.0.0.wso2v2</exp.pkg.version.abdera>
-        <imp.pkg.version.abdera>[1.0.0.wso2v2, 2)</imp.pkg.version.abdera>
-
-        <!--Apache Geronimo-->
-        <version.geronimo.specs.geronimo-jpa_2.0_spec>1.0</version.geronimo.specs.geronimo-jpa_2.0_spec>
-
-        <!--OpenJPA -->
-        <openjpa.version>2.2.0-wso2v1</openjpa.version>
-
-        <!--SCM-->
-        <orbit.version.maven-scm>1.7.0.wso2v1</orbit.version.maven-scm>
-
-        <!-- Rampart -->
-        <rampart.wso2.version>1.6.1.wso2v20-SNAPSHOT</rampart.wso2.version>
-        <rampart.wso2.osgi.version.range>[1.6.1,2.0.0)</rampart.wso2.osgi.version.range>
-        <rampart.mar.version>1.6.1.wso2v19</rampart.mar.version>
-
-        <!-- Equinox -->
-        <version.equinox.osgi.services>3.3.100.v20130513-1956</version.equinox.osgi.services>
-        <version.equinox.osgi>3.9.1.v20130814-1242</version.equinox.osgi>
-        <equinox.osgi.stax-api.imp.pkg.version.range>[1.0.1,2.0.0)</equinox.osgi.stax-api.imp.pkg.version.range>
-
-        <!-- Commons -->
-        <commons-beanutils.version>1.8.0</commons-beanutils.version>
-        <commons-collections.version>3.2.0.wso2v1</commons-collections.version>
-        <commons-digester.version>1.8</commons-digester.version>
-        <commons-io.wso2.version>2.4.0.wso2v1</commons-io.wso2.version>
-        <commons.io.wso2.osgi.version.range>[2.4.0,3.0.0)</commons.io.wso2.osgi.version.range>
-        <commons-fileupload.wso2.version>1.2.2.wso2v1</commons-fileupload.wso2.version>
-        <commons-fileupload.imp.pkg.version.range>[1.2.2,2.0.0)</commons-fileupload.imp.pkg.version.range>
-        <commons-httpclient.wso2.version>3.1.0.wso2v2</commons-httpclient.wso2.version>
-        <commons-httpclient.wso2.osgi.version>[3.1.0,4.0.0)</commons-httpclient.wso2.osgi.version>
-        <commons-dbcp.version>1.2.2</commons-dbcp.version>
-        <commons-logging.version>1.2</commons-logging.version>
-        <commons-logging.osgi.version.range>[1.2,2.0)</commons-logging.osgi.version.range>
-        <commons-lang.wso2.version>2.6.0.wso2v1</commons-lang.wso2.version>
-        <commons-lang.wso2.osgi.version.range>[2.6.0,3.0.0)</commons-lang.wso2.osgi.version.range>
-        <commons-pool.wso2.osgi.version.range>[1.5.6,2.0.0)</commons-pool.wso2.osgi.version.range>
-        <commons-codec.wso2.osgi.version.range>[1.4.0,2.0.0)</commons-codec.wso2.osgi.version.range>
-        <commons-collections.wso2.osgi.version.range>[3.2.0,4.0.0)</commons-collections.wso2.osgi.version.range>
-
-        <neethi.osgi.version>2.0.4.wso2v5</neethi.osgi.version>
-        <neethi.osgi.version.range>[2.0.4.wso2v4,3.0.0)</neethi.osgi.version.range>
-        <libthrift.wso2.version>0.8.0.wso2v1</libthrift.wso2.version>
-        <!--Change major version to minor version which is 0.9.0 due to 0.8.x and 0.9.x incompatibility-->
-        <libthrift.wso2.osgi.version.range>[0.8.0.wso2v1,0.9.0)</libthrift.wso2.osgi.version.range>
-        <log4j.version>1.2.13</log4j.version>
-        <orbit.version.commons.fileuploader>1.2.0.wso2v1</orbit.version.commons.fileuploader>
-        <opensaml.version>2.6.4</opensaml.version>
-        <opensaml2.wso2.version>2.6.4.wso2v2</opensaml2.wso2.version>
-        <opensaml2.wso2.osgi.version.range>[2.6.0,3.0.0)</opensaml2.wso2.osgi.version.range>
-        <commons-codec.version>1.4.0.wso2v1</commons-codec.version>
-        <commons-codec.wso2.osgi.version.range>[1.4.0,2.0.0)</commons-codec.wso2.osgi.version.range>
-
-        <httpcore.version>4.3.3.wso2v1</httpcore.version>
-        <com.google.code.gson.version>2.3.1</com.google.code.gson.version>
-        <com.google.code.gson.osgi.version.range>[2.3.1,3.0.0)</com.google.code.gson.osgi.version.range>
-        <com.google.code.findbugs.version>1.3.9</com.google.code.findbugs.version>
-        <com.google.client.version>1.17.0-rc</com.google.client.version>
-        <com.google.service.api.version>directory_v1-rev28-1.17.0-rc</com.google.service.api.version>
-        <orbit.version.backport.util>3.1.0.wso2v1</orbit.version.backport.util>
-        <stratos.version>2.2.0</stratos.version>
-        <org.slf4j.verison>1.6.1</org.slf4j.verison>
-        <org.slf4j.imp.pkg.version.range>[1.6.1,2.0.0)</org.slf4j.imp.pkg.version.range>
-
-        <google.step2.wso2.version>1.0.wso2v2</google.step2.wso2.version>
-        <google.guice.wso2.version>3.0.wso2v1</google.guice.wso2.version>
-        <google.guice.imp.pkg.version.range>[1.3.0,2.0.0)</google.guice.imp.pkg.version.range>
-        <charon.wso2.version.identity>2.0.5-SNAPSHOT</charon.wso2.version.identity>
-        <charon.core.imp.pkg.version.range>[2.0.1,3.0.0)</charon.core.imp.pkg.version.range>
-        <openid4java.version>1.0.0</openid4java.version>
-        <openid4java.wso2.version>1.0.0.wso2v2</openid4java.wso2.version>
-        <openid4java.wso2.osgi.version.range>[1.0.0,2.0.0)</openid4java.wso2.osgi.version.range>
-        <balana.version>1.0.2</balana.version>
-        <balana.imp.pkg.version.range>[1.0.1,2.0.0)</balana.imp.pkg.version.range>
-        <gdata-core.wso2.version>1.47.0.wso2v1</gdata-core.wso2.version>
-        <gdata-core.imp.pkg.version.range>[1.47.0.wso2v1,2.0.0)</gdata-core.imp.pkg.version.range>
-        <smack.wso2.version>3.0.4.wso2v1</smack.wso2.version>
-        <smackx.wso2.version>3.0.4.wso2v1</smackx.wso2.version>
-        <orbit.version.apacheds>1.5.7.wso2v4</orbit.version.apacheds>
-        <version.apacheds.shared.ldap>0.9.18</version.apacheds.shared.ldap>
-        <httpcomponents-httpclient.wso2.version>4.3.1.wso2v2</httpcomponents-httpclient.wso2.version>
-        <httpcomponents-httpclient.imp.pkg.version.range>[4.3.1.wso2v2,5.0.0)</httpcomponents-httpclient.imp.pkg.version.range>
-        <orbit.version.commons.lang>2.6.0.wso2v1</orbit.version.commons.lang>
-        <org.wso2.securevault.version>1.0.0-wso2v2</org.wso2.securevault.version>
-        <hector-core.wso2.version>1.1.4.wso2v1</hector-core.wso2.version>
-        <hector-core.imp.pkg.version.range>[1.1.4.wso2v1,2.0.0)</hector-core.imp.pkg.version.range>
-        <waffle.imp.pkg.version.range>[1.6.wso2v4, 2.0)</waffle.imp.pkg.version.range>
-        <waffle-jna.wso2.version>1.6.wso2v4</waffle-jna.wso2.version>
-        <waffle-jna.imp.pkg.version.range>[1.6.wso2v1, 2.0)</waffle-jna.imp.pkg.version.range>
-        <tomcat.wso2.imp.pkg.version.range>[1.7.0,2.0)</tomcat.wso2.imp.pkg.version.range>
-        <net.minidev.json.imp.pkg.version.range>[1.3.0, 2.0.0)</net.minidev.json.imp.pkg.version.range>
-        <encoder.wso2.imp.pkg.version.range>[1.2.0.wso2v1, 2.0.0)</encoder.wso2.imp.pkg.version.range>
-
-        <version.commons.logging>1.1.1</version.commons.logging>
-        <kaptcha.wso2.version>2.3.0.wso2v1</kaptcha.wso2.version>
-        <json.wso2.version>3.0.0.wso2v1</json.wso2.version>
-        <json.wso2.version.range>[3.0.0.wso2v1, 4.0.0)</json.wso2.version.range>
-        <com.fasterxml.jackson.version>2.1.3</com.fasterxml.jackson.version>
-        <com.fasterxml.jackson.annotation.version>2.5.0</com.fasterxml.jackson.annotation.version>
-        <apache.wink.version>1.1.3-incubating</apache.wink.version>
-        <openspml.version>192-20100413</openspml.version>
-        <testng.version>6.3.1</testng.version>
-        <thetransactioncompany.cors-filter.wso2.version>1.7.0.wso2v1</thetransactioncompany.cors-filter.wso2.version>
-        <thetransactioncompany.utils.wso2.version>1.9.0.wso2v1</thetransactioncompany.utils.wso2.version>
-        <jsr311-api.version>1.1.1</jsr311-api.version>
-        <tomcat-util.version>3.3.2</tomcat-util.version>
-        <jdom.wso2.version>1.0.0.wso2v1</jdom.wso2.version>
-        <json-smart.version>1.3</json-smart.version>
-        <cxf-bundle.wso2.version>2.6.1.wso2v2</cxf-bundle.wso2.version>
-        <opencsv.wso2.version>1.8.wso2v1</opencsv.wso2.version>
-        <apache.poi.wso2.version>3.9.0.wso2v1</apache.poi.wso2.version>
-        <javax.activation.import.pkg.version>[0.0.0, 1.0.0)</javax.activation.import.pkg.version>
-        <com.yubico.version>0.14.0</com.yubico.version>
-        <encoder.wso2.version>1.2.0.wso2v1</encoder.wso2.version>
-        <javax.xml.parsers.import.pkg.version>[0.0.0, 1.0.0)</javax.xml.parsers.import.pkg.version>
-        <ehcache.version>1.5.0.wso2v3</ehcache.version>
-
-        <maven.buildnumber.plugin.version>1.4</maven.buildnumber.plugin.version>
-
-        <project.scm.id>my-scm-server</project.scm.id>
-
-
-
     </properties>
 
 </project>
