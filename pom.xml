--- conflicted
+++ resolved
@@ -967,11 +967,7 @@
         <carbon.kernel.registry.imp.pkg.version.range>[1.0.1, 2.0.0)</carbon.kernel.registry.imp.pkg.version.range>
 
         <!-- Carbon Identity Framework version -->
-<<<<<<< HEAD
         <carbon.identity.framework.version>7.7.112</carbon.identity.framework.version>
-=======
-        <carbon.identity.framework.version>7.7.90</carbon.identity.framework.version>
->>>>>>> a22fe6d7
         <carbon.identity.framework.imp.pkg.version.range>[5.25.234, 8.0.0)
         </carbon.identity.framework.imp.pkg.version.range>
         <identity.oauth.xacml.version.range>[2.0.0, 3.0.0)</identity.oauth.xacml.version.range>
