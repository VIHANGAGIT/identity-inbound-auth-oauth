<?xml version="1.0" encoding="utf-8"?>
<!--
  ~ Copyright (c) 2015-2024, WSO2 LLC. (http://www.wso2.com).
  ~
  ~ WSO2 LLC. licenses this file to you under the Apache License,
  ~ Version 2.0 (the "License"); you may not use this file except
  ~ in compliance with the License.
  ~ You may obtain a copy of the License at
  ~
  ~ http://www.apache.org/licenses/LICENSE-2.0
  ~
  ~ Unless required by applicable law or agreed to in writing,
  ~ software distributed under the License is distributed on an
  ~ "AS IS" BASIS, WITHOUT WARRANTIES OR CONDITIONS OF ANY
  ~ KIND, either express or implied.  See the License for the
  ~ specific language governing permissions and limitations
  ~ under the License.
  -->

<project xmlns="http://maven.apache.org/POM/4.0.0" xmlns:xsi="http://www.w3.org/2001/XMLSchema-instance" xsi:schemaLocation="http://maven.apache.org/POM/4.0.0 http://maven.apache.org/maven-v4_0_0.xsd">

    <parent>
        <groupId>org.wso2</groupId>
        <artifactId>wso2</artifactId>
        <version>1.4</version>
    </parent>

    <modelVersion>4.0.0</modelVersion>
    <groupId>org.wso2.carbon.identity.inbound.auth.oauth2</groupId>
    <artifactId>identity-inbound-auth-oauth</artifactId>
    <version>7.0.211-SNAPSHOT</version>
    <packaging>pom</packaging>
    <name>WSO2 Carbon OAuth module</name>
    <url>http://wso2.org</url>

    <scm>
        <url>https://github.com/wso2-extensions/identity-inbound-auth-oauth.git</url>
        <developerConnection>scm:git:https://github.com/wso2-extensions/identity-inbound-auth-oauth.git</developerConnection>
        <connection>scm:git:https://github.com/wso2-extensions/identity-inbound-auth-oauth.git</connection>
        <tag>HEAD</tag>
    </scm>

    <modules>
        <module>service-stubs/org.wso2.carbon.claim.metadata.mgt.stub</module>
        <module>test-utils/org.wso2.carbon.identity.oauth.common.testng</module>
        <module>components/org.wso2.carbon.identity.oauth.extension</module>
        <module>components/org.wso2.carbon.identity.oauth.common</module>
        <module>components/org.wso2.carbon.identity.oauth</module>
        <module>components/org.wso2.carbon.identity.oauth.endpoint</module>
        <module>components/org.wso2.carbon.identity.oauth.ui</module>
        <module>components/org.wso2.carbon.identity.oauth.stub</module>
        <module>components/org.wso2.carbon.identity.oidc.session</module>
        <module>components/org.wso2.carbon.identity.oauth.dcr</module>
        <module>components/org.wso2.carbon.identity.oauth.par</module>
        <module>components/org.wso2.carbon.identity.oidc.dcr</module>
        <module>components/org.wso2.carbon.identity.discovery</module>
        <module>components/org.wso2.carbon.identity.api.server.oauth.scope</module>
        <module>components/org.wso2.carbon.identity.oauth.scope.endpoint</module>
        <module>components/org.wso2.carbon.identity.webfinger</module>
        <module>components/org.wso2.carbon.identity.api.server.dcr</module>
        <module>components/org.wso2.carbon.identity.oauth.dcr.endpoint</module>
        <module>components/org.wso2.carbon.identity.oauth.client.authn.filter</module>
        <module>components/org.wso2.carbon.identity.oauth.ciba</module>
        <module>components/org.wso2.carbon.identity.client.attestation.filter</module>
        <module>components/org.wso2.carbon.identity.oauth.rar</module>
        <module>features/org.wso2.carbon.identity.oauth.common.feature</module>
        <module>features/org.wso2.carbon.identity.oauth.feature</module>
        <module>features/org.wso2.carbon.identity.oauth.server.feature</module>
        <module>features/org.wso2.carbon.identity.oauth.ui.feature</module>
        <module>features/org.wso2.carbon.identity.oauth.dcr.server.feature</module>
    </modules>

    <dependencyManagement>
        <dependencies>
            <!-- Carbon Kernel dependencies -->
            <dependency>
                <groupId>org.apache.felix</groupId>
                <artifactId>org.apache.felix.scr.ds-annotations</artifactId>
                <version>${apache.felix.scr.ds.annotations.version}</version>
            </dependency>
            <dependency>
                <groupId>org.wso2.carbon.identity.inbound.auth.oauth2</groupId>
                <artifactId>org.wso2.carbon.claim.metadata.mgt.stub.dep</artifactId>
                <version>${project.version}</version>
            </dependency>
            <dependency>
                <groupId>org.wso2.eclipse.osgi</groupId>
                <artifactId>org.eclipse.osgi.services</artifactId>
                <version>${equinox.osgi.services.version}</version>
            </dependency>
            <dependency>
                <groupId>org.wso2.carbon</groupId>
                <artifactId>org.wso2.carbon.utils</artifactId>
                <version>${carbon.kernel.version}</version>
            </dependency>
            <dependency>
                <groupId>org.wso2.carbon</groupId>
                <artifactId>org.wso2.carbon.core</artifactId>
                <version>${carbon.kernel.version}</version>
            </dependency>
            <dependency>
                <groupId>org.wso2.carbon</groupId>
                <artifactId>org.wso2.carbon.user.core</artifactId>
                <version>${carbon.kernel.version}</version>
            </dependency>
            <dependency>
                <groupId>org.wso2.carbon</groupId>
                <artifactId>org.wso2.carbon.registry.core</artifactId>
                <version>${carbon.kernel.version}</version>
            </dependency>
            <dependency>
                <groupId>org.wso2.carbon</groupId>
                <artifactId>org.wso2.carbon.core.common</artifactId>
                <version>${carbon.kernel.version}</version>
            </dependency>
            <dependency>
                <groupId>org.wso2.carbon</groupId>
                <artifactId>org.wso2.carbon.ui</artifactId>
                <version>${carbon.kernel.version}</version>
                <scope>provided</scope>
            </dependency>
            <dependency>
                <groupId>org.wso2.carbon</groupId>
                <artifactId>javax.cache.wso2</artifactId>
                <version>${carbon.kernel.version}</version>
            </dependency>
            <dependency>
                <groupId>org.wso2.carbon</groupId>
                <artifactId>org.wso2.carbon.tomcat.ext</artifactId>
                <version>${carbon.kernel.version}</version>
            </dependency>
            <dependency>
                <groupId>org.wso2.carbon</groupId>
                <artifactId>org.wso2.carbon.tomcat</artifactId>
                <version>${carbon.kernel.version}</version>
            </dependency>
            <dependency>
                <groupId>org.wso2.carbon.identity.framework</groupId>
                <artifactId>org.wso2.carbon.identity.event</artifactId>
                <version>${carbon.identity.framework.version}</version>
            </dependency>

            <!-- Commons dependencies -->
            <dependency>
                <groupId>commons-lang.wso2</groupId>
                <artifactId>commons-lang</artifactId>
                <version>${commons-lang.wso2.version}</version>
            </dependency>
            <dependency>
                <groupId>org.wso2.orbit.commons-codec</groupId>
                <artifactId>commons-codec</artifactId>
                <version>${commons-codec.version}</version>
            </dependency>

            <!-- Axis2/Axiom dependencies -->
            <dependency>
                <groupId>org.apache.ws.commons.axiom.wso2</groupId>
                <artifactId>axiom</artifactId>
                <version>${axiom.wso2.version}</version>
            </dependency>
            <dependency>
                <groupId>org.apache.axis2.wso2</groupId>
                <artifactId>axis2</artifactId>
                <version>${axis2.wso2.version}</version>
            </dependency>
            <dependency>
                <groupId>org.apache.axis2.wso2</groupId>
                <artifactId>axis2-client</artifactId>
                <version>${axis2.wso2.version}</version>
            </dependency>

            <!-- Carbon Identity Framework dependencies -->
            <dependency>
                <groupId>org.wso2.carbon.identity.framework</groupId>
                <artifactId>org.wso2.carbon.identity.core</artifactId>
                <version>${carbon.identity.framework.version}</version>
                <exclusions>
                    <exclusion>
                        <groupId>org.slf4j</groupId>
                        <artifactId>jcl-over-slf4j</artifactId>
                    </exclusion>
                    <exclusion>
                        <groupId>org.slf4j</groupId>
                        <artifactId>log4j-over-slf4j</artifactId>
                    </exclusion>
                </exclusions>
            </dependency>
            <dependency>
                <groupId>org.wso2.carbon.identity.framework</groupId>
                <artifactId>org.wso2.carbon.identity.base</artifactId>
                <version>${carbon.identity.framework.version}</version>
            </dependency>
            <dependency>
                <groupId>org.wso2.carbon.identity.framework</groupId>
                <artifactId>org.wso2.carbon.idp.mgt</artifactId>
                <version>${carbon.identity.framework.version}</version>
            </dependency>
            <dependency>
                <groupId>org.wso2.carbon.identity.framework</groupId>
                <artifactId>org.wso2.carbon.identity.application.mgt</artifactId>
                <version>${carbon.identity.framework.version}</version>
            </dependency>
            <dependency>
                <groupId>org.wso2.carbon.identity.framework</groupId>
                <artifactId>org.wso2.carbon.identity.cors.mgt.core</artifactId>
                <version>${carbon.identity.framework.version}</version>
            </dependency>
            <dependency>
                <groupId>org.wso2.carbon.identity.framework</groupId>
                <artifactId>org.wso2.carbon.identity.application.common</artifactId>
                <version>${carbon.identity.framework.version}</version>
            </dependency>
            <dependency>
                <groupId>org.wso2.carbon.identity.framework</groupId>
                <artifactId>org.wso2.carbon.identity.application.authentication.framework</artifactId>
                <version>${carbon.identity.framework.version}</version>
            </dependency>
            <dependency>
                <groupId>org.wso2.carbon.identity.framework</groupId>
                <artifactId>org.wso2.carbon.identity.user.store.configuration</artifactId>
                <version>${carbon.identity.framework.version}</version>
            </dependency>
            <dependency>
                <groupId>org.wso2.carbon.identity.framework</groupId>
                <artifactId>org.wso2.carbon.identity.core.ui</artifactId>
                <version>${carbon.identity.framework.version}</version>
            </dependency>
            <dependency>
                <groupId>org.wso2.carbon.identity.framework</groupId>
                <artifactId>org.wso2.carbon.identity.claim.metadata.mgt</artifactId>
                <version>${carbon.identity.framework.version}</version>
            </dependency>
            <dependency>
                <groupId>org.wso2.identity.apps</groupId>
                <artifactId>authentication-portal</artifactId>
                <version>${authentication.portal.version}</version>
                <type>war</type>
            </dependency>
            <dependency>
                <groupId>org.wso2.carbon.identity.framework</groupId>
                <artifactId>org.wso2.carbon.identity.application.authentication.endpoint.util</artifactId>
                <version>${carbon.identity.framework.version}</version>
            </dependency>
            <dependency>
                <groupId>org.wso2.carbon.identity.organization.management.core</groupId>
                <artifactId>org.wso2.carbon.identity.organization.management.service</artifactId>
                <version>${carbon.identity.organization.management.core.version}</version>
            </dependency>
            <dependency>
                <groupId>org.wso2.carbon.identity.organization.management</groupId>
                <artifactId>org.wso2.carbon.identity.organization.management.role.management.service</artifactId>
                <version>${carbon.identity.organization.management.version}</version>
            </dependency>
            <dependency>
                <groupId>org.wso2.carbon.identity.framework</groupId>
                <artifactId>org.wso2.carbon.identity.consent.server.configs.mgt</artifactId>
                <version>${carbon.identity.framework.version}</version>
            </dependency>
            <dependency>
                <groupId>org.wso2.carbon.identity.organization.management</groupId>
                <artifactId>org.wso2.carbon.identity.organization.management.organization.user.sharing</artifactId>
                <version>${carbon.identity.organization.management.version}</version>
            </dependency>

            <dependency>
                <groupId>org.wso2.carbon.identity.framework</groupId>
                <artifactId>org.wso2.carbon.identity.client.attestation.mgt</artifactId>
                <version>${carbon.identity.framework.version}</version>
            </dependency>
            <dependency>
                <groupId>org.wso2.carbon.identity.framework</groupId>
                <artifactId>org.wso2.carbon.identity.configuration.mgt.core</artifactId>
                <version>${carbon.identity.framework.version}</version>
            </dependency>
            <dependency>
                <groupId>org.wso2.carbon.identity.framework</groupId>
                <artifactId>org.wso2.carbon.identity.action.execution</artifactId>
                <version>${carbon.identity.framework.version}</version>
            </dependency>

            <!--SAML Common Util dependency-->
            <dependency>
                <groupId>org.wso2.carbon.identity.saml.common</groupId>
                <artifactId>org.wso2.carbon.identity.saml.common.util</artifactId>
                <version>${saml.common.util.version}</version>
            </dependency>

            <!--Event handler dependencies-->
            <dependency>
                <groupId>org.wso2.carbon.identity.event.handler.accountlock</groupId>
                <artifactId>org.wso2.carbon.identity.handler.event.account.lock</artifactId>
                <version>${account.lock.service.version}</version>
            </dependency>

            <!-- Orbit dependencies -->
            <dependency>
                <groupId>com.google.gdata.wso2</groupId>
                <artifactId>gdata-core</artifactId>
                <version>${gdata-core.wso2.version}</version>
            </dependency>
            <dependency>
                <groupId>org.wso2.orbit.org.apache.oltu.oauth2</groupId>
                <artifactId>oltu</artifactId>
                <version>${oltu.version}</version>
            </dependency>
            <dependency>
                <groupId>org.wso2.orbit.com.github.dblock.waffle</groupId>
                <artifactId>waffle-jna</artifactId>
                <version>${waffle-jna.wso2.version}</version>
            </dependency>
            <dependency>
                <groupId>org.wso2.orbit.com.nimbusds</groupId>
                <artifactId>nimbus-jose-jwt</artifactId>
                <version>${nimbusds.version}</version>
            </dependency>
            <dependency>
                <groupId>net.minidev</groupId>
                <artifactId>json-smart</artifactId>
                <version>${json-smart.version}</version>
            </dependency>
            <dependency>
                <groupId>net.minidev</groupId>
                <artifactId>accessors-smart</artifactId>
                <version>${net.minidev.accessors-smart.version}</version>
            </dependency>
            <dependency>
                <groupId>org.ow2.asm</groupId>
                <artifactId>asm-all</artifactId>
                <version>${org.ow2.asm.asm.version}</version>
            </dependency>
            <dependency>
                <groupId>org.ow2.asm</groupId>
                <artifactId>asm</artifactId>
                <version>${org.ow2.asm.version}</version>
            </dependency>
            <dependency>
                <groupId>org.apache.cxf</groupId>
                <artifactId>cxf-core</artifactId>
                <version>${org.apache.cxf.version}</version>
            </dependency>
            <dependency>
                <groupId>org.apache.cxf</groupId>
                <artifactId>cxf-rt-frontend-jaxrs</artifactId>
                <version>${org.apache.cxf.version}</version>
            </dependency>
            <dependency>
                <groupId>org.apache.cxf</groupId>
                <artifactId>cxf-rt-rs-extension-providers</artifactId>
                <version>${org.apache.cxf.version}</version>
            </dependency>
            <dependency>
                <groupId>com.thetransactioncompany.wso2</groupId>
                <artifactId>cors-filter</artifactId>
                <version>${thetransactioncompany.cors-filter.wso2.version}</version>
            </dependency>
            <dependency>
                <groupId>org.json.wso2</groupId>
                <artifactId>json</artifactId>
                <version>${json.wso2.version}</version>
            </dependency>
            <dependency>
                <groupId>org.wso2.orbit.org.opensaml</groupId>
                <artifactId>opensaml</artifactId>
                <version>${opensaml3.wso2.version}</version>
            </dependency>
            <dependency>
                <groupId>org.wso2.orbit.joda-time</groupId>
                <artifactId>joda-time</artifactId>
                <version>${joda.wso2.version}</version>
            </dependency>
            <dependency>
                <groupId>com.thetransactioncompany.wso2</groupId>
                <artifactId>java-property-utils</artifactId>
                <version>${thetransactioncompany.utils.wso2.version}</version>
            </dependency>
            <dependency>
                <groupId>org.wso2.orbit.org.owasp.encoder</groupId>
                <artifactId>encoder</artifactId>
                <version>${encoder.wso2.version}</version>
            </dependency>
            <dependency>
                <groupId>com.googlecode.json-simple.wso2</groupId>
                <artifactId>json-simple</artifactId>
                <version>${json-simple.version}</version>
            </dependency>

            <!-- Other library dependencies -->
            <dependency>
                <groupId>org.slf4j</groupId>
                <artifactId>slf4j-log4j12</artifactId>
                <version>${org.slf4j.verison}</version>
            </dependency>
            <dependency>
                <groupId>org.slf4j</groupId>
                <artifactId>slf4j-api</artifactId>
                <version>${org.slf4j.verison}</version>
            </dependency>
            <dependency>
                <groupId>log4j</groupId>
                <artifactId>log4j</artifactId>
                <version>${log4j.verison}</version>
            </dependency>
            <dependency>
                <groupId>javax.servlet</groupId>
                <artifactId>servlet-api</artifactId>
                <version>${servlet-api.version}</version>
            </dependency>
            <dependency>
                <groupId>com.google.code.gson</groupId>
                <artifactId>gson</artifactId>
                <version>${com.google.code.gson.version}</version>
            </dependency>
            <!-- To validate json structures against json schemas like 'draft 2020-12' -->
            <dependency>
                <groupId>io.vertx</groupId>
                <artifactId>vertx-json-schema</artifactId>
                <version>${vertx.json.schema.version}</version>
            </dependency>

            <!-- Carbon Identity Inbound Authentication OAuth dependency -->
            <dependency>
                <groupId>org.wso2.carbon.identity.inbound.auth.oauth2</groupId>
                <artifactId>org.wso2.carbon.identity.oauth.common</artifactId>
                <version>${project.version}</version>
            </dependency>
            <dependency>
                <groupId>org.wso2.carbon.identity.inbound.auth.oauth2</groupId>
                <artifactId>org.wso2.carbon.identity.oauth</artifactId>
                <version>${project.version}</version>
                <scope>provided</scope>
            </dependency>
            <dependency>
                <groupId>org.wso2.carbon.identity.inbound.auth.oauth2</groupId>
                <artifactId>org.wso2.carbon.identity.api.server.oauth.scope</artifactId>
                <version>${project.version}</version>
            </dependency>
            <dependency>
                <groupId>org.wso2.carbon.identity.inbound.auth.oauth2</groupId>
                <artifactId>org.wso2.carbon.identity.api.server.dcr</artifactId>
                <version>${project.version}</version>
            </dependency>
            <dependency>
                <groupId>org.wso2.carbon.identity.inbound.auth.oauth2</groupId>
                <artifactId>org.wso2.carbon.identity.oauth.ciba</artifactId>
                <version>${project.version}</version>
            </dependency>
            <dependency>
                <groupId>org.wso2.carbon.identity.inbound.auth.oauth2</groupId>
                <artifactId>org.wso2.carbon.identity.discovery</artifactId>
                <version>${project.version}</version>
            </dependency>
            <dependency>
                <groupId>org.wso2.carbon.identity.inbound.auth.oauth2</groupId>
                <artifactId>org.wso2.carbon.identity.webfinger</artifactId>
                <version>${project.version}</version>
            </dependency>
            <dependency>
                <groupId>org.wso2.carbon.identity.inbound.auth.oauth2</groupId>
                <artifactId>org.wso2.carbon.identity.oidc.session</artifactId>
                <version>${project.version}</version>
                <scope>provided</scope>
            </dependency>
            <dependency>
                <groupId>org.wso2.carbon.identity.inbound.auth.oauth2</groupId>
                <artifactId>org.wso2.carbon.identity.oauth.client.authn.filter</artifactId>
                <version>${project.version}</version>
            </dependency>
            <dependency>
                <groupId>org.wso2.carbon.identity.inbound.auth.oauth2</groupId>
                <artifactId>org.wso2.carbon.identity.client.attestation.filter</artifactId>
                <version>${project.version}</version>
            </dependency>
            <dependency>
                <groupId>org.wso2.carbon.identity.inbound.auth.oauth2</groupId>
                <artifactId>org.wso2.carbon.identity.oauth.stub</artifactId>
                <version>${project.version}</version>
            </dependency>
            <dependency>
                <groupId>org.wso2.carbon.identity.inbound.auth.oauth2</groupId>
                <artifactId>org.wso2.carbon.identity.oauth.common.testng</artifactId>
                <version>${project.version}</version>
                <scope>test</scope>
            </dependency>
            <dependency>
                <groupId>org.apache.logging.log4j</groupId>
                <artifactId>log4j-api</artifactId>
                <version>${log4j.api.version}</version>
                <scope>test</scope>
            </dependency>
            <dependency>
                <groupId>org.apache.logging.log4j</groupId>
                <artifactId>log4j-core</artifactId>
                <scope>test</scope>
                <version>${log4j.core.version}</version>
            </dependency>
            <dependency>
                <groupId>org.wso2.carbon.identity.inbound.auth.oauth2</groupId>
                <artifactId>org.wso2.carbon.identity.oauth.endpoint</artifactId>
                <version>${project.version}</version>
                <type>war</type>
            </dependency>
            <dependency>
                <groupId>org.wso2.carbon.identity.inbound.auth.oauth2</groupId>
                <artifactId>org.wso2.carbon.identity.oauth.scope.endpoint</artifactId>
                <version>${project.version}</version>
                <type>war</type>
            </dependency>
            <dependency>
                <groupId>org.wso2.carbon.identity.inbound.auth.oauth2</groupId>
                <artifactId>org.wso2.carbon.identity.oauth.ui</artifactId>
                <version>${project.version}</version>
            </dependency>
            <dependency>
                <groupId>org.wso2.carbon.identity.inbound.auth.oauth2</groupId>
                <artifactId>org.wso2.carbon.identity.oauth.dcr</artifactId>
                <version>${project.version}</version>
            </dependency>
            <dependency>
                <groupId>org.wso2.carbon.identity.inbound.auth.oauth2</groupId>
                <artifactId>org.wso2.carbon.identity.oauth.par</artifactId>
                <version>${project.version}</version>
            </dependency>
            <dependency>
                <groupId>org.wso2.carbon.identity.inbound.auth.oauth2</groupId>
                <artifactId>org.wso2.carbon.identity.oidc.dcr</artifactId>
                <version>${project.version}</version>
            </dependency>

            <dependency>
                <groupId>org.wso2.carbon.identity.inbound.auth.oauth2</groupId>
                <artifactId>org.wso2.carbon.identity.oauth.server.feature</artifactId>
                <version>${project.version}</version>
                <type>zip</type>
            </dependency>
            <dependency>
                <groupId>org.wso2.carbon.identity.inbound.auth.oauth2</groupId>
                <artifactId>org.wso2.carbon.identity.oauth.ui.feature</artifactId>
                <version>${project.version}</version>
                <type>zip</type>
            </dependency>
            <dependency>
                <groupId>org.wso2.carbon.identity.inbound.auth.oauth2</groupId>
                <artifactId>org.wso2.carbon.identity.oauth.common.feature</artifactId>
                <version>${project.version}</version>
                <type>zip</type>
            </dependency>
            <dependency>
                <groupId>org.wso2.carbon.identity.inbound.auth.oauth2</groupId>
                <artifactId>org.wso2.carbon.identity.oauth.dcr.server.feature</artifactId>
                <version>${project.version}</version>
                <type>zip</type>
            </dependency>
            <dependency>
                <groupId>org.wso2.carbon.identity.inbound.auth.oauth2</groupId>
                <artifactId>org.wso2.carbon.identity.oauth2.dcr.endpoint</artifactId>
                <version>${project.version}</version>
                <type>war</type>
            </dependency>
            <dependency>
                <groupId>org.wso2.carbon.identity.inbound.auth.oauth2</groupId>
                <artifactId>org.wso2.carbon.identity.oauth.extension</artifactId>
                <version>${project.version}</version>
            </dependency>
            <dependency>
                <groupId>org.wso2.carbon.identity.inbound.auth.oauth2</groupId>
                <artifactId>org.wso2.carbon.identity.oauth.rar</artifactId>
                <scope>provided</scope>
                <version>${project.version}</version>
            </dependency>

            <!--Swagger Dependencies-->
            <dependency>
                <groupId>com.fasterxml.jackson.core</groupId>
                <artifactId>jackson-core</artifactId>
                <version>${com.fasterxml.jackson.version}</version>
            </dependency>
            <dependency>
                <groupId>com.fasterxml.jackson.core</groupId>
                <artifactId>jackson-databind</artifactId>
                <version>${jackson-databind.version}</version>
            </dependency>
            <dependency>
                <groupId>org.springframework</groupId>
                <artifactId>spring-web</artifactId>
                <version>${spring-web.version}</version>
            </dependency>
            <dependency>
                <groupId>io.swagger</groupId>
                <artifactId>swagger-jaxrs</artifactId>
                <version>${swagger-jaxrs.version}</version>
            </dependency>
            <dependency>
                <groupId>com.fasterxml.jackson.jaxrs</groupId>
                <artifactId>jackson-jaxrs-json-provider</artifactId>
                <version>${com.fasterxml.jackson.version}</version>
            </dependency>
            <dependency>
                <groupId>org.wso2.carbon.identity.framework</groupId>
                <artifactId>org.wso2.carbon.identity.multi.attribute.login.mgt</artifactId>
                <version>${carbon.identity.framework.version}</version>
            </dependency>
            <!--Test Dependencies-->
            <dependency>
                <groupId>junit</groupId>
                <artifactId>junit</artifactId>
                <version>${junit.version}</version>
            </dependency>

            <dependency>
                <groupId>org.testng</groupId>
                <artifactId>testng</artifactId>
                <version>${testng.version}</version>
            </dependency>
            <dependency>
                <groupId>org.jacoco</groupId>
                <artifactId>org.jacoco.agent</artifactId>
                <classifier>runtime</classifier>
                <scope>test</scope>
                <version>${jacoco.version}</version>
            </dependency>
            <dependency>
                <groupId>org.mockito</groupId>
                <artifactId>mockito-core</artifactId>
                <version>${mockito.version}</version>
                <scope>test</scope>
            </dependency>
            <dependency>
                <groupId>org.mockito</groupId>
                <artifactId>mockito-testng</artifactId>
                <version>${mockito-testng.version}</version>
                <scope>test</scope>
            </dependency>
            <dependency>
                <groupId>javax</groupId>
                <artifactId>javaee-web-api</artifactId>
                <version>${javaee.web.api.version}</version>
                <scope>test</scope>
            </dependency>
            <dependency>
                <groupId>com.h2database</groupId>
                <artifactId>h2</artifactId>
                <version>${h2database.version}</version>
                <scope>test</scope>
            </dependency>

            <dependency>
                <groupId>org.wso2.carbon.identity.framework</groupId>
                <artifactId>org.wso2.carbon.identity.testutil</artifactId>
                <version>${carbon.identity.framework.version}</version>
                <scope>test</scope>
            </dependency>
            <dependency>
                <groupId>org.wso2.carbon.identity.inbound.auth.saml2</groupId>
                <artifactId>org.wso2.carbon.identity.sso.saml</artifactId>
                <version>${carbon.identity.sso.saml.version}</version>
                <scope>test</scope>
            </dependency>

            <dependency>
                <groupId>commons-codec</groupId>
                <artifactId>commons-codec</artifactId>
                <version>${commons-codec.test.version}</version>
                <scope>test</scope>
            </dependency>
            <dependency>
                <groupId>org.bitbucket.b_c</groupId>
                <artifactId>jose4j</artifactId>
                <version>${jose4j.version}</version>
                <scope>test</scope>
            </dependency>

            <!--
                See https://github.com/wso2-extensions/identity-inbound-auth-oauth/issues/543 for the requirement to
                 have this dependency
            -->
            <dependency>
                <groupId>org.apache.tomcat</groupId>
                <artifactId>tomcat-coyote</artifactId>
                <version>${tomcat.version}</version>
            </dependency>
            <dependency>
                <groupId>org.apache.httpcomponents.wso2</groupId>
                <artifactId>httpcore</artifactId>
                <version>${httpcore.version}</version>
            </dependency>
            <dependency>
                <groupId>org.wso2.orbit.org.apache.httpcomponents</groupId>
                <artifactId>httpclient</artifactId>
                <version>${httpcomponents-httpclient.wso2.version}</version>
            </dependency>
            <dependency>
                <groupId>javax.ws.rs</groupId>
                <artifactId>javax.ws.rs-api</artifactId>
                <version>${javax.ws.rs-api.version}</version>
            </dependency>
            <dependency>
                <groupId>org.wso2.orbit.javax.activation</groupId>
                <artifactId>activation</artifactId>
                <version>${version.org.wso2.orbit.javax.activation}</version>
            </dependency>
            <dependency>
                <groupId>org.wso2.orbit.javax.xml.bind</groupId>
                <artifactId>jaxb-api</artifactId>
                <version>${version.org.wso2.orbit.javax.xml.bind}</version>
            </dependency>

            <!-- Pax Logging -->
            <dependency>
                <groupId>org.ops4j.pax.logging</groupId>
                <artifactId>pax-logging-api</artifactId>
                <version>${pax.logging.api.version}</version>
            </dependency>

            <!-- For Nashorn -->
            <dependency>
                <groupId>org.openjdk.nashorn</groupId>
                <artifactId>nashorn-core</artifactId>
                <version>${openjdk.nashorn.version}</version>
            </dependency>

            <!-- Findbugs annotations-->
            <dependency>
                <groupId>com.google.code.findbugs</groupId>
                <artifactId>annotations</artifactId>
                <version>${findbugs.annotations.version}</version>
                <scope>compile</scope>
            </dependency>
            <dependency>
                <groupId>org.wso2.carbon.utils</groupId>
                <artifactId>org.wso2.carbon.database.utils</artifactId>
                <version>${carbon.database.utils.version}</version>
            </dependency>
            <dependency>
                <groupId>org.wso2.carbon.identity.framework</groupId>
                <artifactId>org.wso2.carbon.identity.central.log.mgt</artifactId>
                <version>${carbon.identity.framework.version}</version>
            </dependency>
            <dependency>
                <groupId>com.sun.xml.parsers</groupId>
                <artifactId>jaxp-ri</artifactId>
                <version>${jaxp-ri.version}</version>
                <scope>test</scope>
            </dependency>

            <dependency>
                <groupId>org.wso2.carbon.identity.framework</groupId>
                <artifactId>org.wso2.carbon.identity.api.resource.mgt</artifactId>
                <version>${carbon.identity.framework.version}</version>
            </dependency>
            <dependency>
                <groupId>org.wso2.carbon.identity.framework</groupId>
                <artifactId>org.wso2.carbon.identity.role.v2.mgt.core</artifactId>
                <version>${carbon.identity.framework.version}</version>
            </dependency>
            <dependency>
                <groupId>org.wso2.carbon.identity.framework</groupId>
                <artifactId>org.wso2.carbon.identity.configuration.mgt.core</artifactId>
                <version>${carbon.identity.framework.version}</version>
            </dependency>
        </dependencies>
    </dependencyManagement>



    <build>
        <pluginManagement>
            <plugins>
                <plugin>
                    <groupId>org.apache.felix</groupId>
                    <artifactId>maven-bundle-plugin</artifactId>
                    <version>${maven.bundle.plugin.version}</version>
                    <extensions>true</extensions>
                    <configuration>
                        <obrRepository>NONE</obrRepository>
                        <instructions>
                            <SCM-Revision>${buildNumber}</SCM-Revision>
                        </instructions>
                    </configuration>
                </plugin>
                <plugin>
                    <groupId>org.codehaus.mojo</groupId>
                    <artifactId>buildnumber-maven-plugin</artifactId>
                    <version>${maven.buildnumber.plugin.version}</version>
                    <executions>
                        <execution>
                            <phase>validate</phase>
                            <goals>
                                <goal>create</goal>
                            </goals>
                        </execution>
                    </executions>
                    <configuration>
                        <doCheck>false</doCheck>
                        <doUpdate>false</doUpdate>
                    </configuration>
                </plugin>
                <plugin>
                    <groupId>org.apache.maven.plugins</groupId>
                    <artifactId>maven-checkstyle-plugin</artifactId>
                    <version>${maven.checkstyleplugin.version}</version>
                    <executions>
                        <execution>
                            <id>validate</id>
                            <phase>validate</phase>
                            <configuration>
                                <configLocation>
                                    https://raw.githubusercontent.com/wso2/code-quality-tools/v1.3/checkstyle/checkstyle.xml
                                </configLocation>
                                <suppressionsLocation>
                                    https://raw.githubusercontent.com/wso2/code-quality-tools/v1.3/checkstyle/suppressions.xml
                                </suppressionsLocation>
                                <encoding>UTF-8</encoding>
                                <consoleOutput>true</consoleOutput>
                                <failsOnError>true</failsOnError>
                                <includeTestSourceDirectory>true</includeTestSourceDirectory>
                            </configuration>
                            <goals>
                                <goal>check</goal>
                            </goals>
                        </execution>
                    </executions>
                </plugin>
                <plugin>
                    <groupId>com.github.spotbugs</groupId>
                    <artifactId>spotbugs-maven-plugin</artifactId>
                    <version>${spotbugs-maven-plugin.version}</version>
                    <configuration>
                        <effort>Max</effort>
                        <threshold>Low</threshold>
                        <failOnError>true</failOnError>
                        <maxHeap>1024</maxHeap>
                        <plugins>
                            <plugin>
                                <groupId>com.h3xstream.findsecbugs</groupId>
                                <artifactId>findsecbugs-plugin</artifactId>
                                <version>${findsecbugs-plugin.version}</version>
                            </plugin>
                        </plugins>
                    </configuration>
                    <executions>
                        <execution>
                            <id>analyze-compile</id>
                            <phase>compile</phase>
                            <goals>
                                <goal>check</goal>
                            </goals>
                        </execution>
                    </executions>
                </plugin>
                <plugin>
                    <groupId>org.jacoco</groupId>
                    <artifactId>jacoco-maven-plugin</artifactId>
                    <version>${jacoco.version}</version>
                    <executions>
                        <execution>
                            <goals>
                                <goal>prepare-agent</goal>
                            </goals>
                        </execution>
                        <execution>
                            <id>report</id>
                            <phase>test</phase>
                            <goals>
                                <goal>report</goal>
                            </goals>
                        </execution>
                    </executions>
                </plugin>
            </plugins>
        </pluginManagement>

        <plugins>
            <plugin>
                <groupId>org.apache.maven.plugins</groupId>
                <artifactId>maven-release-plugin</artifactId>
                <configuration>
                    <preparationGoals>clean install</preparationGoals>
                    <autoVersionSubmodules>true</autoVersionSubmodules>
                </configuration>
            </plugin>
            <plugin>
                <groupId>org.apache.maven.plugins</groupId>
                <artifactId>maven-deploy-plugin</artifactId>
            </plugin>
            <plugin>
                <artifactId>maven-compiler-plugin</artifactId>
                <version>${maven.compiler.plugin.version}</version>
                <inherited>true</inherited>
                <configuration>
                    <encoding>UTF-8</encoding>
                    <source>1.8</source>
                    <target>1.8</target>
                </configuration>
            </plugin>
            <plugin>
                <groupId>org.codehaus.mojo</groupId>
                <artifactId>buildnumber-maven-plugin</artifactId>
                <version>${maven.buildnumber.plugin.version}</version>
            </plugin>
            <plugin>
                <groupId>org.apache.maven.plugins</groupId>
                <artifactId>maven-javadoc-plugin</artifactId>
                <configuration>
                    <source>1.8</source>
                </configuration>
                <executions>
                    <execution>
                        <id>attach-javadocs</id>
                        <goals>
                            <goal>jar</goal>
                        </goals>
                        <configuration>
                            <!--This parameter disables doclint-->
                            <doclint>none</doclint>
                        </configuration>
                    </execution>
                </executions>
            </plugin>
            <plugin>
                <groupId>org.apache.maven.plugins</groupId>
                <artifactId>maven-war-plugin</artifactId>
                <version>${maven-war-plugin.version}</version>
            </plugin>
            <plugin>
                <groupId>org.apache.maven.plugins</groupId>
                <artifactId>maven-checkstyle-plugin</artifactId>
            </plugin>
            <plugin>
                <groupId>com.github.spotbugs</groupId>
                <artifactId>spotbugs-maven-plugin</artifactId>
            </plugin>
            <plugin>
                <groupId>org.jacoco</groupId>
                <artifactId>jacoco-maven-plugin</artifactId>
            </plugin>
        </plugins>
    </build>


    <properties>
        <!-- Identity Inbound Auth OAuth Version-->
        <identity.inbound.auth.oauth.exp.pkg.version>${project.version}</identity.inbound.auth.oauth.exp.pkg.version>
        <identity.inbound.auth.oauth.imp.pkg.version.range>[6.2.0, 8.0.0)</identity.inbound.auth.oauth.imp.pkg.version.range>

        <!-- OSGi/Equinox dependency version -->
        <equinox.javax.servlet.version>3.0.0.v201112011016</equinox.javax.servlet.version>
        <osgi.framework.imp.pkg.version.range>[1.7.0, 2.0.0)</osgi.framework.imp.pkg.version.range>
        <osgi.service.component.imp.pkg.version.range>[1.2.0, 2.0.0)</osgi.service.component.imp.pkg.version.range>
        <osgi.service.http.imp.pkg.version.range>[1.2.1, 2.0.0)</osgi.service.http.imp.pkg.version.range>
        <equinox.osgi.services.version>3.5.100.v20160504-1419</equinox.osgi.services.version>
        <apache.felix.scr.ds.annotations.version>1.2.4</apache.felix.scr.ds.annotations.version>

        <!-- Carbon kernel version -->
        <carbon.kernel.version>4.10.26</carbon.kernel.version>
        <carbon.kernel.feature.version>4.10.22</carbon.kernel.feature.version>
        <carbon.kernel.imp.pkg.version.range>[4.10.22, 5.0.0)</carbon.kernel.imp.pkg.version.range>
        <carbon.kernel.registry.imp.pkg.version.range>[1.0.1, 2.0.0)</carbon.kernel.registry.imp.pkg.version.range>

        <!-- Carbon Identity Framework version -->
<<<<<<< HEAD
        <carbon.identity.framework.version>7.6.8-SNAPSHOT</carbon.identity.framework.version>
=======
        <carbon.identity.framework.version>7.7.49</carbon.identity.framework.version>
>>>>>>> efceef31
        <carbon.identity.framework.imp.pkg.version.range>[5.25.234, 8.0.0)
        </carbon.identity.framework.imp.pkg.version.range>
        <identity.oauth.xacml.version.range>[2.0.0, 3.0.0)</identity.oauth.xacml.version.range>

        <carbon.identity.organization.management.version>1.4.7
        </carbon.identity.organization.management.version>
        <carbon.identity.organization.management.version.range>[1.1.14, 2.0.0)
        </carbon.identity.organization.management.version.range>

        <carbon.identity.organization.management.core.version>1.0.98
        </carbon.identity.organization.management.core.version>
        <carbon.identity.organization.management.core.version.range>[1.0.0, 2.0.0)
        </carbon.identity.organization.management.core.version.range>

        <!--Carbon component version-->
        <carbon.base.imp.pkg.version.range>[1.0.0, 2.0.0)</carbon.base.imp.pkg.version.range>
        <carbon.user.api.imp.pkg.version.range>[1.0.1, 2.0.0)</carbon.user.api.imp.pkg.version.range>

        <!-- Servlet API -->
        <servlet-api.version>2.5</servlet-api.version>
        <imp.pkg.version.javax.servlet>[2.6.0, 3.0.0)</imp.pkg.version.javax.servlet>
        <javax.ws.rs-api.version>2.1.1</javax.ws.rs-api.version>

        <!-- Axis2 Version -->
        <axis2.wso2.version>1.6.1-wso2v38</axis2.wso2.version>
        <axis2.osgi.version.range>[1.6.1.wso2v38, 2.0.0)</axis2.osgi.version.range>

        <!-- Axiom Version -->
        <axiom.wso2.version>1.2.11-wso2v16</axiom.wso2.version>
        <axiom.osgi.version.range>[1.2.11, 2.0.0)</axiom.osgi.version.range>

        <!--SAML Common Util Version-->
        <saml.common.util.version>1.4.1</saml.common.util.version>
        <saml.common.util.version.range>[1.4.0,1.5.0)</saml.common.util.version.range>

        <!-- Account lock service versions -->
        <account.lock.service.version>1.9.11</account.lock.service.version>
        <account.lock.service.imp.pkg.version.range>[1.9.11, 2.0.0)</account.lock.service.imp.pkg.version.range>

        <!-- Commons -->
        <commons-lang.wso2.version>2.6.0.wso2v1</commons-lang.wso2.version>
        <commons-lang.version.range>[2.6.0,3.0.0)</commons-lang.version.range>
        <commons-codec.version>1.16.0.wso2v1</commons-codec.version>
        <commons-logging.osgi.version.range>[1.2,2.0)</commons-logging.osgi.version.range>
        <commons-codec.wso2.osgi.version.range>[1.4.0,2.0.0)</commons-codec.wso2.osgi.version.range>
        <commons-lang.wso2.osgi.version.range>[2.6.0,3.0.0)</commons-lang.wso2.osgi.version.range>
        <commons-collections.wso2.osgi.version.range>[3.2.0,4.0.0)</commons-collections.wso2.osgi.version.range>
        <commons-lang.version.range>[2.6.0,3.0.0)</commons-lang.version.range>

        <!-- Orbit dependency version -->
        <gdata-core.wso2.version>1.47.0.wso2v1</gdata-core.wso2.version>
        <gdata-core.imp.pkg.version.range>[1.47.0.wso2v1,2.0.0)</gdata-core.imp.pkg.version.range>

        <oltu.version>1.0.0.wso2v3</oltu.version>
        <org.apache.oltu.oauth2.client.version>1.0.0</org.apache.oltu.oauth2.client.version>
        <oltu.package.import.version.range>[1.0.0, 2.0.0)</oltu.package.import.version.range>

        <waffle.imp.pkg.version.range>[1.6.0, 2.0)</waffle.imp.pkg.version.range>
        <waffle-jna.wso2.version>1.6.wso2v6</waffle-jna.wso2.version>
        <waffle-jna.imp.pkg.version.range>[1.6.0, 2.0)</waffle-jna.imp.pkg.version.range>

        <nimbusds.version>7.9.0.wso2v1</nimbusds.version>
        <nimbusds.osgi.version.range>[7.3.0,8.0.0)</nimbusds.osgi.version.range>

        <thetransactioncompany.cors-filter.wso2.version>1.7.0.wso2v1</thetransactioncompany.cors-filter.wso2.version>
        <thetransactioncompany.utils.wso2.version>1.9.0.wso2v1</thetransactioncompany.utils.wso2.version>

        <json.wso2.version>3.0.0.wso2v4</json.wso2.version>
        <json.wso2.version.range>[3.0.0.wso2v1, 4.0.0)</json.wso2.version.range>

        <opensaml.version>3.3.1</opensaml.version>
        <opensaml3.wso2.version>3.3.1.wso2v12</opensaml3.wso2.version>
        <opensaml3.wso2.osgi.version.range>[3.3.1,3.4.0)</opensaml3.wso2.osgi.version.range>

        <joda.version>2.9.4</joda.version>
        <joda.wso2.version>2.9.4.wso2v1</joda.wso2.version>
        <joda.wso2.osgi.version.range>[2.8.2,3.0.0)</joda.wso2.osgi.version.range>

        <tomcat.version>9.0.96</tomcat.version>
        <tomcat.wso2.imp.pkg.version.range>[9.0.0, 9.5.0)</tomcat.wso2.imp.pkg.version.range>

        <httpcore.version>4.3.3.wso2v1</httpcore.version>
        <httpcore.version.osgi.import.range>[4.3.0, 5.0.0)</httpcore.version.osgi.import.range>
        <httpcomponents-httpclient.wso2.version>4.3.6.wso2v2</httpcomponents-httpclient.wso2.version>
        <org.apache.cxf.version>3.5.9</org.apache.cxf.version>
        <encoder.wso2.version>1.2.0.wso2v1</encoder.wso2.version>
        <json-simple.version>1.1.wso2v1</json-simple.version>

        <org.slf4j.verison>1.7.21</org.slf4j.verison>
        <com.google.code.gson.version>2.9.0</com.google.code.gson.version>
        <com.google.code.gson.osgi.version.range>[2.6.2,3.0.0)</com.google.code.gson.osgi.version.range>
        <json-smart.version>2.4.10</json-smart.version>
        <version.org.wso2.orbit.javax.xml.bind>2.3.1.wso2v1</version.org.wso2.orbit.javax.xml.bind>
        <version.org.wso2.orbit.javax.activation>1.1.1.wso2v1</version.org.wso2.orbit.javax.activation>
        <net.minidev.accessors-smart.version>2.4.7</net.minidev.accessors-smart.version>
        <org.ow2.asm.asm.version>5.2</org.ow2.asm.asm.version>
        <org.ow2.asm.version>9.2</org.ow2.asm.version>
        <vertx.json.schema.version>4.5.10</vertx.json.schema.version>

        <!--Maven Plugin Version-->
        <carbon.p2.plugin.version>5.1.2</carbon.p2.plugin.version>
        <maven.compiler.plugin.version>3.8.0</maven.compiler.plugin.version>
        <maven.bundle.plugin.version>3.2.0</maven.bundle.plugin.version>
        <maven.buildnumber.plugin.version>1.4</maven.buildnumber.plugin.version>
        <maven-war-plugin.version>3.3.1</maven-war-plugin.version>

        <!--Swagger Dependency Version-->
        <jackson-databind.version>2.16.1</jackson-databind.version>
        <com.fasterxml.jackson.version>2.16.1</com.fasterxml.jackson.version>
        <spring-web.version>4.3.29.RELEASE</spring-web.version>
        <swagger-jaxrs.version>1.6.2</swagger-jaxrs.version>
        <com.fasterxml.jackson.databind.version.range>[2.13.0, 3.0.0)</com.fasterxml.jackson.databind.version.range>

        <!--Test Dependencies-->
        <junit.version>4.13.1</junit.version>
        <testng.version>7.10.1</testng.version>
        <jacoco.version>0.8.12</jacoco.version>
        <mockito.version>5.3.1</mockito.version>
        <mockito-testng.version>0.5.2</mockito-testng.version>
        <maven.surefire.plugin.version>3.2.5</maven.surefire.plugin.version>
        <javaee.web.api.version>7.0</javaee.web.api.version>
        <h2database.version>2.1.210</h2database.version>
        <commons-codec.test.version>1.4</commons-codec.test.version>
        <jaxp-ri.version>1.4.5</jaxp-ri.version>
        <jose4j.version>0.9.5</jose4j.version>
        <!--SAML component version for test-->
        <carbon.identity.sso.saml.version>5.7.0</carbon.identity.sso.saml.version>
        <spring-context.version>5.1.1.RELEASE</spring-context.version>

        <!-- Pax Logging Version -->
        <pax.logging.api.version>1.10.1</pax.logging.api.version>

        <openjdk.nashorn.version>15.3</openjdk.nashorn.version>

        <!-- Log4j -->
        <log4j.api.version>2.17.1</log4j.api.version>
        <log4j.core.version>2.17.1</log4j.core.version>
        <log4j.verison>1.2.17</log4j.verison>

        <maven.checkstyleplugin.version>3.1.0</maven.checkstyleplugin.version>
        <spotbugs-maven-plugin.version>4.7.2.1</spotbugs-maven-plugin.version>
        <findsecbugs-plugin.version>1.10.1</findsecbugs-plugin.version>

        <findbugs.annotations.version>3.0.1</findbugs.annotations.version>
        <carbon.database.utils.version>2.0.11</carbon.database.utils.version>

        <!--Identity Apps-->
        <authentication.portal.version>1.0.51</authentication.portal.version>
    </properties>

</project><|MERGE_RESOLUTION|>--- conflicted
+++ resolved
@@ -957,11 +957,7 @@
         <carbon.kernel.registry.imp.pkg.version.range>[1.0.1, 2.0.0)</carbon.kernel.registry.imp.pkg.version.range>
 
         <!-- Carbon Identity Framework version -->
-<<<<<<< HEAD
-        <carbon.identity.framework.version>7.6.8-SNAPSHOT</carbon.identity.framework.version>
-=======
         <carbon.identity.framework.version>7.7.49</carbon.identity.framework.version>
->>>>>>> efceef31
         <carbon.identity.framework.imp.pkg.version.range>[5.25.234, 8.0.0)
         </carbon.identity.framework.imp.pkg.version.range>
         <identity.oauth.xacml.version.range>[2.0.0, 3.0.0)</identity.oauth.xacml.version.range>
@@ -1059,7 +1055,7 @@
         <net.minidev.accessors-smart.version>2.4.7</net.minidev.accessors-smart.version>
         <org.ow2.asm.asm.version>5.2</org.ow2.asm.asm.version>
         <org.ow2.asm.version>9.2</org.ow2.asm.version>
-        <vertx.json.schema.version>4.5.10</vertx.json.schema.version>
+        <vertx.json.schema.version>4.5.11</vertx.json.schema.version>
 
         <!--Maven Plugin Version-->
         <carbon.p2.plugin.version>5.1.2</carbon.p2.plugin.version>
