--- conflicted
+++ resolved
@@ -42,10 +42,6 @@
         <dependency>
             <groupId>org.apache.logging.log4j</groupId>
             <artifactId>log4j-api</artifactId>
-<<<<<<< HEAD
-=======
-            <version>2.17.1</version>
->>>>>>> 9c4c2ff1
         </dependency>
         <dependency>
             <groupId>org.apache.logging.log4j</groupId>
